##!/usr/bin/env python3
# -*- coding: utf-8 -*-
# ------------------------------------------------------------------------------
# Name:          setup.py
# Purpose:       install
#
# Authors:       Christopher Ariza
#                Michael Scott Cuthbert
#
# Copyright:     (c) 2009-2021 Michael Scott Cuthbert and the music21 Project
# License:       BSD, see license.txt
# ------------------------------------------------------------------------------

import os
import setuptools

# Do not import music21 directly.
# Instead, read the _version.py file and exec its contents.
path = os.path.join(os.path.dirname(__file__), 'music21', '_version.py')
with open(path, 'r') as f:
    lines = f.read()
    exec(lines)

m21version = __version__

DESCRIPTION = 'A Toolkit for Computer-Aided Musical Analysis.'
DESCRIPTION_LONG = """A Toolkit for Computer-Aided Musical Analysis.
                        Developed by cuthbertLab,
                        Michael Scott Cuthbert (Associate Professor, MIT),
                        Principal Investigator.
                        The development of music21 is supported by the
                        generosity of the Seaver Institute and the NEH."""

<<<<<<< HEAD
INSTALL_REQUIRES = [
    "chardet",
    "joblib",
    "more-itertools",
    "webcolors",
    "requests",
    "webbrowser"
]

=======
requirements_path = os.path.join(
    os.path.dirname(__file__), "requirements.txt"
)
with open(requirements_path, 'r') as f:
    INSTALL_REQUIRES = f.read().splitlines()
>>>>>>> db1cf946

classifiers = [
    'Development Status :: 5 - Production/Stable',
    'Environment :: Console',
    'Environment :: Web Environment',
    'Intended Audience :: End Users/Desktop',
    'Intended Audience :: Developers',
    'Intended Audience :: Education',
    'Intended Audience :: Science/Research',
    'License :: OSI Approved :: BSD License',
    'Natural Language :: English',
    'Operating System :: MacOS',
    'Operating System :: Microsoft :: Windows',
    'Operating System :: POSIX',
    'Operating System :: OS Independent',
    'Programming Language :: Python',
    'Programming Language :: Python :: 3 :: Only',
    'Topic :: Multimedia :: Sound/Audio',
    'Topic :: Multimedia :: Sound/Audio :: MIDI',
    'Topic :: Multimedia :: Sound/Audio :: Conversion',
    'Topic :: Artistic Software',
    'Topic :: Software Development :: Libraries :: Python Modules',
]

download_base = 'https://github.com/cuthbertLab/music21/releases/download/'

if __name__ == '__main__':
    setuptools.setup(
        name='music21',
        version=m21version,
        python_requires='>=3.7',
        description=DESCRIPTION,
        long_description=DESCRIPTION_LONG,
        author='Michael Scott Cuthbert, the music21 project, others',
        author_email='cuthbert@mit.edu',
        license='BSD',
        url='https://github.com/cuthbertLab/music21',
        classifiers=classifiers,
        download_url=f'{download_base}v{m21version}/music21-{m21version}.tar.gz',
        packages=setuptools.find_packages(exclude=['ez_setup']),
        install_requires=INSTALL_REQUIRES,
        include_package_data=True,
        zip_safe=False,
    )<|MERGE_RESOLUTION|>--- conflicted
+++ resolved
@@ -31,23 +31,11 @@
                         The development of music21 is supported by the
                         generosity of the Seaver Institute and the NEH."""
 
-<<<<<<< HEAD
-INSTALL_REQUIRES = [
-    "chardet",
-    "joblib",
-    "more-itertools",
-    "webcolors",
-    "requests",
-    "webbrowser"
-]
-
-=======
 requirements_path = os.path.join(
     os.path.dirname(__file__), "requirements.txt"
 )
 with open(requirements_path, 'r') as f:
     INSTALL_REQUIRES = f.read().splitlines()
->>>>>>> db1cf946
 
 classifiers = [
     'Development Status :: 5 - Production/Stable',
