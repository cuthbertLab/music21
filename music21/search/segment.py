# -*- coding: utf-8 -*-
# ------------------------------------------------------------------------------
# Name:         search/segment.py
# Purpose:      music21 classes for searching via segment matching
#
# Authors:      Michael Scott Asato Cuthbert
#
# Copyright:    Copyright © 2011-2018 Michael Scott Asato Cuthbert and the music21 Project
# License:      BSD, see license.txt
# ------------------------------------------------------------------------------
'''
tools for segmenting -- that is, dividing up a score into small, possibly overlapping
sections -- for searching across pieces for similarity.

Speed notes:

   this module is definitely a case where running PyPy rather than cPython will
   give you a 3-5x speedup.

   If you really want to do lots of comparisons, the `scoreSimilarity` method will
   use python-Levenshtein if it is installed, unless forceDifflib is set to True.
   python-Levenshtein can be installed via **pip install python-Levenshtein**.
   The ratios are very slightly different, but the speedup is between 10 and 100x!
   (But then PyPy probably won't work.)

'''
import difflib
import json
import math
import pathlib
import random

from collections import OrderedDict
from functools import partial
import typing as t

from music21 import common
from music21 import converter
from music21 import corpus
from music21 import environment

environLocal = environment.Environment('search.segment')


# noinspection SpellCheckingInspection
def translateMonophonicPartToSegments(
    inputStream,
    *,
    segmentLengths=30,
    overlap=12,
    algorithm=None,
    jitter=0,
):
    '''
    Translates a monophonic part with measures to a set of segments of length
    `segmentLengths` (measured in number of notes) with an overlap of `overlap` notes
    using a conversion algorithm of `algorithm` (default: search.translateStreamToStringNoRhythm).
    Returns two lists, a list of segments, and a list of tuples of measure start and end
    numbers that match the segments.

    If algorithm is None then a default algorithm of music21.search.translateStreamToStringNoRhythm
    is used

    >>> from music21 import *
    >>> luca = corpus.parse('luca/gloria')
    >>> lucaCantus = luca.parts[0]
    >>> segments, measureLists = search.segment.translateMonophonicPartToSegments(lucaCantus)
    >>> segments[0:2]
    ['HJHEAAEHHCE@JHGECA@A>@A><A@AAE', '@A>@A><A@AAEEECGHJHGH@CAE@FECA']


    Segment zero begins at measure 1 and ends in m. 12.  Segment 1 spans m.7 - m.18:

    >>> measureLists[0:2]
    [(1, 12), (7, 18)]

    >>> segments, measureLists = search.segment.translateMonophonicPartToSegments(
    ...     lucaCantus,
    ...     algorithm=search.translateDiatonicStreamToString)
    >>> segments[0:2]
    ['CRJOMTHCQNALRQPAGFEFDLFDCFEMOO', 'EFDLFDCFEMOOONPJDCBJSNTHLBOGFE']

    >>> measureLists[0:2]
    [(1, 12), (7, 18)]

    '''
    from music21 import search
    if algorithm is None:
        algorithm = search.translateStreamToStringNoRhythm

    nStream = inputStream.recurse().notes.stream()
    outputStr, measures = algorithm(nStream, returnMeasures=True)
    totalLength = len(outputStr)

    numberOfSegments = int(math.ceil(totalLength / (segmentLengths - overlap)))
    segmentStarts = [i * (segmentLengths - overlap) for i in range(numberOfSegments)]
    # print(totalLength, numberOfSegments, segmentStarts)

    segmentList = []
    measureList = []

    for segmentStart in segmentStarts:
        segmentStart += random.randint(-1 * jitter, jitter)
        segmentStart = max(0, segmentStart)
        segmentStart = min(segmentStart, totalLength - 1)

        segmentEnd = min(segmentStart + segmentLengths, totalLength)
        currentSegment = outputStr[segmentStart:segmentEnd]
        measureTuple = (measures[segmentStart], measures[segmentEnd - 1])

        segmentList.append(currentSegment)
        measureList.append(measureTuple)
    return (segmentList, measureList)


# noinspection SpellCheckingInspection
def indexScoreParts(scoreFile, **keywords):
    r'''
    Creates segment and measure lists for each part of a score
    Returns list of dictionaries of segment and measure lists

    >>> bach = corpus.parse('bwv66.6')
    >>> scoreList = search.segment.indexScoreParts(bach)
    >>> scoreList[1]['segmentList'][0]
    '@B@@@@ED@DBDA=BB@?==B@@EBBDBBA'
    >>> scoreList[1]['measureList'][0:3]
    [(0, 7), (4, 9), (8, 9)]
    '''
    scoreFileParts = scoreFile.parts
    indexedList = []
    for part in scoreFileParts:
        segmentList, measureList = translateMonophonicPartToSegments(
            part, **keywords)
        indexedList.append({
            'segmentList': segmentList,
            'measureList': measureList,
        })
    return indexedList


<<<<<<< HEAD
def _indexSingleMulticore(filePath, failFast=False, **keywords):
=======
def _indexSingleMulticore(filePath, *args, failFast=False, **keywords):
>>>>>>> 06c3a56a
    '''
    Index one path in the context of multicore.
    '''
    if not isinstance(filePath, pathlib.Path):
        filePath = pathlib.Path(filePath)

    shortFp = filePath.name

    try:
<<<<<<< HEAD
        indexOutput = indexOnePath(filePath, **keywords)
=======
        indexOutput = indexOnePath(filePath, *args, **keywords)
>>>>>>> 06c3a56a
    except Exception as e:  # pylint: disable=broad-except
        if not failFast:
            print(f'Failed on parse/index for, {filePath}: {e}')
            indexOutput = ''
        else:
            raise e
    return (shortFp, indexOutput, filePath)


def _giveUpdatesMulticore(numRun, totalRun, latestOutput):
    print(f'Indexed {latestOutput[0]} ({numRun}/{totalRun})')


# noinspection SpellCheckingInspection
def indexScoreFilePaths(scoreFilePaths,
                        *,
                        giveUpdates=False,
                        runMulticore=True,
                        **keywords):
    # noinspection PyShadowingNames
    '''
    Returns a dictionary of the lists from indexScoreParts for each score in
    scoreFilePaths

    >>> #_DOCS_SHOW searchResults = corpus.search('bwv190')
    >>> searchResults = corpus.corpora.CoreCorpus().search('bwv190') #_DOCS_HIDE
    >>> fpsNamesOnly = sorted([searchResult.sourcePath for searchResult in searchResults])
    >>> len(fpsNamesOnly)
    2

    >>> scoreDict = search.segment.indexScoreFilePaths(fpsNamesOnly)
    >>> len(scoreDict['bwv190.7.mxl'])
    4

    >>> scoreDict['bwv190.7.mxl'][0]['measureList']
    [(0, 9), (6, 15), (11, 20), (17, 25), (22, 31), (27, 32)]

    >>> scoreDict['bwv190.7.mxl'][0]['segmentList'][0]
    'NNJLNOLLLJJIJLLLLNJJJIJLLJNNJL'
    '''
    if giveUpdates is True:
        updateFunction = _giveUpdatesMulticore
    else:
        updateFunction = None

    indexFunc = partial(_indexSingleMulticore, **keywords)

    for i in range(len(scoreFilePaths)):
        if not isinstance(scoreFilePaths[i], pathlib.Path):
            scoreFilePaths[i] = pathlib.Path(scoreFilePaths[i])

    if runMulticore:
        rpListUnOrdered = common.runParallel(
            scoreFilePaths,
            indexFunc,
            updateFunction=updateFunction)
    else:
        rpListUnOrdered = common.runNonParallel(
            scoreFilePaths,
            indexFunc,
            updateFunction=updateFunction)

    # ensure that orderedDict is sorted by original scoreFiles
    rpDict = {}
    for outShortName, outData, originalPathlib in rpListUnOrdered:
        rpDict[originalPathlib] = (outShortName, outData)

    rpList = []
    for p in scoreFilePaths:
        rpList.append(rpDict[p])

    scoreDict = OrderedDict(rpList)

    return scoreDict


def indexOnePath(filePath, **keywords):
    '''
    Index a single path.  Returns a scoreDictEntry
    '''
    if not isinstance(filePath, pathlib.Path):
        filePath = pathlib.Path(filePath)

    if not filePath.is_absolute():
        scoreObj = corpus.parse(filePath)
    else:
        scoreObj = converter.parse(filePath)

    scoreDictEntry = indexScoreParts(scoreObj, **keywords)
    return scoreDictEntry


def saveScoreDict(scoreDict, filePath=None):
    '''
    Save the score dict from indexScoreFilePaths as a .json file for quickly
    reloading

    Returns the filepath (assumes you'll probably be using a temporary file)
    as a pathlib.Path()
    '''
    if filePath is None:
        filePath = environLocal.getTempFile('.json')
    elif isinstance(filePath, (str, bytes)):
        filePath = pathlib.Path(filePath)

    with filePath.open('wb') as f:
        json.dump(scoreDict, f)

    return filePath


def loadScoreDict(filePath):
    '''
    Load the scoreDictionary from filePath.
    '''
    if not isinstance(filePath, pathlib.Path):
        filePath = pathlib.Path(filePath)

    with filePath.open('rb') as f:
        scoreDict = json.load(f)
    return scoreDict


def getDifflibOrPyLev(
    seq2=None,
    junk=None,
    forceDifflib=False,
):
    '''
    Returns either a difflib.SequenceMatcher or pyLevenshtein
    StringMatcher.StringMatcher object depending on what is installed.

    If forceDifflib is True then use difflib even if pyLevenshtein is installed:
    '''
    if forceDifflib is True:
        smObject = difflib.SequenceMatcher(junk, '', seq2)
    else:
        try:
            # noinspection PyPackageRequirements
            from Levenshtein import StringMatcher as pyLevenshtein  # type: ignore
            smObject = pyLevenshtein.StringMatcher(junk, '', seq2)
        except ImportError:
            smObject = difflib.SequenceMatcher(junk, '', seq2)
    return smObject


def scoreSimilarity(
    scoreDict,
    minimumLength=20,
    giveUpdates=False,
    includeReverse=False,
    forceDifflib=False,
):
    # noinspection PyShadowingNames
    r'''
    Find the level of similarity between each pair of segments in a scoreDict.

    This takes twice as long as it should because it does not cache the
    pairwise similarity.

    >>> filePaths = []
    >>> for p in ('bwv197.5.mxl', 'bwv190.7.mxl', 'bwv197.10.mxl'):
    ...     #_DOCS_SHOW source = corpus.search(p)[0].sourcePath
    ...     source = corpus.corpora.CoreCorpus().search(p)[0].sourcePath #_DOCS_HIDE
    ...     filePaths.append(source)
    >>> scoreDict = search.segment.indexScoreFilePaths(filePaths)
    >>> scoreSim = search.segment.scoreSimilarity(scoreDict, forceDifflib=True) #_DOCS_HIDE
    >>> #_DOCS_SHOW scoreSim = search.segment.scoreSimilarity(scoreDict)
    >>> len(scoreSim)
    496

    Returns a list of tuples of first score name, first score voice number, first score
    measure number, second score name, second score voice number, second score
    measure number, and similarity score (0 to 1).

    >>> for result in scoreSim[133:137]:
    ...     result
    ('bwv197.5.mxl', 1, 1, (4, 10), 'bwv190.7.mxl', 3, 4, (22, 30), 0.13...)
    ('bwv197.5.mxl', 1, 1, (4, 10), 'bwv197.10.mxl', 0, 0, (0, 8), 0.2)
    ('bwv197.5.mxl', 1, 1, (4, 10), 'bwv197.10.mxl', 1, 0, (0, 7), 0.266...)
    ('bwv197.5.mxl', 1, 1, (4, 10), 'bwv197.10.mxl', 1, 1, (4, 9), 0.307...)
    '''
    similarityScores = []
    scoreIndex = 0
    totalScores = len(scoreDict)
    scoreDictKeys = list(scoreDict.keys())
    pNum = None
    segmentNumber = None

    def doOneSegment(thisSegment):
        dl = getDifflibOrPyLev(thisSegment, forceDifflib=forceDifflib)
        # dl = difflib.SequenceMatcher(None, '', thisSegment)
        for thatScoreNumber in range(scoreIndex, totalScores):
            thatScoreKey = scoreDictKeys[thatScoreNumber]
            thatScore = scoreDict[thatScoreKey]
            for pNum2 in range(len(thatScore)):
                for thatSegmentNumber, thatSegment in enumerate(
                        thatScore[pNum2]['segmentList']):
                    if len(thatSegment) < minimumLength:
                        continue
                    dl.set_seq1(thatSegment)
                    ratio = dl.ratio()
                    thatMeasureNumber = thatScore[pNum2]['measureList'][thatSegmentNumber]
                    similarityTuple = (
                        thisScoreKey,
                        pNum,
                        segmentNumber,
                        thisMeasureNumber,
                        thatScoreKey,
                        pNum2,
                        thatSegmentNumber,
                        thatMeasureNumber,
                        ratio,
                    )
                    similarityScores.append(similarityTuple)
                    if not includeReverse:
                        continue
                    similarityTupleReversed = (
                        thatScoreKey,
                        pNum2,
                        thatSegmentNumber,
                        thatMeasureNumber,
                        thisScoreKey,
                        pNum,
                        segmentNumber,
                        thisMeasureNumber,
                        ratio,
                    )
                    similarityScores.append(similarityTupleReversed)

    for thisScoreNumber in range(totalScores):
        thisScoreKey = scoreDictKeys[thisScoreNumber]
        thisScore = scoreDict[thisScoreKey]
        scoreIndex += 1
        if giveUpdates is True:
            print(f'Comparing {thisScoreKey} ({scoreIndex}/{totalScores})')
        for pNum in range(len(thisScore)):
            for segmentNumber, thisSegmentOuter in enumerate(thisScore[pNum]['segmentList']):
                if len(thisSegmentOuter) < minimumLength:
                    continue
                thisMeasureNumber = thisScore[pNum]['measureList'][segmentNumber]
                doOneSegment(thisSegmentOuter)

    # import pprint
    # pprint.pprint(similarityScores)
    return similarityScores


# ------------------------------------------------------------------------------
# define presented order in documentation
_DOC_ORDER: t.List[type] = []


if __name__ == '__main__':
    import music21
    music21.mainTest()
<|MERGE_RESOLUTION|>--- conflicted
+++ resolved
@@ -138,11 +138,7 @@
     return indexedList
 
 
-<<<<<<< HEAD
 def _indexSingleMulticore(filePath, failFast=False, **keywords):
-=======
-def _indexSingleMulticore(filePath, *args, failFast=False, **keywords):
->>>>>>> 06c3a56a
     '''
     Index one path in the context of multicore.
     '''
@@ -152,11 +148,7 @@
     shortFp = filePath.name
 
     try:
-<<<<<<< HEAD
         indexOutput = indexOnePath(filePath, **keywords)
-=======
-        indexOutput = indexOnePath(filePath, *args, **keywords)
->>>>>>> 06c3a56a
     except Exception as e:  # pylint: disable=broad-except
         if not failFast:
             print(f'Failed on parse/index for, {filePath}: {e}')
@@ -412,4 +404,4 @@
 
 if __name__ == '__main__':
     import music21
-    music21.mainTest()
+    music21.mainTest()