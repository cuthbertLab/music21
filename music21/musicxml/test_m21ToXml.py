from __future__ import annotations

import copy
import difflib
import fractions
import io
import re
import unittest
from xml.etree.ElementTree import (
    ElementTree, fromstring as et_fromstring, tostring as et_tostring
)

from music21 import articulations
from music21 import chord
from music21 import common
from music21 import converter
from music21 import corpus
from music21 import defaults
from music21 import duration
from music21 import dynamics
from music21 import expressions
from music21 import harmony
from music21 import instrument
from music21 import layout
from music21 import meter
from music21 import note
from music21 import repeat
from music21 import spanner
from music21 import stream
from music21 import style
from music21 import tempo
from music21.common import opFrac

from music21.musicxml import helpers
from music21.musicxml import testPrimitive
from music21.musicxml.m21ToXml import (
    GeneralObjectExporter, ScoreExporter,
    MusicXMLWarning, MusicXMLExportException
)

def stripInnerSpaces(txt: str):
    '''
    Collapse all whitespace (say, in some XML) to a single space,
    for ease of comparison.
    '''
    return re.sub(r'\s+', ' ', txt)


class Test(unittest.TestCase):

    def getXml(self, obj):
        gex = GeneralObjectExporter()
        bytesOut = gex.parse(obj)
        bytesOutUnicode = bytesOut.decode('utf-8')
        return bytesOutUnicode

    def getET(self, obj, makeNotation=True):
        '''
        Return a <score-partwise> ElementTree.
        '''
        if makeNotation:
            gex = GeneralObjectExporter()
            obj = gex.fromGeneralObject(obj)

        SX = ScoreExporter(obj)
        SX.makeNotation = makeNotation
        mxScore = SX.parse()
        helpers.indent(mxScore)
        return mxScore

    def testExceptionMessage(self):
        s = stream.Score()
        p = stream.Part()
        p.partName = 'Offstage Trumpet'
        p.insert(note.Note(quarterLength=(4 / 2048)))
        s.insert(p)

        msg = 'In part (Offstage Trumpet), measure (1): '
        msg += 'Cannot convert "2048th" duration to MusicXML (too short).'
        with self.assertRaises(MusicXMLExportException) as error:
            s.write()
        self.assertEqual(str(error.exception), msg)

    def testSpannersWrite(self):
        p = converter.parse("tinynotation: 4/4 c4 d e f g a b c' b a g2")
        listNotes = list(p.recurse().notes)
        c = listNotes[0]
        d = listNotes[1]
        sl1 = spanner.Slur([c, d])
        p.insert(0.0, sl1)

        f = listNotes[3]
        g = listNotes[4]
        a = listNotes[5]
        sl2 = spanner.Slur([f, g, a])
        p.insert(0.0, sl2)

        c2 = listNotes[6]
        g2 = listNotes[-1]
        sl3 = spanner.Slur([c2, g2])
        p.insert(0.0, sl3)
        self.assertEqual(self.getXml(p).count('<slur '), 6)

    def testSpannerAnchors(self):
        score = stream.Score()
        part = stream.Part()
        score.insert(0, part)
        measure = stream.Measure()
        part.insert(0, measure)
        voice = stream.Voice()
        measure.insert(0, voice)

        n = note.Note('C', quarterLength=4)
        sa1 = spanner.SpannerAnchor()
        sa2 = spanner.SpannerAnchor()
        voice.insert(0, n)
        voice.insert(2, sa1)
        voice.insert(4, sa2)
        cresc = dynamics.Crescendo(n, sa1)  # cresc from n to sa1
        dim = dynamics.Diminuendo(sa1, sa2)   # dim from sa1 to sa2
        score.append((cresc, dim))

        xmlOut = self.getXml(score)

        self.assertIn(
            stripInnerSpaces(
                '''<measure implicit="no" number="0">
                       <attributes>
                           <divisions>10080</divisions>
                       </attributes>
                       <note>
                           <pitch>
                               <step>C</step>
                               <octave>4</octave>
                           </pitch>
                           <duration>40320</duration>
                           <type>whole</type>
                       </note>
                       <backup>
                           <duration>40320</duration>
                       </backup>
                       <direction placement="below">
                           <direction-type>
                               <wedge number="1" spread="0" type="crescendo" />
                           </direction-type>
                       </direction>
                       <forward>
                           <duration>20160</duration>
                       </forward>
                       <direction placement="below">
                           <direction-type>
                               <wedge number="2" spread="15" type="diminuendo" />
                           </direction-type>
                       </direction>
                       <direction placement="below">
                           <direction-type>
                               <wedge number="1" spread="15" type="stop" />
                           </direction-type>
                       </direction>
                       <forward>
                           <duration>20160</duration>
                       </forward>
                       <direction placement="below">
                           <direction-type>
                               <wedge number="2" spread="0" type="stop" />
                           </direction-type>
                       </direction>
                   </measure>'''),
            stripInnerSpaces(xmlOut)
        )


    def testSpannersWritePartStaffs(self):
        '''
        Test that spanners are gathered on the PartStaffs that need them.

        Multi-staff instruments are separated on import into distinct PartStaff
        objects, where usually all the spanners will remain on the first object.
        '''
        xmlDir = common.getSourceFilePath() / 'musicxml' / 'lilypondTestSuite'
        s = converter.parse(xmlDir / '43e-Multistaff-ClefDynamics.xml')

        # StaffGroup spanner stored on the score
        self.assertEqual(len(s.spanners), 1)
        self.assertIsInstance(s.spanners[0], layout.StaffGroup)

        # Crescendo in LH actually stored in first PartStaff object
        self.assertEqual(len(s.parts[0].spanners), 1)
        self.assertEqual(len(s.parts[1].spanners), 0)
        self.assertIsInstance(s.parts[0].spanners[0], dynamics.Crescendo)

        # Will it be found by coreGatherMissingSpanners without being inserted?
        s.makeNotation(inPlace=True)
        self.assertEqual(len(s.parts[1].spanners), 0)

<<<<<<< HEAD
        # and written after the second backup tag, i.e. on the LH?
        # (This used to be after the first backup tag, but these days most spanners
        # get an extra backup due to being started with a SpannerAnchor.)
=======
        # and written after the backup tag, i.e. on the LH?
>>>>>>> e36df6e1
        xmlOut = self.getXml(s)
        xmlAfterSecondBackup = xmlOut.split('</backup>\n')[1]

        self.assertIn(
            stripInnerSpaces(
                ''' <direction placement="below">
                        <direction-type>
                            <wedge number="1" spread="0" type="crescendo" />
                        </direction-type>
                        <staff>2</staff>
                    </direction>'''),
            stripInnerSpaces(xmlAfterSecondBackup)
        )

    def testLowVoiceNumbers(self):
        n = note.Note()
        v1 = stream.Voice([n])
        m = stream.Measure([v1])
        # Unnecessary voice is removed by makeNotation
        xmlOut = self.getXml(m)
        self.assertNotIn('<voice>1</voice>', xmlOut)
        n2 = note.Note()
        v2 = stream.Voice([n2])
        m.insert(0, v2)
        xmlOut = self.getXml(m)
        self.assertIn('<voice>1</voice>', xmlOut)
        self.assertIn('<voice>2</voice>', xmlOut)
        v1.id = 234
        xmlOut = self.getXml(m)
        self.assertIn('<voice>234</voice>', xmlOut)
        self.assertIn('<voice>235</voice>', xmlOut)
        v2.id = 'hello'
        xmlOut = self.getXml(m)
        self.assertIn('<voice>hello</voice>', xmlOut)

    def testVoiceNumberOffsetsThreeStaffsInGroup(self):
        n1_1 = note.Note()
        v1_1 = stream.Voice([n1_1])
        m1_1 = stream.Measure([v1_1])
        n1_2 = note.Note()
        v1_2 = stream.Voice([n1_2])
        m1_2 = stream.Measure([v1_2])
        ps1 = stream.PartStaff([m1_1, m1_2])

        n2_1 = note.Note()
        v2_1 = stream.Voice([n2_1])
        m2_1 = stream.Measure([v2_1])
        n2_2 = note.Note()
        v2_2 = stream.Voice([n2_2])
        m2_2 = stream.Measure([v2_2])
        ps2 = stream.PartStaff([m2_1, m2_2])

        n3_1 = note.Note()
        v3_1 = stream.Voice([n3_1])
        m3_1 = stream.Measure([v3_1])
        n3_2 = note.Note()
        v3_2 = stream.Voice([n3_2])
        m3_2 = stream.Measure([v3_2])
        ps3 = stream.PartStaff([m3_1, m3_2])

        s = stream.Score([ps1, ps2, ps3])
        staffGroup = layout.StaffGroup([ps1, ps2, ps3])
        s.insert(0, staffGroup)

        tree = self.getET(s, makeNotation=False)
        # helpers.dump(tree)
        mxNotes = tree.findall('part/measure/note')
        for mxNote in mxNotes:
            voice = mxNote.find('voice')
            staff = mxNote.find('staff')
            # Because there is one voice per staff/measure, voicenum == staffnum
            self.assertEqual(voice.text, staff.text)

    def testCompositeLyrics(self):
        xmlDir = common.getSourceFilePath() / 'musicxml' / 'lilypondTestSuite'
        fp = xmlDir / '61l-Lyrics-Elisions-Syllables.xml'
        s = converter.parse(fp)
        n1 = s[note.NotRest].first()
        xmlOut = self.getXml(n1)
        self.assertIn('<lyric name="1" number="1">', xmlOut)
        self.assertIn('<syllabic>begin</syllabic>', xmlOut)
        self.assertIn('<text>a</text>', xmlOut)

        tree = self.getET(s)
        mxLyrics = tree.findall('part/measure/note/lyric')
        ly0 = mxLyrics[0]
        self.assertEqual(ly0.get('number'), '1')
        self.assertEqual(len(ly0), 2)
        self.assertEqual(ly0[0].tag, 'syllabic')
        self.assertEqual(ly0[1].tag, 'text')
        # contents already checked above

        ly1 = mxLyrics[1]
        self.assertEqual(len(ly1), 5)
        tags = [child.tag for child in ly1]
        self.assertEqual(tags, ['syllabic', 'text', 'elision', 'syllabic', 'text'])
        self.assertEqual(ly1.find('elision').text, ' ')
        self.assertEqual(ly1.findall('syllabic')[0].text, 'middle')
        self.assertEqual(ly1.findall('text')[0].text, 'b')
        self.assertEqual(ly1.findall('syllabic')[1].text, 'middle')
        self.assertEqual(ly1.findall('text')[1].text, 'c')

        ly2 = mxLyrics[2]
        self.assertEqual(len(ly2), 5)
        tags = [child.tag for child in ly2]
        self.assertEqual(tags, ['syllabic', 'text', 'elision', 'syllabic', 'text'])
        self.assertIsNone(ly2.find('elision').text)
        self.assertEqual(ly2.findall('syllabic')[0].text, 'middle')
        self.assertEqual(ly2.findall('text')[0].text, 'd')
        self.assertEqual(ly2.findall('syllabic')[1].text, 'end')
        self.assertEqual(ly2.findall('text')[1].text, 'e')

    def testExportNC(self):
        s = stream.Score()
        p = stream.Part()
        m = stream.Measure()
        m.append(harmony.ChordSymbol('C'))
        m.repeatAppend(note.Note('C'), 4)
        p.append(m)
        m = stream.Measure()
        m.append(harmony.NoChord())
        m.repeatAppend(note.Note('C'), 2)
        m.append(harmony.ChordSymbol('C'))
        m.repeatAppend(note.Note('C'), 2)
        p.append(m)
        s.append(p)

        self.assertEqual(3, self.getXml(s).count('<harmony'))
        self.assertEqual(1, self.getXml(s).count('<kind text="N.C.">none</kind>'))
        self.assertEqual(1, self.getXml(s).count('<root-step text="">'))

        s = stream.Score()
        p = stream.Part()
        m = stream.Measure()
        m.append(harmony.NoChord())
        m.repeatAppend(note.Note('C'), 2)
        m.append(harmony.ChordSymbol('C'))
        m.repeatAppend(note.Note('C'), 2)
        p.append(m)
        m = stream.Measure()
        m.append(harmony.NoChord('No Chord'))
        m.repeatAppend(note.Note('C'), 2)
        m.append(harmony.ChordSymbol('C'))
        m.repeatAppend(note.Note('C'), 2)
        p.append(m)
        s.append(p)

        self.assertEqual(1, self.getXml(s).count('<kind text="N.C.">none</kind>'))
        self.assertEqual(1, self.getXml(s).count('<kind text="No Chord">none</kind>'))

    def testSetPartsAndRefStreamMeasure(self):
        p = converter.parse('tinynotation: 4/4 c1 d1')
        sc = stream.Score([p])
        sx = ScoreExporter(sc)  # substreams are measures
        sx.setPartsAndRefStream()
        measuresAtOffsetZero = [m for m in p if m.offset == 0]
        self.assertSequenceEqual(measuresAtOffsetZero, p.elements[:1])

    def testFromScoreNoParts(self):
        '''
        Badly nested streams should warn but output no gaps.
        '''
        s = stream.Score()
        s.append(meter.TimeSignature('1/4'))
        s.append(note.Note())
        s.append(note.Note())
        gex = GeneralObjectExporter(s)

        with self.assertWarns(MusicXMLWarning) as cm:
            tree = et_fromstring(gex.parse().decode('utf-8'))
        self.assertIn(repr(s).split(' 0x')[0], str(cm.warning))
        self.assertIn(' is not well-formed; see isWellFormedNotation()', str(cm.warning))
        # The original score with its original address should not
        # be found in the message because makeNotation=True makes a copy
        self.assertNotIn(repr(s), str(cm.warning))

        # Assert no gaps in stream
        self.assertSequenceEqual(tree.findall('.//forward'), [])

    def testFromScoreNoMeasures(self):
        s = stream.Score()
        s.append(note.Note())
        scExporter = ScoreExporter(s)
        tree = scExporter.parse()
        # Measures should have been made
        self.assertIsNotNone(tree.find('.//measure'))

    def testFromSoundingPitch(self):
        '''
        A score with mixed sounding and written parts.
        '''
        m = stream.Measure([instrument.Clarinet(), note.Note('C')])
        p1 = stream.Part(m)
        p1.atSoundingPitch = True
        p2 = stream.Part(stream.Measure([instrument.Bassoon(), note.Note()]))
        s = stream.Score([p1, p2])
        self.assertEqual(s.atSoundingPitch, 'unknown')
        gex = GeneralObjectExporter(s)
        root = et_fromstring(gex.parse().decode('utf-8'))
        self.assertEqual(len(root.findall('.//transpose')), 1)
        self.assertEqual(root.find('.//step').text, 'D')

        s.atSoundingPitch = True
        gex = GeneralObjectExporter(s)
        root = et_fromstring(gex.parse().decode('utf-8'))
        self.assertEqual(len(root.findall('.//transpose')), 1)
        self.assertEqual(root.find('.//step').text, 'D')

    def testMultipleInstruments(self):
        '''
        This is a score for two woodwind players both doubling on
        flute and oboe. They both switch to flute and then back to oboe.
        There are six m21 instruments to represent this, but the
        <score-instrument> tags need just four, since no
        musicXML <part> needs two oboes in it, etc., unless
        there is a patch change/MIDI instrument change.
        '''
        p1 = stream.Part([
            stream.Measure([instrument.Oboe(), note.Note(type='whole')]),
            stream.Measure([instrument.Flute(), note.Note(type='whole')]),
            stream.Measure([instrument.Oboe(), note.Note(type='whole')]),
        ])
        p2 = stream.Part([
            stream.Measure([instrument.Oboe(), note.Note(type='whole')]),
            stream.Measure([instrument.Flute(), note.Note(type='whole')]),
            stream.Measure([instrument.Oboe(), note.Note(type='whole')]),
        ])
        s = stream.Score([p1, p2])
        scEx = ScoreExporter(s)
        tree = scEx.parse()
        self.assertEqual(len(tree.findall('.//score-instrument')), 4)
        self.assertEqual(len(tree.findall('.//measure/note/instrument')), 6)
        self.assertEqual(tree.find('.//score-instrument').get('id'),
                         tree.find('.//measure/note/instrument').get('id'))
        self.assertNotEqual(tree.find('.//score-instrument').get('id'),
                            tree.findall('.//measure/note/instrument')[-1].get('id'))

    def testMultipleInstrumentsPiano(self):
        ps1 = stream.PartStaff([
            stream.Measure([instrument.ElectricPiano(), note.Note(type='whole')]),
            stream.Measure([instrument.ElectricOrgan(), note.Note(type='whole')]),
            stream.Measure([instrument.Piano(), note.Note(type='whole')]),
        ])
        ps2 = stream.PartStaff([
            stream.Measure([instrument.Vocalist(), note.Note(type='whole')]),
            stream.Measure([note.Note(type='whole')]),
            stream.Measure([note.Note(type='whole')]),
        ])
        sg = layout.StaffGroup([ps1, ps2])
        s = stream.Score([ps1, ps2, sg])
        scEx = ScoreExporter(s)
        tree = scEx.parse()

        self.assertEqual(
            # allow for non-deterministic ordering: caused by instrument.deduplicate() (?)
            {el.text for el in tree.findall('.//instrument-name')},
            {'Electric Piano', 'Voice', 'Electric Organ', 'Piano'}
        )
        self.assertEqual(len(tree.findall('.//measure/note/instrument')), 6)

    def testExportIdOfMeasure(self):
        ''' Check that id of measure are exported
            as attributes of the <measure> eelement in MusicXML
        '''
        measure = stream.Measure(id='test', number=1)
        measure.append(note.Note(type='whole'))
        s = stream.Score(measure)
        scEx = ScoreExporter(s)
        tree = scEx.parse()

        for measure_xml in tree.findall('.//measure'):
            self.assertTrue('id' in measure_xml.attrib)
            self.assertEqual(measure_xml.get('id'), 'test')

    def testMidiInstrumentNoName(self):
        i = instrument.Instrument()
        i.midiProgram = 42
        s = converter.parse('tinyNotation: c1')
        s.measure(1).insert(i)
        sc = stream.Score(s)
        scExporter = ScoreExporter(sc)

        tree = scExporter.parse()
        mxScoreInstrument = tree.findall('.//score-instrument')[0]
        mxMidiInstrument = tree.findall('.//midi-instrument')[0]
        self.assertEqual(mxScoreInstrument.get('id'), mxMidiInstrument.get('id'))

    def testOrnamentAccidentals(self):
        s = converter.parse(testPrimitive.notations32a)
        x = self.getET(s)
        accidentalMarks = x.findall('.//ornaments/accidental-mark')
        self.assertEqual(
            [accMark.text for accMark in accidentalMarks],
            ['natural', 'sharp', 'three-quarters-flat']
        )

    def testMultiDigitEndingsWrite(self):
        # Relevant barlines:
        # Measure 2, left barline: <ending number="1,2" type="start"/>
        # Measure 2, right barline: <ending number="1,2" type="stop"/>
        # Measure 3, left barline: <ending number="3" type="start"/>
        # Measure 3, right barline: <ending number="3" type="stop"/>
        s = converter.parse(testPrimitive.multiDigitEnding)
        x = self.getET(s)
        endings = x.findall('.//ending')
        self.assertEqual([e.get('number') for e in endings], ['1,2', '1,2', '3', '3'])

        # Check templates also
        template = s.template()
        template.makeNotation(inPlace=True)  # not essential, but since getET() skips this
        x = self.getET(template)
        endings = x.findall('.//ending')
        self.assertEqual([e.get('number') for e in endings], ['1,2', '1,2', '3', '3'])

        # m21 represents lack of bracket numbers as 0; musicxml uses ''
        s.parts[0].getElementsByClass(spanner.RepeatBracket).first().number = 0
        x = self.getET(s)
        endings = x.findall('.//ending')
        self.assertEqual([e.get('number') for e in endings], ['', '', '3', '3'])

    def testMultiMeasureEndingsWrite(self):
        # Relevant barlines:
        # Measure 1, left barline: no ending
        # Measure 1, right barline: no ending
        # Measure 2, left barline: <ending number="1" type="start"/>
        # Measure 2, right barline: no ending
        # Measure 3, left barline: no ending
        # Measure 3, right barline: no ending
        # Measure 4, left barline: no ending
        # Measure 4, right barline: <ending number="1" type="stop"/>
        # Measure 5, left barline: <ending number="2" type="start"/>
        # Measure 5, right barline: no ending
        # Measure 6, left barline: no ending
        # Measure 6, right barline: no ending
        # Measure 7, left barline: no ending
        # Measure 7, right barline: <ending number="2" type="stop"/>
        # Measure 8, left barline: no ending
        # Measure 8, right barline: no ending
        s = converter.parse(testPrimitive.multiMeasureEnding)
        x = self.getET(s)
        endings = x.findall('.//ending')
        self.assertEqual([e.get('number') for e in endings], ['1', '1', '2', '2'])

        expectedEndings = {
            # key = measure number, value = list(leftEndingType, rightEndingType)
            '1': [None, None],     # measure before the endings
            '2': ['start', None],  # first measure of ending 1
            '3': [None, None],     # second measure of ending 1
            '4': [None, 'stop'],   # last measure of ending 1
            '5': ['start', None],  # first measure of ending 2
            '6': [None, None],     # second measure of ending 2
            '7': [None, 'stop'],   # last measure of ending 2
            '8': [None, None]      # measure after the endings
        }
        measures = x.findall('.//measure')
        self.assertEqual(len(measures), 8)
        for measure in measures:
            measNumber = measure.get('number')
            with self.subTest(measureNumber=measNumber):
                expectLeftBarline = bool(expectedEndings[measNumber][0] is not None)
                expectRightBarline = bool(expectedEndings[measNumber][1] is not None)

                gotLeftBarline = False
                gotRightBarline = False
                barlines = measure.findall('.//barline')
                for i, barline in enumerate(barlines):
                    if barline.get('location') == 'left':
                        gotLeftBarline = True
                        leftEndingType = None
                        leftEnding = barline.find('ending')
                        if leftEnding is not None:
                            leftEndingType = leftEnding.get('type')
                        self.assertEqual(leftEndingType, expectedEndings[measNumber][0])
                    elif barline.get('location') == 'right':
                        gotRightBarline = True
                        rightEndingType = None
                        rightEnding = barline.find('ending')
                        if rightEnding is not None:
                            rightEndingType = rightEnding.get('type')
                        self.assertEqual(rightEndingType, expectedEndings[measNumber][1])

                if expectLeftBarline:
                    self.assertTrue(gotLeftBarline)
                if expectRightBarline:
                    self.assertTrue(gotRightBarline)

    def testTextExpressionOffset(self):
        '''
        Transfer element offset after calling getTextExpression().
        '''
        # https://github.com/cuthbertLab/music21/issues/624
        s = converter.parse('tinynotation: 4/4 c1')
        c = repeat.Coda()
        c.useSymbol = False
        f = repeat.Fine()
        mm = tempo.MetronomeMark(text='Langsam')
        mm.placement = 'above'
        s.measure(1).storeAtEnd([c, f, mm])

        tree = self.getET(s)
        for direction in tree.findall('.//direction'):
            self.assertIsNone(direction.find('offset'))

        # Also check position
        mxDirection = tree.find('part/measure/direction')
        self.assertEqual(mxDirection.get('placement'), 'above')

    def testFullMeasureRest(self):
        s = converter.parse('tinynotation: 9/8 r1')
        r = s[note.Rest].first()
        r.quarterLength = 4.5
        self.assertEqual(r.fullMeasure, 'auto')
        tree = self.getET(s)
        # Previously, this 4.5QL rest with a duration.type 'complex'
        # was split on export into 4.0QL and 0.5QL
        self.assertEqual(len(tree.findall('.//rest')), 1)
        rest = tree.find('.//rest')
        self.assertEqual(rest.get('measure'), 'yes')
        self.assertIsNone(tree.find('.//note/type'))

    def testArticulationSpecialCases(self):
        n = note.Note()
        a = articulations.StringIndication()
        n.articulations.append(a)
        h = articulations.HammerOn()
        # Appending a spanner such as HammerOn to the articulations
        # array is contrary to the documentation and contrary to the
        # behavior of the musicxml importer, but we're testing it here
        # anyway to just ensure that *IF* a user decides to do this themselves,
        # we don't create a superfluous <other-technical> tag on export.
        n.articulations.append(h)

        # Legal values for StringIndication begin at 1
        self.assertEqual(a.number, 0)
        # Use GEX to go through wellformed object conversion
        gex = GeneralObjectExporter(n)
        tree = et_fromstring(gex.parse().decode('utf-8'))
        self.assertIsNone(tree.find('.//string'))
        self.assertIsNone(tree.find('.//other-technical'))

    def testMeasurePadding(self):
        s = stream.Score([converter.parse('tinyNotation: 4/4 c4')])
        s[stream.Measure].first().paddingLeft = 2.0
        s[stream.Measure].first().paddingRight = 1.0
        # workaround until getET() helper starts calling fromGeneralObject
        s = GeneralObjectExporter().fromGeneralObject(s)
        tree = self.getET(s)
        self.assertEqual(len(tree.findall('.//rest')), 0)
        s[stream.Measure].first().paddingLeft = 1.0
        # workaround until getET() helper starts calling fromGeneralObject
        s = GeneralObjectExporter().fromGeneralObject(s)
        tree = self.getET(s)
        self.assertEqual(len(tree.findall('.//rest')), 1)

    def test_instrumentDoesNotCreateForward(self):
        '''
        Instrument tags were causing forward motion in some cases.
        From Chapter 14, Key Signatures

        This is a transposed score.  Instruments were being extended in duration
        in the toSoundingPitch and not having their durations restored afterwards
        leading to Instrument objects being split if the duration was complex
        '''
        alto = corpus.parse('bach/bwv57.8').parts['#Alto']
        alto.measure(7).timeSignature = meter.TimeSignature('6/8')
        newAlto = alto.flatten().getElementsNotOfClass(meter.TimeSignature).stream()
        newAlto.insert(0, meter.TimeSignature('2/4'))
        newAlto.makeMeasures(inPlace=True)
        newAltoFixed = newAlto.makeNotation()
        tree = self.getET(newAltoFixed)
        self.assertTrue(tree.findall('.//note'))
        self.assertFalse(tree.findall('.//forward'))

    def testOutOfBoundsExpressionDoesNotCreateForward(self):
        '''
        A metronome mark at an offset exceeding the bar duration was causing
        <forward> tags, i.e. hidden rests. Prefer <offset> instead.
        '''
        m = stream.Measure()
        m.append(meter.TimeSignature('1/4'))
        m.append(note.Rest())
        m.insert(2, tempo.MetronomeMark('slow', 40))
        p = stream.Part([m])
        s = stream.Score([p])

        tree = self.getET(s, makeNotation=False)
        self.assertFalse(tree.findall('.//forward'))
        self.assertEqual(
            int(tree.findall('.//direction/offset')[0].text),
            defaults.divisionsPerQuarter)

    def testPedals(self):
        expectedResults1 = (
            {
                'type': 'start',
                'line': 'yes',
                'number': '1',
            },
            {
                'type': 'change',
                'line': 'yes',
            },
<<<<<<< HEAD
            # This start is preceded by a <backup> that puts it first (before the change).
=======
>>>>>>> e36df6e1
            {
                'type': 'discontinue',
                'line': 'yes',
            },
            {
                'type': 'resume',
                'line': 'yes',
            },
            {
                'type': 'change',
                'line': 'yes',
            },
            {
                'type': 'stop',
                'line': 'yes',
                'number': '1',
            },
        )
        s = converter.parse(testPrimitive.pedalLines)
        x = self.getET(s)
        mxPart = x.find('part')
        for i, mxPedal in enumerate(mxPart.findall('.//pedal')):
            with self.subTest(pedal_index=i):
                for k in expectedResults1[i]:
                    self.assertEqual(mxPedal.get(k, ''), expectedResults1[i][k])

        startIdx = len(expectedResults1)

        expectedResults2 = (
            {
                'type': 'start',
                'sign': 'yes',
                'number': '1',
            },
            {
                'type': 'resume',
                'line': 'yes',
            },
<<<<<<< HEAD
            # This start/resume pair is preceded by a <backup> that
            # puts it first (before the change).
=======
>>>>>>> e36df6e1
            {
                'type': 'change',
                'line': 'yes',
            },
            {
                'type': 'discontinue',
                'line': 'yes',
            },
            # end of start/resume pair that is out-of-order
            {
                'type': 'resume',
                'line': 'yes',
            },
            {
                'type': 'change',
                'line': 'yes',
            },
            {
                'type': 'stop',
                'line': 'yes',
                'number': '1',
            },
        )

        s = converter.parse(testPrimitive.pedalSymLines)
        x = self.getET(s)
        mxPart = x.find('part')
        for i, mxPedal in enumerate(mxPart.findall('.//pedal')):
            with self.subTest(pedal_index=startIdx + i):
                for k in expectedResults2[i]:
                    self.assertEqual(mxPedal.get(k, ''), expectedResults2[i][k])

    def testSpannersWithOffsets(self):
        def gnfilter(overlaps):
            removeKeys = []
            for key, elList in overlaps.items():
                gnCount = 0
                for el in elList:
                    if isinstance(el, note.GeneralNote):
                        gnCount += 1
                if gnCount < 2:
                    removeKeys.append(key)
            for key in removeKeys:
                del overlaps[key]
            return overlaps

        def check(s1, s2, classType):
            s1Spanners = list(s1[classType])
            s2Spanners = list(s2[classType])
            for s1sp, s2sp in zip(s1Spanners, s2Spanners):
                # check that the spanners start and stop at exactly the same score offset
                s1StartOffset = s1sp.getFirst().getOffsetInHierarchy(s1)
                s2StartOffset = s2sp.getFirst().getOffsetInHierarchy(s2)
                if s1StartOffset != s2StartOffset:
                    print('hey')
                self.assertEqual(s1StartOffset, s2StartOffset)
                s1EndOffset = opFrac(
                    s1sp.getLast().getOffsetInHierarchy(s1) + s1sp.getLast().quarterLength
                )
                s2EndOffset = opFrac(
                    s2sp.getLast().getOffsetInHierarchy(s2) + s2sp.getLast().quarterLength
                )
                self.assertEqual(s1EndOffset, s2EndOffset)

                # check that there are no overlapping GeneralNotes in those measures
                s1StartVoice = s1.containerInHierarchy(s1sp.getFirst())
                s1EndVoice = s1.containerInHierarchy(s1sp.getLast())
                s1StartVoiceOverlaps = s1StartVoice.getOverlaps()
                s1EndVoiceOverlaps = s1EndVoice.getOverlaps()
                self.assertEqual(gnfilter(s1StartVoiceOverlaps), {})
                self.assertEqual(gnfilter(s1EndVoiceOverlaps), {})

                s2StartVoice = s2.containerInHierarchy(s2sp.getFirst())
                s2EndVoice = s2.containerInHierarchy(s2sp.getLast())
                s2StartVoiceOverlaps = s2StartVoice.getOverlaps()
                s2EndVoiceOverlaps = s2EndVoice.getOverlaps()
                self.assertEqual(gnfilter(s2StartVoiceOverlaps), {})
                self.assertEqual(gnfilter(s2EndVoiceOverlaps), {})

        s1 = converter.parse(testPrimitive.directions31a)
        x = self.getET(s1)
        xmlStr = et_tostring(x)
        s2 = converter.parseData(xmlStr, format='musicxml')
        check(s1, s2, dynamics.DynamicWedge)

        s1 = converter.parse(testPrimitive.octaveShifts33d)
        x = self.getET(s1)
        xmlStr = et_tostring(x)
        s2 = converter.parseData(xmlStr, format='musicxml')
        check(s1, s2, spanner.Ottava)

    def testArpeggios(self):
        expectedResults = (
            'arpeggiate',
            'arpeggiate',
            'arpeggiate',
            'arpeggiate up',
            'arpeggiate up',
            'arpeggiate up',
            'arpeggiate',
            'arpeggiate',
            'arpeggiate',
            'arpeggiate down',
            'arpeggiate down',
            'arpeggiate down',
            'arpeggiate',
            'arpeggiate',
            'arpeggiate',
            'non-arpeggiate bottom',
            '',
            'non-arpeggiate top',
            'arpeggiate',
            'arpeggiate',
            'arpeggiate',
        )
        s = converter.parse(testPrimitive.arpeggio32d)
        x = self.getET(s)
        # helpers.dump(x)
        mxPart = x.find('part')
        mxMeasure = mxPart.find('measure')
        for i, mxNote in enumerate(mxMeasure.findall('note')):
            with self.subTest(note_index=i):
                nonArp = None
                arp = None
                notations = mxNote.find('notations')
                if notations is not None:
                    nonArp = notations.find('non-arpeggiate')
                    arp = notations.find('arpeggiate')
                if expectedResults[i].startswith('non-arpeggiate'):
                    self.assertIsNotNone(nonArp)
                    nonArpType = nonArp.get('type')
                    for whichEnd in ('top', 'bottom'):
                        if expectedResults[i].endswith(whichEnd):
                            self.assertEqual(nonArpType, whichEnd)
                    continue
                if expectedResults[i].startswith('arpeggiate'):
                    self.assertIsNotNone(arp)
                    arpDirection = arp.get('direction')
                    if expectedResults[i] == 'arpeggiate':
                        self.assertIsNone(arpDirection)
                        continue
                    for direction in ('up', 'down'):
                        if expectedResults[i].endswith(direction):
                            self.assertEqual(arpDirection, direction)
                    continue
                self.assertIsNone(arp)
                self.assertIsNone(nonArp)

    def testArpeggioMarkSpanners(self):
        expectedNumber = (
            #  three-note chord with single-chord arpeggio
            None,
            None,
            None,
            #  three-note chord in a multi-chord (cross-voice) arpeggio (number == 1)
            '1',
            '1',
            '1',
            #  backup and do next voice
            #  three-note chord with single-chord arpeggio
            None,
            None,
            None,
            #  three-note chord in that same multi-chord (cross-voice) arpeggio (number == 1)
            '1',
            '1',
            '1',
        )

        s = converter.parse(testPrimitive.multiStaffArpeggios)
        x = self.getET(s)
        mxPart = x.find('part')
        mxMeasure = mxPart.find('measure')
        for note_index, mxNote in enumerate(mxMeasure.findall('note')):
            with self.subTest(note_index=note_index):
                arp = None
                arpNum = None
                notations = mxNote.find('notations')
                if notations is not None:
                    arp = notations.find('arpeggiate')
                if arp is not None:
                    arpNum = arp.get('number')
                self.assertEqual(arpNum, expectedNumber[note_index])

    def testArpeggioMarkSpannersNonArpeggiate(self):
        c1 = chord.Chord(['C3', 'E3', 'G3'])
        n2 = note.Note('D4')
        am = expressions.ArpeggioMarkSpanner([c1, n2], arpeggioType='non-arpeggio')
        m1 = stream.Measure()
        m1.append(c1)
        p1 = stream.PartStaff([m1])

        m2 = stream.Measure()
        m2.append(n2)
        p2 = stream.PartStaff([m2])

        sl = layout.StaffGroup([p1, p2])

        s = stream.Score([sl, am, p1, p2])
        x = self.getET(s)

        mxPart = x.find('part')
        mxMeasure = mxPart.find('measure')
        for note_index, mxNote in enumerate(mxMeasure.findall('note')):
            with self.subTest(note_index=note_index):
                arp = None
                arpNum = -1
                notations = mxNote.find('notations')
                if notations is not None:
                    arp = notations.find('non-arpeggiate')
                    if note_index in (1, 2) and arp is not None:
                        self.fail(f'{note_index=} should not have non-arpeggiate')
                    if note_index in (0, 3) and arp is None:
                        self.fail(f'{note_index=} should have non-arpeggiate')
                elif note_index in (0, 3):
                    self.fail(f'{note_index=} should have notations')

                if arp is not None:
                    arpNum = arp.get('number')
                    self.assertEqual(arpNum, '1')


    def testExportChordSymbolsWithRealizedDurations(self):

        def realizeDurationsAndAssertTags(mm: stream.Measure, forwardTag=False, offsetTag=False):
            mm = copy.deepcopy(mm)
            harmony.realizeChordSymbolDurations(mm)
            p = stream.Part([mm])
            s = stream.Score([p])
            tree = self.getET(s, makeNotation=False)
            self.assertIs(bool(tree.findall('.//forward')), forwardTag)
            self.assertIs(bool(tree.findall('.//offset')), offsetTag)

        # Two consecutive chord symbols, no rests
        cs1 = harmony.ChordSymbol('C7')
        cs2 = harmony.ChordSymbol('F7')
        m = stream.Measure()
        m.insert(0, cs1)
        m.insert(2, cs2)
        realizeDurationsAndAssertTags(m, forwardTag=True, offsetTag=False)

        # Two consecutive chord symbols, rest coinciding with first one
        r1 = note.Rest(type='half')
        m.insert(0, r1)
        realizeDurationsAndAssertTags(m, forwardTag=False, offsetTag=False)

        # One chord symbol midmeasure, no rests
        m.remove(cs1)
        m.remove(r1)
        realizeDurationsAndAssertTags(m, forwardTag=True, offsetTag=False)

        # One chord symbol midmeasure coinciding with whole note
        n1 = note.Note(type='whole')
        m.insert(0, n1)
        # Need an offset tag to show the -2.0 offset to get from end to midmeasure
        realizeDurationsAndAssertTags(m, forwardTag=False, offsetTag=True)

        # One chord symbol at beginning of measure coinciding with whole note
        m.remove(cs2)
        m.insert(0, cs1)
        realizeDurationsAndAssertTags(m, forwardTag=False, offsetTag=False)

        # One chord symbol at beginning of measure with writeAsChord=True
        # followed by a half note
        cs1.writeAsChord = True
        n1.offset = 2
        n1.quarterLength = 2
        realizeDurationsAndAssertTags(m, forwardTag=False, offsetTag=False)

    def test_inexpressible_hidden_rests_become_forward_tags(self):
        '''
        Express hidden rests with inexpressible durations as <forward> tags.
        '''
        m = stream.Measure()
        # 7 eighths in the space of 4 eighths, imported as 137/480
        # (137/480) * 7 = 1.9979, not 2.0
        # music21 filled gap with an inexpressible 0.0021 rest and couldn't export
        septuplet = note.Note(type='eighth')
        tuplet_obj = duration.Tuplet(7, 4, 'eighth')
        septuplet.duration.appendTuplet(tuplet_obj)
        septuplet.duration.linked = False
        septuplet.quarterLength = fractions.Fraction(137, 480)
        m.repeatAppend(septuplet, 7)
        # leave 0.0021 gap and do the same thing from 2.0 -> 3.9979
        m.repeatInsert(septuplet, [2.0])
        m.repeatAppend(septuplet, 6)
        m.insert(0, meter.TimeSignature('4/4'))
        m.makeRests(inPlace=True, fillGaps=True, hideRests=True, timeRangeFromBarDuration=True)
        self.assertLess(m[note.Rest].first().quarterLength, 0.0025)
        gex = GeneralObjectExporter()
        tree = self.getET(gex.fromGeneralObject(m))
        # Only one <forward> tag to get from 1.9979 -> 2.0
        # No <forward> tag is necessary to finish the incomplete measure (3.9979 -> 4.0)
        self.assertEqual(len(tree.findall('.//forward')), 1)

    def test_roman_musicxml_two_kinds(self):
        from music21.roman import RomanNumeral

        # normal roman numerals take up no time in xml output.
        rn1 = RomanNumeral('I', 'C')
        rn1.duration.type = 'half'
        rn2 = RomanNumeral('V', 'C')
        rn2.duration.type = 'half'

        m = stream.Measure()
        m.insert(0.0, rn1)
        m.insert(2.0, rn2)

        # with writeAsChord=True, they get their own Chord objects and durations.
        self.assertTrue(rn1.writeAsChord)
        xmlOut = GeneralObjectExporter().parse(m).decode('utf-8')
        self.assertNotIn('<forward>', xmlOut)
        self.assertIn('<chord', xmlOut)

        rn1.writeAsChord = False
        rn2.writeAsChord = False
        xmlOut = GeneralObjectExporter().parse(m).decode('utf-8')
        self.assertIn('<numeral', xmlOut)
        self.assertIn('<forward>', xmlOut)
        self.assertNotIn('<chord', xmlOut)
        self.assertNotIn('<offset', xmlOut)
        self.assertNotIn('<rest', xmlOut)

        rn1.duration.quarterLength = 0.0
        rn2.duration.quarterLength = 0.0
        xmlOut = GeneralObjectExporter().parse(m).decode('utf-8')
        self.assertIn('<rest', xmlOut)
        self.assertNotIn('<forward>', xmlOut)

    def test_stem_style_without_direction(self):
        one_note_tune = converter.parse('tinyNotation: 2/4 c2')
        half_note = one_note_tune.recurse().notes.first()
        half_note.style.stemStyle = style.Style()
        half_note.style.stemStyle.color = 'red'
        xmlOut = GeneralObjectExporter().parse(one_note_tune).decode('utf-8')
        self.assertIn('<stem color="#FF0000">up</stem>', xmlOut)


class TestExternal(unittest.TestCase):
    show = True

    def testSimple(self):
        # b = converter.parse(corpus.corpora.CoreCorpus().getWorkList('cpebach')[0],
        #    format='musicxml', forceSource=True)
        b = corpus.parse('cpebach')
        # b.show('text')
        # n = b[note.NotRest].first()
        # print(n.expressions)
        # return

        SX = ScoreExporter(b)
        mxScore = SX.parse()

        helpers.indent(mxScore)

        sio = io.BytesIO()

        sio.write(SX.xmlHeader())

        et = ElementTree(mxScore)
        et.write(sio, encoding='utf-8', xml_declaration=False)
        v = sio.getvalue()
        sio.close()

        v = v.decode('utf-8')
        # v = v.replace(' />', '/>')  # normalize

        # b2 = converter.parse(v)
        fp = b.write('musicxml')
        if self.show:
            print(fp)

        with io.open(fp, encoding='utf-8') as f:
            v2 = f.read()
        differ = list(difflib.ndiff(v.splitlines(), v2.splitlines()))
        for i, l in enumerate(differ):
            if l.startswith('-') or l.startswith('?') or l.startswith('+'):
                if 'id=' in l:
                    continue
                if self.show:
                    print(l)
                    # for j in range(i - 1,i + 1):
                    #    print(differ[j])
                    # print('------------------')
        import os
        os.remove(fp)


if __name__ == '__main__':
    import music21
    music21.mainTest(Test)  # , runTest='testExceptionMessage')<|MERGE_RESOLUTION|>--- conflicted
+++ resolved
@@ -193,13 +193,7 @@
         s.makeNotation(inPlace=True)
         self.assertEqual(len(s.parts[1].spanners), 0)
 
-<<<<<<< HEAD
-        # and written after the second backup tag, i.e. on the LH?
-        # (This used to be after the first backup tag, but these days most spanners
-        # get an extra backup due to being started with a SpannerAnchor.)
-=======
         # and written after the backup tag, i.e. on the LH?
->>>>>>> e36df6e1
         xmlOut = self.getXml(s)
         xmlAfterSecondBackup = xmlOut.split('</backup>\n')[1]
 
@@ -702,10 +696,6 @@
                 'type': 'change',
                 'line': 'yes',
             },
-<<<<<<< HEAD
-            # This start is preceded by a <backup> that puts it first (before the change).
-=======
->>>>>>> e36df6e1
             {
                 'type': 'discontinue',
                 'line': 'yes',
@@ -744,11 +734,7 @@
                 'type': 'resume',
                 'line': 'yes',
             },
-<<<<<<< HEAD
-            # This start/resume pair is preceded by a <backup> that
-            # puts it first (before the change).
-=======
->>>>>>> e36df6e1
+            # end of start/resume pair that is out-of-order
             {
                 'type': 'change',
                 'line': 'yes',
@@ -757,7 +743,6 @@
                 'type': 'discontinue',
                 'line': 'yes',
             },
-            # end of start/resume pair that is out-of-order
             {
                 'type': 'resume',
                 'line': 'yes',
