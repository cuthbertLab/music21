--- conflicted
+++ resolved
@@ -5265,33 +5265,12 @@
 
     def xmlToFiguredBass(self, mxFiguredBass) -> harmony.FiguredBassIndication:
         # noinspection PyShadowingNames
-<<<<<<< HEAD
-        '''
-=======
         """
->>>>>>> f62fc349
         Converts a figured bass tag in musicxml to a harmony.FiguredBassIndication object:
 
         >>> from xml.etree.ElementTree import fromstring as EL
         >>> MP = musicxml.xmlToM21.MeasureParser()
 
-<<<<<<< HEAD
-        >>> fbStr = """
-                    <figured-bass>
-                      <figure>
-                        <figure-number>5</figure-number>
-                      </figure>
-                      <figure>
-                        <figure-number>4</figure-number>
-                      </figure>
-                    </figured-bass>
-                    """
-        >>> mxFigures = EL(fbStr)
-        >>> fbi = MP.xmlToFiguredBass(mxFigures)
-        >>> fbi
-        <FiguredBassIndication figures: 5,4>
-        '''
-=======
         >>> fbStr = '''<figured-bass>
         ...           <figure>
         ...             <figure-number>5</figure-number>
@@ -5305,7 +5284,6 @@
         >>> fbi
         <FiguredBassIndication figures: 5,4 part: >
         """
->>>>>>> f62fc349
 
         fb_strings: list[str] = []
         fb_extenders: list[bool] = []
@@ -5326,11 +5304,7 @@
             fb_number: str = ''
             fb_prefix: str = ''
             fb_suffix: str = ''
-<<<<<<< HEAD
-            fb_extender: str = ''
-=======
-
->>>>>>> f62fc349
+
             if subElement.tag == 'figure':
                 for el in subElement.findall('*'):
                     if el.tag == 'figure-number':
@@ -5338,32 +5312,18 @@
                             fb_number = el.text
                         # Get prefix and/or suffix.
                         # The function returns an empty string if nothing is found.
-<<<<<<< HEAD
-                        fb_prefix = self._getFigurePrefixOrSuffix(subElement, 'prefix')
-                        fb_suffix = self._getFigurePrefixOrSuffix(subElement, 'suffix')
-=======
                     fb_prefix = self._getFigurePrefixOrSuffix(subElement, 'prefix')
                     fb_suffix = self._getFigurePrefixOrSuffix(subElement, 'suffix')
->>>>>>> f62fc349
 
                     # collect information on extenders
                     if el.tag == 'extend':
                         if 'type' in el.attrib.keys():
-<<<<<<< HEAD
-                            print((el.attrib['type'] in ['stop', 'continue', 'start']))
-=======
->>>>>>> f62fc349
                             fb_extenders.append((el.attrib['type'] in ['stop', 'continue', 'start']))
                 if not subElement.findall('extend'):
                     fb_extenders.append(False)
 
-<<<<<<< HEAD
-                # put prefix/suffix, extender and number together
-                if fb_prefix + fb_number + fb_extender + fb_suffix != '':
-=======
                 # put prefix/suffix, number and extenders together
                 if fb_prefix + fb_number + fb_suffix != '' or len(fb_extenders) != 0 :
->>>>>>> f62fc349
                     fb_strings.append(fb_prefix + fb_number + fb_suffix)
                 else:
                     # Warning because an empty figured-bass tag is not valid musixml.
@@ -5381,19 +5341,11 @@
                     self.lastFigureDuration = d.quarterLength
 
         fb_string = sep.join(fb_strings)
-<<<<<<< HEAD
-        fbi = harmony.FiguredBassIndication(fb_string, extenders=fb_extenders)
-=======
         fbi = harmony.FiguredBassIndication(fb_string, extenders=fb_extenders, part=self.parent.partId)
->>>>>>> f62fc349
         
         # If a duration is provided, set length of the FigureBassIndication
         if d:
             fbi.quarterLength = d.quarterLength
-<<<<<<< HEAD
-
-=======
->>>>>>> f62fc349
         self.stream.insert(offsetFbi, fbi)
         return fbi
 
@@ -5402,13 +5354,6 @@
         A helper function for prefixes and suffixes of figure numbers.
         Called two times from xmlToFiguredBass().
         '''
-<<<<<<< HEAD
-
-        if figure.findall(presuf):
-            for fix in figure.findall(presuf):
-                if fix.text:
-                    return modifiersDictXmlToM21[fix.text]
-=======
         if figure.findall(presuf):
             for fix in figure.findall(presuf):
                 if fix.text:
@@ -5419,7 +5364,6 @@
                         warnings.warn(f'''{fix.text} is currently not supported. Please look into
                                       the modifiersDictXmlToM21 and make your changes, that will
                                       fit your needs.''')
->>>>>>> f62fc349
         return ''
 
     def xmlDirection(self, mxDirection):
