--- conflicted
+++ resolved
@@ -6790,8 +6790,4 @@
 
 if __name__ == '__main__':
     import music21
-<<<<<<< HEAD
-    music21.mainTest(Test)  # , runTest='testExceptionMessage')
-=======
-    music21.mainTest(Test)  # , runTest='testLineHeight')
->>>>>>> 684093f7
+    music21.mainTest(Test)  # , runTest='testExceptionMessage')