# -*- coding: utf-8 -*-
# ------------------------------------------------------------------------------
# Name:         musicxml/xmlToM21.py
# Purpose:      Conversion from MusicXML to Music21
#
# Authors:      Michael Scott Asato Cuthbert
#               Christopher Ariza
#               Jacob Tyler Walls
#
# Copyright:    Copyright © 2009-2024 Michael Scott Asato Cuthbert
# License:      BSD, see license.txt
# ------------------------------------------------------------------------------
from __future__ import annotations

import copy
import fractions
import io
import weakref
from math import isclose
import re
import typing as t
import warnings
import xml.etree.ElementTree as ET

from music21 import articulations
from music21 import bar
from music21 import beam
from music21 import chord
from music21 import clef
from music21 import common
from music21 import defaults
from music21 import duration
from music21 import dynamics
from music21.common.enums import OrnamentDelay
from music21.common.numberTools import opFrac, nearestMultiple
from music21 import editorial
from music21 import environment
from music21 import exceptions21
from music21 import expressions
from music21 import harmony  # for chord symbols
from music21 import instrument
from music21 import interval  # for transposing instruments
from music21 import key
from music21 import layout
from music21 import metadata
from music21 import meter
from music21.midi.percussion import MIDIPercussionException, PercussionMapper
from music21 import note
from music21 import percussion
from music21 import pitch
from music21 import repeat
from music21 import spanner
from music21 import stream
from music21 import style
from music21 import tablature
from music21 import tempo
from music21 import text  # for text boxes
from music21 import tie

from music21.musicxml import xmlObjects
from music21.musicxml import helpers
from music21.musicxml.xmlSoundParser import SoundTagMixin
from music21.musicxml.xmlObjects import MusicXMLImportException, MusicXMLWarning

synchronizeIds = helpers.synchronizeIdsToM21
setAttributeFromAttribute = helpers.setM21AttributeFromAttribute

if t.TYPE_CHECKING:
    from music21 import base
    from music21.common.types import OffsetQL

    # what goes in a `.staffReference`
    StaffReferenceType = dict[int, list[base.Music21Object]]

environLocal = environment.Environment('musicxml.xmlToM21')

# const
NO_STAFF_ASSIGNED = 0

# see docstring for isRecognizableMetadataKey for information on
# this list.
_recognizableKeys: list[str] = list(
    metadata.properties.ALL_NAMESPACE_NAMES
    + metadata.properties.ALL_UNIQUE_NAMES
    + metadata.properties.ALL_MUSIC21_WORK_IDS
)


# ------------------------------------------------------------------------------
# Helpers
def _clean(badStr: str|None) -> str|None:
    # need to remove badly-formed strings
    if badStr is None:
        return None
    badStr = badStr.strip()
    goodStr = badStr.replace('\n', ' ')
    return goodStr


def strippedText(mxObj: ET.Element|None) -> str:
    '''
    Returns the `mxObj.text.strip()` from an Element (or None)
    taking into account that `.text` might be None, or the
    Element might be undefined.

    Replacement for the older textStripValid()

    >>> from xml.etree.ElementTree import Element
    >>> e = Element('an-element')
    >>> musicxml.xmlToM21.strippedText(e)
    ''
    >>> e.text = '    '
    >>> musicxml.xmlToM21.strippedText(e)
    ''
    >>> e.text = '  hello  '
    >>> musicxml.xmlToM21.strippedText(e)
    'hello'

    >>> musicxml.xmlToM21.strippedText(None)
    ''
    >>> musicxml.xmlToM21.strippedText(440.0)
    ''

    New in v9.
    '''
    if mxObj is None:
        return ''
    try:
        txt = mxObj.text
        if txt is None:
            return ''
        return txt.strip()
    except AttributeError:
        return ''


# Durations
def musicXMLTypeToType(value: str) -> str:
    '''
    Utility function to convert a MusicXML duration type to a music21 duration type.

    Changes 'long' to 'longa' and deals with a Guitar Pro 5.2 bug in MusicXML
    export, that exports a 32nd note with the type '32th'.

    >>> musicxml.xmlToM21.musicXMLTypeToType('long')
    'longa'
    >>> musicxml.xmlToM21.musicXMLTypeToType('32th')
    '32nd'
    >>> musicxml.xmlToM21.musicXMLTypeToType('quarter')
    'quarter'
    >>> musicxml.xmlToM21.musicXMLTypeToType(None)
    Traceback (most recent call last):
    music21.musicxml.xmlObjects.MusicXMLImportException:
        found unknown MusicXML type: None
    '''
    # MusicXML uses long instead of longa
    if value not in duration.typeToDuration:
        if value == 'long':
            return 'longa'
        elif value == '32th':
            return '32nd'
        else:
            raise MusicXMLImportException(f'found unknown MusicXML type: {value}')
    else:
        return value


def _floatOrIntStr(strObj):
    '''
    Convert a string to float or int if possible.

    >>> _f = musicxml.xmlToM21._floatOrIntStr
    >>> _f('20.3')
    20.3
    >>> _f('20.0')
    20
    >>> _f(None) is None
    True
    >>> _f('hi')
    'hi'
    '''
    if strObj is None:
        return None
    try:
        val = float(strObj)
        if val == int(val):
            val = int(val)
        return val
    except ValueError:
        return strObj


def _setAttributeFromTagText(m21El, xmlEl, tag, attributeName=None, *, transform=None):
    '''
    If xmlEl has at least one element of tag==tag with some text. If
    it does, set the attribute either with the same name (with "foo-bar" changed to
    "fooBar") or with attributeName to the text contents.

    Pass a function or lambda function as `transform` to transform the value before setting it

    >>> from xml.etree.ElementTree import Element, SubElement

    This is essentially `<accidental><alter>-2</alter></accidental>`:

    >>> e = Element('accidental')
    >>> a = SubElement(e, 'alter')
    >>> a.text = '-2'

    >>> seta = musicxml.xmlToM21._setAttributeFromTagText
    >>> acc = pitch.Accidental()

    Transform the alter text to a float.

    >>> seta(acc, e, 'alter', transform=float)
    >>> acc.alter
    -2.0

    >>> e2 = Element('score-partwise')
    >>> a2 = SubElement(e2, 'movement-title')
    >>> a2.text = 'Trout'
    >>> md = metadata.Metadata()
    >>> seta(md, e2, 'movement-title', 'movementName')
    >>> md.movementName
    'Trout'

    set a different attribute

    >>> seta(md, e2, 'movement-title', 'composer')
    >>> md.composer
    'Trout'
    '''
    matchEl = xmlEl.find(tag)  # find first
    if matchEl is None:
        return

    value = matchEl.text
    if value in (None, ''):
        return

    if transform is not None:
        value = transform(value)

    if attributeName is None:
        attributeName = common.hyphenToCamelCase(tag)

    setattr(m21El, attributeName, value)

def _addMetadataItemFromTagText(m21md: metadata.Metadata, xmlEl, tag, mdUniqueName):
    matchEl = xmlEl.find(tag)  # find first
    if matchEl is None:
        return

    value = matchEl.text
    if value in (None, ''):
        return

    m21md.add(mdUniqueName, value)


# ------------------------------------------------------------------------------
class XMLParserBase:
    '''
    contains functions that could be called
    at multiple levels of parsing (Score, Part, Measure).
    '''
    mxAccidentalNameToM21 = {'quarter-sharp': 'half-sharp',
                             'three-quarters-sharp': 'one-and-a-half-sharp',
                             'quarter-flat': 'half-flat',
                             'three-quarters-flat': 'one-and-a-half-flat',
                             'flat-flat': 'double-flat',
                             'sharp-sharp': 'double-sharp',
                             }

    # style attributes

    def setStyleAttributes(self, mxObject, m21Object, musicXMLNames, m21Names=None):
        # noinspection PyShadowingNames
        '''
        Takes an mxObject, a music21Object, and a list/tuple of musicXML names and
        a list/tuple of m21Names, and assigns each of the mxObject's attributes
        that fits this style name to the corresponding style object's m21Name attribute.

        >>> from xml.etree.ElementTree import fromstring as El
        >>> XP = musicxml.xmlToM21.XMLParserBase()
        >>> mxObj = El('<a x="20.1" y="10.0" z="yes" />')
        >>> m21Obj = base.Music21Object()
        >>> musicXMLNames = ('w', 'x', 'y', 'z')
        >>> m21Names = ('justify', 'absoluteX', 'absoluteY', 'hideObjectOnPrint')

        >>> XP.setStyleAttributes(mxObj, m21Obj, musicXMLNames, m21Names)

        `.justify` requires a TextStyle object.

        >>> m21Obj.style.justify
        Traceback (most recent call last):
        AttributeError: 'Style' object has no attribute 'justify'

        >>> m21Obj.style.absoluteX
        20.1
        >>> m21Obj.style.absoluteY
        10
        >>> m21Obj.style.hideObjectOnPrint
        True
        '''
        if isinstance(m21Object, style.Style):
            stObj = m21Object
        else:
            stObj = None

        if not common.isIterable(musicXMLNames):
            musicXMLNames = (musicXMLNames,)

        if m21Names is None:
            m21Names = (common.hyphenToCamelCase(x) for x in musicXMLNames)
        elif not common.isIterable(m21Names):
            m21Names = (m21Names,)

        for xmlName, m21Name in zip(musicXMLNames, m21Names):
            mxValue = mxObject.get(xmlName)
            if mxValue is None:
                continue

            if m21Name in xmlObjects.STYLE_ATTRIBUTES_YES_NO_TO_BOOL:
                mxValue = xmlObjects.yesNoToBoolean(mxValue)

            try:
                if mxValue is not True and mxValue is not False:
                    mxValue = common.numToIntOrFloat(mxValue)
            except (ValueError, TypeError):
                pass

            # only create a style object if we get this far
            if stObj is None:
                stObj = m21Object.style
            setattr(stObj, m21Name, mxValue)

    def setTextFormatting(self, mxObject, m21Object):
        '''
        sets the justification, print-style-align group, and
        text-decoration, text-rotation,
        letter-spacing, line-height, lang, text-direction, and
        enclosure, on an
        m21Object, which must have style.TextStyle as its Style class,
        and then calls setPrintStyleAlign

        conforms to attr-group %text-formatting in the MusicXML DTD
        '''
        musicXMLNames = ('justify', 'text-decoration', 'text-rotation', 'letter-spacing',
                         'line-height', 'lang', 'text-direction', 'enclosure')
        m21Names = ('justify', 'textDecoration', 'textRotation', 'letterSpacing',
                    'lineHeight', 'language', 'textDirection', 'enclosure')
        # TODO: enclosure should give the style.Enclosure StrEnum
        self.setStyleAttributes(mxObject, m21Object, musicXMLNames, m21Names)
        self.setPrintStyleAlign(mxObject, m21Object)

    def setLineStyle(self, mxObject, m21Object):
        '''
        Sets four additional elements for line elements, conforms to entity
        %line-shape, %line-type, %dashed-formatting (dash-length and space-length)
        '''
        musicXMLNames = ('line-shape', 'line-type', 'dash-length', 'space-length')

        if hasattr(m21Object, 'lineType'):
            mxLineType = mxObject.get('line-type')
            if mxLineType is not None:
                m21Object.lineType = mxLineType

        self.setStyleAttributes(mxObject, m21Object, musicXMLNames)

    def setPrintObject(self, mxObject, m21Object):
        '''
        convert 'print-object="no"' to m21Object.style.hideObjectOnPrint = True
        '''
        if mxObject.get('print-object') != 'no':
            return

        if hasattr(m21Object, 'style'):
            m21Object.style.hideObjectOnPrint = True
        else:
            try:
                m21Object.hideObjectOnPrint = True
            except AttributeError:  # slotted object
                pass

    def setPrintStyleAlign(self, mxObject, m21Object):
        '''
        runs setPrintStyle and then sets horizontalAlign and verticalAlign, on an
        m21Object, which must have style.TextStyle as its Style class.

        conforms to attr-group %print-style-align in the MusicXML DTD
        '''
        self.setPrintStyle(mxObject, m21Object)
        self.setStyleAttributes(mxObject,
                                m21Object,
                                ('valign', 'halign'),
                                ('alignVertical', 'alignHorizontal'))

    def setPrintStyle(self, mxObject, m21Object):
        '''
        get position, font, and color information from the mxObject
        into the m21Object, which must have style.TextStyle as its Style class.

        conforms to attr-group %print-style in the MusicXML DTD
        '''
        self.setPosition(mxObject, m21Object)
        self.setFont(mxObject, m21Object)
        self.setColor(mxObject, m21Object)

    def setColor(self, mxObject, m21Object):
        '''
        Sets m21Object.style.color to be the same as color.
        '''
        # we repeat 'color' rather than just letting setStyleAttributes
        # handle it, because otherwise it will run the expensive
        # hyphenToCamelCase routine on something called on each note.
        self.setStyleAttributes(mxObject, m21Object, 'color', 'color')

    def setFont(self, mxObject, m21Object):
        '''
        sets font-family, font-style, font-size, and font-weight as
        fontFamily (list), fontStyle, fontSize and fontWeight from
        an object into a TextStyle object

        conforms to attr-group %font in the MusicXML DTD

        >>> from xml.etree.ElementTree import fromstring as El
        >>> XP = musicxml.xmlToM21.XMLParserBase()
        >>> mxObj = El('<text font-family="Courier,monospaced" font-style="italic" '
        ...            + 'font-size="24" font-weight="bold" />')

        >>> te = expressions.TextExpression('hi!')
        >>> XP.setFont(mxObj, te)
        >>> te.style.fontFamily
        ['Courier', 'monospaced']
        >>> te.style.fontStyle
        'italic'
        >>> te.style.fontSize
        24
        >>> te.style.fontWeight
        'bold'
        '''
        musicXMLNames = ('font-family', 'font-style', 'font-size', 'font-weight')
        m21Names = ('fontFamily', 'fontStyle', 'fontSize', 'fontWeight')
        self.setStyleAttributes(mxObject, m21Object, musicXMLNames, m21Names)

    def setPosition(self, mxObject, m21Object):
        '''
        get positioning information for an object from
        default-x, default-y, relative-x, relative-y into
        the .style attribute's absoluteX, relativeX, etc. attributes'

        conforms to attr-group %position in the MusicXML DTD
        '''
        musicXMLNames = ('default-x', 'default-y', 'relative-x', 'relative-y')
        m21Names = ('absoluteX', 'absoluteY', 'relativeX', 'relativeY')
        self.setStyleAttributes(mxObject, m21Object, musicXMLNames, m21Names)

    def setPlacement(self, mxObject, m21Object):
        '''
        Sets the placement for objects that have a .placement attribute
        (most but not all spanners) and sets the `style.placement` for those
        that don't.
        '''
        placement = mxObject.get('placement')
        if placement is None:
            return

        if hasattr(m21Object, 'placement'):
            m21Object.placement = placement
        else:
            m21Object.style.placement = placement

    def setEditorial(self, mxObj, m21Obj):
        # noinspection PyShadowingNames
        '''
        Set editorial information from an mxObj

        >>> from xml.etree.ElementTree import fromstring as El
        >>> XP = musicxml.xmlToM21.XMLParserBase()
        >>> mxObj = El('<a/>')
        >>> n = note.Note('C#4')

        Most common case:

        >>> XP.setEditorial(mxObj, n)
        >>> n.hasEditorialInformation
        False

        >>> mxObj = El('<note><footnote>Sharp is conjectural</footnote>'
        ...            + '<level reference="yes">2</level></note>')
        >>> XP.setEditorial(mxObj, n)
        >>> n.hasEditorialInformation
        True
        >>> len(n.editorial.footnotes)
        1
        >>> fn = n.editorial.footnotes[0]
        >>> fn
        <music21.editorial.Comment 'Sharp is conjectu...'>
        >>> fn.isFootnote
        True
        >>> fn.levelInformation
        '2'
        >>> fn.isReference
        True

        If no <footnote> tag exists, the editorial information will be found in
        comments:

        >>> mxObj = El('<note><level reference="no">ed</level></note>')
        >>> n = note.Note('C#4')
        >>> XP.setEditorial(mxObj, n)
        >>> len(n.editorial.footnotes)
        0
        >>> len(n.editorial.comments)
        1
        >>> com = n.editorial.comments[0]
        >>> com.isReference
        False
        >>> com.text is None
        True
        >>> com.levelInformation
        'ed'
        '''
        mxFootnote = mxObj.find('footnote')
        mxLevel = mxObj.find('level')

        if mxFootnote is None and mxLevel is None:
            # most common case
            return

        c = editorial.Comment()

        if mxFootnote is not None:
            c.text = mxFootnote.text
            c.isFootnote = True
            self.setTextFormatting(mxFootnote, c)

        if mxLevel is not None:
            c.levelInformation = mxLevel.text
            referenceAttribute = mxLevel.get('reference')
            if referenceAttribute == 'yes':
                c.isReference = True
            # TODO: attr: level-display: bracket, parentheses
            # TODO: musicxml 4: type=start/stop/single -- does this apply to one note or
            #     start applying from here on until stop is encountered.  default: single

        if c.isFootnote:
            m21Obj.editorial.footnotes.append(c)
        else:
            m21Obj.editorial.comments.append(c)

    def xmlPrintToPageLayout(self, mxPrint, inputM21=None):
        # noinspection PyShadowingNames
        '''
        Given an mxPrint object, set object data for
        the print section of a layout.PageLayout object


        >>> from xml.etree.ElementTree import fromstring as El
        >>> MP = musicxml.xmlToM21.MeasureParser()


        >>> mxPrint = El('<print new-page="yes" page-number="5">'
        ...    + '    <page-layout><page-height>4000</page-height>'
        ...    + '        <page-margins><left-margin>20</left-margin>'
        ...    + '                 <right-margin>30.25</right-margin></page-margins>'
        ...    + '</page-layout></print>')

        >>> pl = MP.xmlPrintToPageLayout(mxPrint)
        >>> pl.isNew
        True
        >>> pl.rightMargin
        30.25
        >>> pl.leftMargin
        20
        >>> pl.pageNumber
        5
        >>> pl.pageHeight
        4000
        '''
        if inputM21 is None:
            pageLayout = layout.PageLayout()
        else:
            pageLayout = inputM21

        setb = setAttributeFromAttribute
        setb(pageLayout, mxPrint, 'new-page', 'isNew', transform=xmlObjects.yesNoToBoolean)
        setb(pageLayout, mxPrint, 'page-number', transform=int)

        for x in mxPrint:
            if x.tag == 'page-layout':
                self.xmlPageLayoutToPageLayout(x, inputM21=pageLayout)
                break

        if inputM21 is None:
            return pageLayout

    def xmlPageLayoutToPageLayout(self, mxPageLayout, inputM21=None):
        '''
        get a PageLayout object from an mxPageLayout

        Called out from mxPrintToPageLayout because it
        is also used in the <defaults> tag
        '''
        if inputM21 is None:
            pageLayout = layout.PageLayout()
        else:
            pageLayout = inputM21

        seta = _setAttributeFromTagText

        seta(pageLayout, mxPageLayout, 'page-height', transform=_floatOrIntStr)
        seta(pageLayout, mxPageLayout, 'page-width', transform=_floatOrIntStr)

        # TODO -- record even, odd, both margins
        mxPageMargins = mxPageLayout.find('page-margins')
        if mxPageMargins is not None:
            for direction in ('top', 'bottom', 'left', 'right'):
                seta(pageLayout, mxPageMargins, direction + '-margin',
                     transform=_floatOrIntStr)

        if inputM21 is None:
            return pageLayout

    def xmlPrintToSystemLayout(self, mxPrint, inputM21=None):
        # noinspection PyShadowingNames
        '''
        Given an mxPrint object, set object data

        >>> from xml.etree.ElementTree import fromstring as El
        >>> MP = musicxml.xmlToM21.MeasureParser()

        >>> mxPrint = El('<print new-system="yes">'
        ...    + '    <system-layout><system-distance>55</system-distance>'
        ...    + '        <system-margins><left-margin>20</left-margin>'
        ...    + '                 <right-margin>30.25</right-margin></system-margins>'
        ...    + '</system-layout></print>')
        >>> sl = MP.xmlPrintToSystemLayout(mxPrint)
        >>> sl.isNew
        True
        >>> sl.rightMargin
        30.25
        >>> sl.leftMargin
        20
        >>> sl.distance
        55
        '''
        if inputM21 is None:
            systemLayout = layout.SystemLayout()
        else:
            systemLayout = inputM21

        setb = setAttributeFromAttribute
        setb(systemLayout, mxPrint, 'new-system', 'isNew', xmlObjects.yesNoToBoolean)

        # mxSystemLayout = mxPrint.get('systemLayout')
        mxSystemLayout = mxPrint.find('system-layout')  # blank

        if mxSystemLayout is not None:
            self.xmlSystemLayoutToSystemLayout(mxSystemLayout, inputM21=systemLayout)

        if inputM21 is None:
            return systemLayout

    def xmlSystemLayoutToSystemLayout(self, mxSystemLayout, inputM21=None):
        '''
        get a SystemLayout object from an <system-layout> element

        Called out from xmlPrintToSystemLayout because it
        is also used in the <defaults> tag
        '''
        if inputM21 is None:
            systemLayout = layout.SystemLayout()
        else:
            systemLayout = inputM21

        seta = _setAttributeFromTagText

        # TODO -- record even, odd, both margins
        mxSystemMargins = mxSystemLayout.find('system-margins')
        if mxSystemMargins is not None:
            for direction in ('top', 'bottom', 'left', 'right'):
                seta(systemLayout, mxSystemMargins, direction + '-margin',
                     transform=_floatOrIntStr)

        seta(systemLayout, mxSystemLayout, 'system-distance', 'distance',
             transform=_floatOrIntStr)
        seta(systemLayout, mxSystemLayout, 'top-system-distance', 'topDistance',
             transform=_floatOrIntStr)

        # TODO: system-dividers

        if inputM21 is None:
            return systemLayout

    def xmlStaffLayoutToStaffLayout(self, mxStaffLayout, inputM21=None):
        '''
        get a StaffLayout object from an <staff-layout> tag

        In music21, the <staff-layout> and <staff-details> are
        intertwined in a StaffLayout object.
        '''
        if inputM21 is None:
            staffLayout = layout.StaffLayout()
        else:
            staffLayout = inputM21
        seta = _setAttributeFromTagText
        seta(staffLayout, mxStaffLayout,
             'staff-distance', 'distance', transform=_floatOrIntStr)
        # ET.dump(mxStaffLayout)

        staffNumber = mxStaffLayout.get('number')
        if staffNumber is not None:
            staffNumber = int(staffNumber)
            staffLayout.staffNumber = staffNumber

        if hasattr(self, 'staffLayoutObjects') and hasattr(self, 'offsetMeasureNote'):
            staffLayoutKey = ((staffNumber or 1), self.offsetMeasureNote)
            self.staffLayoutObjects[staffLayoutKey] = staffLayout

        if inputM21 is None:
            return staffLayout


class PartGroup:
    '''
    Small helper class for keeping track of part-groups from XML since they
    are converted to StaffGroup spanners much later.
    '''

    def __init__(self, mxPartGroup):
        self.mxPartGroup = mxPartGroup
        self.partGroupIds = []
        number = mxPartGroup.get('number')
        if number is not None:
            number = int(number)
        else:
            number = 1
        self.number = number

    def add(self, partGroupId):
        '''
        Add a partGroupId to self.partGroupIds
        '''
        self.partGroupIds.append(partGroupId)


# ------------------------------------------------------------------------------

class MusicXMLImporter(XMLParserBase):
    '''
    Object for importing .xml, .mxl, .musicxml, MusicXML files into music21.
    '''

    def __init__(self):
        super().__init__()
        self.xmlText = None
        self.xmlFilename = None
        self.xmlRoot = None
        self.stream = stream.Score()

        self.definesExplicitSystemBreaks = False
        self.definesExplicitPageBreaks = False

        self.spannerBundle = self.stream.spannerBundle
        self.mxScorePartDict = {}
        self.m21PartObjectsById = {}
        self.partGroupList = []
        self.parts = []

        self.musicXmlVersion = defaults.musicxmlVersion

    def scoreFromFile(self, filename):
        '''
        main program: opens a file given by filename and returns a complete
        music21 Score from it.
        '''
        # load filename into text
        self.readFile(filename)
        # self.parseXMLText()
        return self.stream

    def readFile(self, filename):
        etree = ET.parse(filename)
        self.xmlRoot = etree.getroot()
        if self.xmlRoot.tag != 'score-partwise':
            raise MusicXMLImportException('Cannot parse MusicXML files not in score-partwise. '
                                          + f"Root tag was '{self.xmlRoot.tag}'")
        self.xmlRootToScore(self.xmlRoot, self.stream)

    def parseXMLText(self):
        if isinstance(self.xmlText, bytes):
            self.xmlText = self.xmlText.decode('utf-8')
        sio = io.StringIO(self.xmlText)
        try:
            # StringIO is a SupportsRead[str] type.
            # noinspection PyTypeChecker
            etree = ET.parse(sio)
            self.xmlRoot = etree.getroot()
        except ET.ParseError:
            self.xmlRoot = ET.XML(self.xmlText)
            # might still raise an ET.ParseError

        if self.xmlRoot.tag != 'score-partwise':
            raise MusicXMLImportException('Cannot parse MusicXML files not in score-partwise. '
                                          + f"Root tag was '{self.xmlRoot.tag}'")
        self.xmlRootToScore(self.xmlRoot, self.stream)

    def xmlRootToScore(self, mxScore, inputM21=None):
        '''
        parse an xml file into a Score() object.
        '''
        if inputM21 is None:
            s = stream.Score()
        else:
            s = inputM21

        mxVersion = mxScore.get('version')
        if mxVersion is not None:
            self.musicXmlVersion = mxVersion

        md = self.xmlMetadata(mxScore)
        s.coreInsert(0, md)

        mxDefaults = mxScore.find('defaults')
        if mxDefaults is not None:
            scoreLayout = self.xmlDefaultsToScoreLayout(mxDefaults)
            s.coreInsert(0, scoreLayout)

        for mxCredit in mxScore.findall('credit'):
            credit = self.xmlCreditToTextBox(mxCredit)
            s.coreInsert(0, credit)

        self.parsePartList(mxScore)
        for p in mxScore.findall('part'):
            partId = p.get('id')
            if partId is None:  # pragma: no cover
                partId = list(self.mxScorePartDict.keys())[0]
                # Lilypond Test Suite allows for parsing w/o a part ID for one part
            try:
                mxScorePart = self.mxScorePartDict[partId]
            except KeyError:  # pragma: no cover
                environLocal.printDebug(f'Cannot find info for part with name {partId}'
                                        + ', skipping the part')
                continue

            part = self.xmlPartToPart(p, mxScorePart)

            if part is not None:  # for instance, in partStreams
                s.coreInsert(0.0, part)
                self.m21PartObjectsById[partId] = part

        self.partGroups()

        # Mark all ArpeggioMarkSpanners as complete (now that we've parsed all the Parts)
        for sp in self.spannerBundle.getByClass(expressions.ArpeggioMarkSpanner):
            sp.completeStatus = True

        # copy spanners that are complete into the Score.
        rm = []
        for sp in self.spannerBundle.getByCompleteStatus(True):
            self.stream.coreInsert(0, sp)
            rm.append(sp)
        # remove from original spanner bundle
        for sp in rm:
            self.spannerBundle.remove(sp)

        s.coreElementsChanged()
        for m in s[stream.Measure]:
            for v in m.voices:
                if v:  # do not bother with empty voices
                    # the musicDataMethods use insertCore, thus the voices need to run
                    # coreElementsChanged
                    v.coreElementsChanged()
                    # Fill mid-measure gaps, and find end of measure gaps by ref to measure stream
                    # https://github.com/cuthbertlab/music21/issues/444
                    # but only when the score comes from Finale
                    if any("Finale" in software for software in md.software):
                        v.makeRests(refStreamOrTimeRange=m,
                                    fillGaps=True,
                                    inPlace=True,
                                    hideRests=True)

        s.definesExplicitSystemBreaks = self.definesExplicitSystemBreaks
        s.definesExplicitPageBreaks = self.definesExplicitPageBreaks
        for p in s.parts:
            p.definesExplicitSystemBreaks = self.definesExplicitSystemBreaks
            p.definesExplicitPageBreaks = self.definesExplicitPageBreaks

        s.sort()  # do this now so that if the file is cached, we can cache that it's sorted.
        if inputM21 is None:
            return s

    def xmlPartToPart(self, mxPart, mxScorePart):
        '''
        Given a <part> object and the <score-part> object, parse a complete part.
        '''
        parser = PartParser(mxPart, mxScorePart=mxScorePart, parent=self)
        parser.parse()
        if parser.appendToScoreAfterParse is True:
            return parser.stream
        else:
            return None

    def parsePartList(self, mxScore):
        '''
        Parses the <part-list> tag and adds
        <score-part> entries into self.mxScorePartDict[partId]
        and adds them to any open <part-group> entries,
        stored as PartGroup objects in self.partGroupList

        '''
        mxPartList = mxScore.find('part-list')
        if mxPartList is None:
            return
        openPartGroups = []
        for partListElement in mxPartList:
            if partListElement.tag == 'score-part':
                partId = partListElement.get('id')
                self.mxScorePartDict[partId] = partListElement
                for pg in openPartGroups:
                    pg.add(partId)
            elif partListElement.tag == 'part-group':
                if partListElement.get('type') == 'start':
                    pg = PartGroup(partListElement)
                    self.partGroupList.append(pg)
                    openPartGroups.append(pg)
                elif partListElement.get('type') == 'stop':
                    number = partListElement.get('number')
                    if number is not None:
                        number = int(number)
                    else:
                        number = 1
                    opgTemp = []
                    for pg in openPartGroups:
                        if pg.number != number:
                            opgTemp.append(pg)
                    openPartGroups = opgTemp

    def xmlCreditToTextBox(self, mxCredit):
        # noinspection PyShadowingNames
        '''
        Convert a MusicXML credit to a music21 TextBox

        >>> import xml.etree.ElementTree as ET
        >>> credit = ET.fromstring(
        ...               '<credit page="2"><credit-words>Testing</credit-words></credit>')

        >>> MI = musicxml.xmlToM21.MusicXMLImporter()
        >>> tb = MI.xmlCreditToTextBox(credit)
        >>> tb.page
        2
        >>> tb.content
        'Testing'

        OMIT_FROM_DOCS

        Capella generates empty credit-words

        >>> credit = ET.fromstring('<credit><credit-words/></credit>')
        >>> tb = MI.xmlCreditToTextBox(credit)
        >>> tb
        <music21.text.TextBox ''>
        '''
        tb = text.TextBox()
        # center and middle these are good defaults for new textboxes
        # but not for musicxml import
        tb.style.alignHorizontal = None
        tb.style.alignVertical = None

        pageNum = mxCredit.get('page')
        if pageNum is None:
            pageNum = 1
        else:
            pageNum = int(pageNum)
        tb.page = pageNum
        content = []
        for cw in mxCredit.findall('credit-words'):
            if cw.text not in (None, ''):
                content.append(cw.text)
        if not content:  # no text defined
            tb.content = ''
            return tb  # capella generates empty credit-words
            # raise MusicXMLImportException('no credit words defined for a credit tag')
        tb.content = '\n'.join(content)  # join with \n

        cw1 = mxCredit.find('credit-words')
        # take formatting from the first, no matter if multiple are defined
        self.setPrintStyleAlign(cw1, tb)
        tb.style.justify = cw1.get('justify')
        # TODO: credit type
        # TODO: link
        # TODO: bookmark
        # TODO: credit-image

        return tb

    def xmlDefaultsToScoreLayout(self, mxDefaults, inputM21=None):
        '''
        Convert a <defaults> tag to a :class:`~music21.layout.ScoreLayout`
        object
        '''
        if inputM21 is None:
            scoreLayout = layout.ScoreLayout()
        else:
            scoreLayout = inputM21

        seta = _setAttributeFromTagText

        mxScaling = mxDefaults.find('scaling')
        if mxScaling is not None:
            seta(scoreLayout, mxScaling, 'millimeters', 'scalingMillimeters',
                 transform=_floatOrIntStr)
            seta(scoreLayout, mxScaling, 'tenths', 'scalingTenths', transform=_floatOrIntStr)
        # TODO: musicxml4: concert-score

        mxPageLayout = mxDefaults.find('page-layout')
        if mxPageLayout is not None:
            scoreLayout.pageLayout = self.xmlPageLayoutToPageLayout(mxPageLayout)
        mxSystemLayout = mxDefaults.find('system-layout')
        if mxSystemLayout is not None:
            scoreLayout.systemLayout = self.xmlSystemLayoutToSystemLayout(mxSystemLayout)
        for mxStaffLayout in mxDefaults.findall('staff-layout'):
            staffLayout = self.xmlStaffLayoutToStaffLayout(mxStaffLayout)
            scoreLayout.staffLayoutList.append(staffLayout)

        self.styleFromXmlDefaults(mxDefaults)

        return scoreLayout

    def styleFromXmlDefaults(self, mxDefaults):
        # noinspection PyShadowingNames
        '''
        Set the appearance and font information from mxDefault
        <appearance>, <music-font>, <word-font>, <lyric-font> (multiple),
        and <lyric-language> tags.

        Here the demo does not include the <appearance> tag since that is
        documented in `xmlAppearanceToStyle`

        >>> import xml.etree.ElementTree as ET
        >>> defaults = ET.fromstring('<defaults>'
        ...          + '<music-font font-family="Maestro, Opus" font-weight="bold" />'
        ...          + '<word-font font-family="Garamond" font-style="italic" />'
        ...          + '<lyric-font name="verse" font-size="12" />'
        ...          + '<lyric-font name="chorus" font-size="14" />'
        ...          + '<lyric-language name="verse" xml:lang="fr" />'
        ...          + '<lyric-language name="chorus" xml:lang="en" />'
        ...          + '</defaults>')

        >>> MI = musicxml.xmlToM21.MusicXMLImporter()
        >>> MI.styleFromXmlDefaults(defaults)
        >>> st = MI.stream.style
        >>> st.musicFont
        <music21.style.TextStyle object at 0x10535c0f0>
        >>> st.musicFont.fontFamily
        ['Maestro', 'Opus']
        >>> st.musicFont.fontWeight
        'bold'
        >>> st.wordFont.fontFamily
        ['Garamond']
        >>> st.wordFont.fontStyle
        'italic'
        >>> len(st.lyricFonts)
        2
        >>> st.lyricFonts[0]
        ('verse', <music21.style.TextStyle object at 0x10535d438>)
        >>> st.lyricFonts[0][1].fontSize
        12
        >>> st.lyricLanguages
        [('verse', 'fr'), ('chorus', 'en')]
        '''
        mxAppearance = mxDefaults.find('appearance')
        if mxAppearance is not None:
            self.xmlAppearanceToStyle(mxAppearance)

        mxMusicFont = mxDefaults.find('music-font')
        if mxMusicFont is not None:
            st = style.TextStyle()
            self.setFont(mxMusicFont, st)
            self.stream.style.musicFont = st

        mxWordFont = mxDefaults.find('word-font')
        if mxWordFont is not None:
            st = style.TextStyle()
            self.setFont(mxWordFont, st)
            self.stream.style.wordFont = st

        for mxLyricFont in mxDefaults.findall('lyric-font'):
            st = style.TextStyle()
            self.setFont(mxLyricFont, st)
            lyricName = mxLyricFont.get('name')
            styleTuple = (lyricName, st)
            self.stream.style.lyricFonts.append(styleTuple)

        for mxLyricLanguage in mxDefaults.findall('lyric-language'):
            lyricLanguage = 'en'
            lyricName = mxLyricLanguage.get('name')
            for aKey, value in mxLyricLanguage.attrib.items():
                # {http://www.w3.org/XML/1998/namespace}lang
                if aKey.endswith('}lang'):
                    lyricLanguage = value
                    break
            lyricTuple = lyricName, lyricLanguage
            self.stream.style.lyricLanguages.append(lyricTuple)

    def xmlAppearanceToStyle(self, mxAppearance):
        # noinspection PyShadowingNames
        '''
        Parse the appearance tag for information about line widths and note sizes

        >>> import xml.etree.ElementTree as ET
        >>> appear = ET.fromstring('<appearance>'
        ...          + '<line-width type="beam">5</line-width>'
        ...          + '<line-width type="ledger">1.5625</line-width>'
        ...          + '<note-size type="grace">60</note-size>'
        ...          + '<distance type="hyphen">0.5</distance>'
        ...          + '<other-appearance type="sharps">dotted</other-appearance>'
        ...          + '</appearance>')

        >>> MI = musicxml.xmlToM21.MusicXMLImporter()
        >>> MI.xmlAppearanceToStyle(appear)
        >>> st = MI.stream.style

        >>> st.lineWidths
        [('beam', 5), ('ledger', 1.5625)]

        >>> st.noteSizes
        [('grace', 60)]

        >>> st.distances
        [('hyphen', 0.5)]

        >>> st.otherAppearances
        [('sharps', 'dotted')]
        '''
        for mxLineWidth in mxAppearance.findall('line-width'):
            lineWidthType = mxLineWidth.get('type')  # required
            lineWidthValue = common.numToIntOrFloat(mxLineWidth.text)
            lineWidthInfo = (lineWidthType, lineWidthValue)
            self.stream.style.lineWidths.append(lineWidthInfo)

        for mxNoteSize in mxAppearance.findall('note-size'):
            noteSizeType = mxNoteSize.get('type')  # required
            noteSizeValue = common.numToIntOrFloat(mxNoteSize.text)
            noteSizeInfo = (noteSizeType, noteSizeValue)
            self.stream.style.noteSizes.append(noteSizeInfo)

        for mxDistance in mxAppearance.findall('distance'):
            distanceType = mxDistance.get('type')  # required
            distanceValue = common.numToIntOrFloat(mxDistance.text)
            distanceInfo = (distanceType, distanceValue)
            self.stream.style.distances.append(distanceInfo)

        for mxOther in mxAppearance.findall('other-appearance'):
            otherType = mxOther.get('type')  # required
            otherValue = mxOther.text  # value can be anything
            otherInfo = (otherType, otherValue)
            self.stream.style.otherAppearances.append(otherInfo)

    def partGroups(self):
        '''
        set StaffGroup objects from the <part-group> tags.
        '''
        seta = _setAttributeFromTagText
        for pgObj in self.partGroupList:
            staffGroup = layout.StaffGroup()
            for partId in pgObj.partGroupIds:
                # get music21 part from mxScorePartDictionary
                try:
                    staffGroup.addSpannedElements(self.m21PartObjectsById[partId])
                except KeyError as ke:
                    foundOne = False
                    for partIdTest in sorted(self.m21PartObjectsById):
                        if partIdTest.startswith(partId + '-Staff'):
                            staffGroup.addSpannedElements(self.m21PartObjectsById[partIdTest])
                            foundOne = True

                    if foundOne is False:
                        raise MusicXMLImportException(
                            'Cannot find part in m21PartObjectsById dictionary by Id:'
                            + f' {ke} \n   Full Dict:\n   {self.m21PartObjectsById!r} ')
            mxPartGroup = pgObj.mxPartGroup
            seta(staffGroup, mxPartGroup, 'group-name', 'name')
            # TODO: group-name-display
            seta(staffGroup, mxPartGroup, 'group-abbreviation', 'abbreviation')
            # TODO: group-abbreviation-display
            mxGroupSymbol = mxPartGroup.find('group-symbol')
            if mxGroupSymbol is not None:
                seta(staffGroup, mxPartGroup, 'group-symbol', 'symbol')
                self.setPosition(mxGroupSymbol, staffGroup)
                self.setColor(mxGroupSymbol, staffGroup)
            else:
                staffGroup.symbol = 'brace'  # MusicXML default

            seta(staffGroup, mxPartGroup, 'group-barline', 'barTogether')

            # TODO: group-time
            self.setEditorial(mxPartGroup, staffGroup)
            staffGroup.completeStatus = True
            self.spannerBundle.append(staffGroup)
            # self.stream.coreInsert(0, staffGroup)

    def xmlMetadata(self, el=None, inputM21=None):
        '''
        Converts part of the root element into a metadata object

        Supported: work-title, work-number, opus, movement-number,
        movement-title, identification
        '''
        if el is None:
            el = self.xmlRoot

        if inputM21 is None:
            md = metadata.Metadata()
        else:
            md = inputM21

        add_m = _addMetadataItemFromTagText

        # work
        work = el.find('work')
        if work is not None:
            add_m(md, work, 'work-title', 'title')
            add_m(md, work, 'work-number', 'number')
            add_m(md, work, 'opus', 'opusNumber')

        add_m(md, el, 'movement-number', 'movementNumber')
        add_m(md, el, 'movement-title', 'movementName')

        # If there is no movementName in the metadata, music21's MusicXML writer will
        # duplicate the title into the movementName in the written file. Apparently this
        # is because MusicXML renderers have historically rendered 'movement-title' as
        # the title at the top of the page, and not the actual work-title.  The code
        # below (which used to live in Metadata.all) notices that md['title'] and
        # md['movementName'] are the same, and deletes md['title'], undoing that
        # MusicXML weirdness music21's writer caused.  I have moved this code from
        # Metadata.all to here, since it is clearly MusicXML-specific, and I don't
        # want to corrupt the actual metadata in other code paths/converters. Perhaps
        # the world is populated entirely by better MusicXML renderers now, so we can
        # remove both bits of code from the MusicXML converter?...
        if md['title'] == md['movementName']:
            md['title'] = None

        identification = el.find('identification')
        if identification is not None:
            self.identificationToMetadata(identification, md)

        if inputM21 is None:
            return md

    def identificationToMetadata(self,
                                 identification: ET.Element,
                                 inputM21: metadata.Metadata|None = None):
        '''
        Convert an <identification> tag, containing <creator> tags, <rights> tags, and
        <miscellaneous> tag.

        Not supported: source, relation

        Only the first <rights> tag is supported

        Encoding only parses "supports" and that only has
        new-system (definesExplicitSystemBreaks) and
        new-page (definesExplicitPageBreaks)
        '''
        if inputM21 is not None:
            md = inputM21
        else:
            md = metadata.Metadata()

        for creator in identification.findall('creator'):
            c = self.creatorToContributor(creator)
            if md.isContributorUniqueName(c.role):
                md.add(c.role, c)
            else:
                # custom c.role, store under 'otherContributor'
                md.add('otherContributor', c)

        for rights in identification.findall('rights'):
            c = self.rightsToCopyright(rights)
            md.add('copyright', c)
            break

        encoding = identification.find('encoding')
        if encoding is not None:
            self.processEncoding(encoding, md)

        # TODO: source
        # TODO: relation
        miscellaneous = identification.find('miscellaneous')
        if miscellaneous is not None:
            for mxMiscField in miscellaneous.findall('miscellaneous-field'):
                miscFieldName = mxMiscField.get('name')
                if miscFieldName is None:
                    continue  # it is required, so technically can raise an exception
                miscFieldValue = mxMiscField.text
                if miscFieldValue is None:
                    miscFieldValue = ''

                if self.isRecognizableMetadataKey(miscFieldName):
                    md.add(miscFieldName, miscFieldValue)
                else:
                    # We didn't recognize miscFieldName? Add as custom metadata,
                    # so nothing is lost.
                    md.addCustom(miscFieldName, miscFieldValue)

        if inputM21 is None:
            return md

    @staticmethod
    def isRecognizableMetadataKey(miscFieldName: str) -> bool:
        '''
        Returns bool on whether `miscFieldName` is a one of the names
        that is among the list of names we might see in <miscellaneous>,
        that this parser will interpret as supported metadata keys.
        Currently, this is all the uniqueName keys (e.g. 'dateCreated'),
        the 'namespace:name' keys (e.g. 'dcterms:created'),
        and the pre-v8 music21 workIds (e.g. 'date').

        >>> MI = musicxml.xmlToM21.MusicXMLImporter()
        >>> MI.isRecognizableMetadataKey('dateCreated')
        True
        >>> MI.isRecognizableMetadataKey('dcterms:created')
        True
        >>> MI.isRecognizableMetadataKey('dateDestroyed')
        False
        '''
        return miscFieldName in _recognizableKeys

    def processEncoding(self, encoding: ET.Element, md: metadata.Metadata) -> None:
        '''
        Process all information in the <encoding> element and put it into the
        Metadata object passed in as `md`.

        Currently only processes 'software' and these `supports` attributes:

            * new-system = Metadata.definesExplicitSystemBreaks
            * new-page = Metadata.definesExplicitPageBreaks
        '''
        # TODO: encoder (text + type = role) multiple
        # TODO: encoding date multiple
        # TODO: encoding-description (string) multiple
        for software in encoding.findall('software'):
            if softwareText := strippedText(software):
                md.add('software', softwareText)

        for supports in encoding.findall('supports'):
            # todo: element: required
            # todo: type: required -- not sure of the difference between this and value
            #         though type is yes-no while value is string
            attr = supports.get('attribute')
            value = supports.get('value')
            if value is None:
                value = supports.get('type')

            # found in wild: element=accidental type="no" -- No accidentals are indicated
            # found in wild: transpose
            # found in wild: beam
            # found in wild: stem
            if (attr, value) == ('new-system', 'yes'):
                self.definesExplicitSystemBreaks = True
            elif (attr, value) == ('new-page', 'yes'):
                self.definesExplicitPageBreaks = True

    def creatorToContributor(self,
                             creator: ET.Element,
                             inputM21: metadata.primitives.Contributor|None = None):
        # noinspection PyShadowingNames
        '''
        Given a <creator> tag, fill the necessary parameters of a Contributor.

        >>> import xml.etree.ElementTree as ET
        >>> creator = ET.fromstring('<creator type="composer">Beethoven, Ludwig van</creator>')

        >>> MI = musicxml.xmlToM21.MusicXMLImporter()
        >>> c = MI.creatorToContributor(creator)
        >>> c
        <music21.metadata.primitives.Contributor composer:Beethoven, Ludwig van>
        >>> c.role
        'composer'
        >>> c.name
        'Beethoven, Ludwig van'

        Pass in a Contributor object and set it:

        >>> c2 = metadata.Contributor()
        >>> MI.creatorToContributor(creator, c2)
        >>> c2.role
        'composer'
        '''
        if inputM21 is None:
            c = metadata.Contributor()
        else:
            c = inputM21

        creatorType = creator.get('type')
        if creatorType is not None:
            # We don't check against metadata.Contributor.roleNames here.
            # Custom roles/creatorTypes are allowed, and will be stored in
            # the metadata with uniqueName 'otherContributor' (see code in
            # identificationToMetadata that does this).
            c.role = creatorType

        creatorText = creator.text
        if creatorText is not None:
            c.name = creatorText.strip()
        if inputM21 is None:
            return c

    def rightsToCopyright(self, rights):
        # noinspection PyShadowingNames
        '''
        Given a <rights> tag, fill the necessary parameters of a
        :class:`~music21.metadata.primitives.Copyright` object.

        >>> import xml.etree.ElementTree as ET
        >>> rights = ET.fromstring('<rights type="owner">CC-SA-BY</rights>')

        >>> MI = musicxml.xmlToM21.MusicXMLImporter()
        >>> c = MI.rightsToCopyright(rights)
        >>> c
        <music21.metadata.primitives.Copyright CC-SA-BY>
        >>> c.role
        'owner'
        >>> str(c)
        'CC-SA-BY'
        '''
        rt = rights.text
        if rt is not None:
            rt = rt.strip()

        c = metadata.Copyright(rt)

        copyrightType = rights.get('type')
        if copyrightType is not None:
            c.role = copyrightType

        return c


# -----------------------------------------------------------------------------
class PartParser(XMLParserBase):
    '''
    parser to work with a single <part> tag.

    called out for multiprocessing potential in future
    '''

    def __init__(self,
                 mxPart: ET.Element|None = None,
                 mxScorePart: ET.Element|None = None,
                 parent: MusicXMLImporter|None = None):
        super().__init__()
        self.mxPart = mxPart
        self.mxScorePart = mxScorePart

        if mxPart is not None:
            self.partId = mxPart.get('id')
            if self.partId is None and parent is not None:
                self.partId = list(parent.mxScorePartDict.keys())[0]
        else:
            self.partId = ''
        self.parent = parent if parent is not None else MusicXMLImporter()
        self.spannerBundle = self.parent.spannerBundle

        self.stream: stream.Part = stream.Part()
        if self.mxPart is not None:
            for mxStaves in self.mxPart.findall('measure/attributes/staves'):
                stavesText = strippedText(mxStaves)
                if stavesText and int(stavesText) > 1:
                    self.stream = stream.PartStaff()  # PartStaff inherits from Part, so okay.
                    break

        self.atSoundingPitch = True

        self.staffReferenceList: list[StaffReferenceType] = []

        self.lastTimeSignature: meter.TimeSignature|None = None
        self.lastMeasureWasShort = False
        self.lastMeasureOffset = 0.0

        # a dict of clefs per staff number
        self.lastClefs: dict[int, clef.Clef|None] = {NO_STAFF_ASSIGNED: clef.TrebleClef()}
        self.activeTuplets: list[duration.Tuplet|None] = [None] * 7

        self.maxStaves = 1  # will be changed in measure parsing

        self.lastMeasureNumber = 0
        self.lastNumberSuffix: str|None = None

        self.multiMeasureRestsToCapture = 0
        self.activeMultiMeasureRestSpanner: spanner.MultiMeasureRest|None = None

        self.activeInstrument: instrument.Instrument|None = None
        self.firstMeasureParsed = False  # has the first measure been parsed yet?
        self.activeAttributes = None  # divisions, clef, etc.
        self.lastDivisions: int = defaults.divisionsPerQuarter  # give a default value for testing

        self.appendToScoreAfterParse = True
        self.lastMeasureParser: MeasureParser|None = None

    def parse(self) -> None:
        '''
        Run the parser on a single part
        '''
        self.parseXmlScorePart()
        self.parseMeasures()
        self.stream.atSoundingPitch = self.atSoundingPitch

        # TODO: this does not work with voices; there, Spanners
        # will be copied into the Score

        # copy spanners that are complete into the part, as this is the
        # highest level container that needs them. Ottavas are the exception,
        # they should be put in the PartStaff that contains the first note
        # in the Ottava.  PedalMarks are another exception, the should be
        # put in the last PartStaff
        completedSpanners: list[spanner.Spanner] = []
        for sp in self.spannerBundle.getByCompleteStatus(True):
            if not isinstance(sp, (spanner.Ottava, expressions.PedalMark)):
                # don't insert Ottavas or PedalMarks, we'll do that after separateOutPartStaves().
                self.stream.coreInsert(0, sp)
            completedSpanners.append(sp)
        # remove from original spanner bundle
        for sp in completedSpanners:
            self.spannerBundle.remove(sp)
        # s is the score; adding the part to the score
        self.stream.coreElementsChanged()

        partStaves: list[stream.PartStaff] = []
        if self.maxStaves > 1:
            partStaves = self.separateOutPartStaves()
        elif self.partId is not None:
            self.stream.addGroupForElements(self.partId)  # set group for components (recurse?)
            self.stream.groups.append(self.partId)  # set group for stream itself

        self._fillAndInsertOttavasInPartStaff(completedSpanners, partStaves)
        self._combineAndInsertPedalMarksInPartStaff(completedSpanners, partStaves)

    def _fillAndInsertOttavasInPartStaff(
        self,
        spanners: list[spanner.Spanner],
        partStaves: list[stream.PartStaff]
    ):
        # Ottavas should be filled, so that later transpositions can find all the notes that
        # should be octave-shifted.  Ottavas should also be inserted into the partStaff that
        # contains the Ottava's first note.
        for sp in spanners:
            if not isinstance(sp, spanner.Ottava):
                continue
            spannerPart: stream.Part|None = None
            if partStaves:
                spannerPart = self._findFirstPartStaffContaining(sp.getFirst(), partStaves)
            else:
                spannerPart = self.stream

            if spannerPart is not None:
                spannerPart.coreInsert(0, sp)
                spannerPart.coreElementsChanged()
                sp.fill(spannerPart)

    def _combineAndInsertPedalMarksInPartStaff(
        self,
        spanners: list[spanner.Spanner],
        partStaves: list[stream.PartStaff]
    ):
        # PedalMarks should be combined.  That means that if the PedalMark end and the next
        # PedalMark start are at the same offset, the two PedalMarks should be combined, with
        # a PedalBounce at the boundary.  PedalMarks should also be inserted into the bottom
        # staff, even if the first note is in the top staff.
        pedalMarks: list[expressions.PedalMark] = []
        for sp in spanners:
            if not isinstance(sp, expressions.PedalMark):
                continue
            pedalMarks.append(sp)

#         score: stream.Score = self.parent.stream
#         pedalMarks.sort(key=lambda sp: sp.getFirst().getOffsetInHierarchy(score))

#       We're not merging pedal marks yet.
#         # hand-rolled loops because we are deleting during iteration
#         i: int = 0
#         while True:
#             if i >= len(pedalMarks) - 1:
#                 # we're on (or beyond) the last pedalMark, nothing to look at
#                 break
#             pmCurr: expressions.PedalMark = pedalMarks[i]
#
#             j = i + 1
#             while j < len(pedalMarks):
#                 pmNext: expressions.PedalMark = pedalMarks[j]
#                 currEndOffset: OffsetQL = (
#                     pmCurr.getLast().getOffsetInHierarchy(score) + pmCurr.getLast().quarterLength
#                 )
#                 nextStartOffset: OffsetQL = pmNext.getFirst().getOffsetInHierarchy(score)
#                 if (currEndOffset == nextStartOffset):
#                     # merge them
#                     lastEl = pmCurr.getSpannedElements()[-1]
#                     pmCurr.spannerStorage.remove(lastEl)
#                     pmCurr.addSpannedElements(expressions.PedalBounce())
#                     pmNextElements = pmNext.getSpannedElements()[1:]
#                     pmCurr.addSpannedElements(pmNextElements)
#                     del pedalMarks[j]
#                     # j now points to the _next_ pm, let's see if we
#                     # can merge that one, too.
#                     continue
#                 break
#
#             i += 1

        for pm in pedalMarks:
            spannerPart: stream.Part|None = None
            if partStaves:
                spannerPart = partStaves[-1]
            else:
                spannerPart = self.stream

            if spannerPart is not None:
                spannerPart.coreAppend(pm)
                spannerPart.coreElementsChanged()

    def _findFirstPartStaffContaining(
        self,
        obj: base.Music21Object|None,
        partStaves: list[stream.PartStaff]
    ) -> stream.PartStaff|None:
        if obj is None:
            return None

        for partStaff in partStaves:
            if partStaff.containerInHierarchy(obj, setActiveSite=False) is not None:
                # obj is somewhere in the hierarchy of this partStaff
                return partStaff

        return None

    def parseXmlScorePart(self):
        '''
        The <score-part> tag contains a lot of information about the
        Part itself.  It was found in the <part-list> in the ScoreParser but
        was not parsed and instead passed into the PartParser as .mxScorePart.

        Sets the stream.partName, stream.partAbbreviation, self.activeInstrument,
        and inserts an instrument at the beginning of the stream.

        The instrumentObj being configured comes from self.getDefaultInstrument.
        '''
        part = self.stream
        mxScorePart = self.mxScorePart

        seta = _setAttributeFromTagText
        # TODO: musicxml 4: part-link: instrument-link, group-link
        # put part info into the Part object and retrieve it later
        seta(part, mxScorePart, 'part-name', transform=_clean)
        mxPartName = mxScorePart.find('part-name')
        if mxPartName is not None:
            printObject = mxPartName.get('print-object')
            if printObject == 'no':
                part.style.printPartName = False

        # This will later be put in the default instrument object also.

        # TODO: part-name-display
        seta(part, mxScorePart, 'part-abbreviation', transform=_clean)
        mxPartAbbreviation = mxScorePart.find('part-abbreviation')
        if mxPartAbbreviation is not None:
            printObject = mxPartAbbreviation.get('print-object')
            if printObject == 'no':
                part.style.printPartAbbreviation = False
        # This will later be put in instrument.partAbbreviation also

        # TODO: part-abbreviation-display
        # Q: is group covered elsewhere?

        instrumentObj = self.getDefaultInstrument()
        # self.firstInstrumentObject = instrumentObj  # not used.
        if instrumentObj.bestName() is not None:
            part.id = instrumentObj.bestName()
        self.activeInstrument = instrumentObj

        part.partName = instrumentObj.partName
        part.partAbbreviation = instrumentObj.partAbbreviation
        part.coreInsert(0.0, instrumentObj)  # add instrument at zero offset

        # TODO: MusicXML 4.0: player tags

    def getDefaultInstrument(self, mxScorePart: ET.Element|None = None) -> instrument.Instrument:
        # noinspection PyShadowingNames
        r'''
        Get a default instrument from the mxScorePart tag.

        >>> scorePart = ('<score-part id="P4"><part-name>Bass</part-name>'
        ...     + '<part-abbreviation>B.</part-abbreviation>'
        ...     + '<score-instrument id="P4-I4">'
        ...     + '    <instrument-name>Instrument 4</instrument-name>'
        ...     + '</score-instrument>'
        ...     + '<midi-instrument id="P4-I4">'
        ...     + '   <midi-channel>4</midi-channel>'
        ...     + '<midi-program>1</midi-program>'
        ...     + '</midi-instrument>'
        ...     + '</score-part>')
        >>> from xml.etree.ElementTree import fromstring as EL
        >>> pp = musicxml.xmlToM21.PartParser()

        >>> mxScorePart = EL(scorePart)
        >>> i = pp.getDefaultInstrument(mxScorePart)
        >>> i
        <music21.instrument.Instrument ': Instrument 4'>
        >>> i.instrumentName
        'Instrument 4'

        Non-default transpositions captured as of v7.3:

        >>> scorePart = ('<score-part id="P5"><part-name>C Trumpet</part-name>'
        ...     + '<part-abbreviation>C Tpt.</part-abbreviation>'
        ...     + '<score-instrument id="P5-I5">'
        ...     + '    <instrument-name>C Trumpet</instrument-name>'
        ...     + '</score-instrument>'
        ...     + '<midi-instrument id="P5-I5">'
        ...     + '   <midi-channel>2</midi-channel>'
        ...     + '<midi-program>57</midi-program>'
        ...     + '</midi-instrument>'
        ...     + '</score-part>')
        >>> from xml.etree.ElementTree import fromstring as EL
        >>> pp = musicxml.xmlToM21.PartParser()

        >>> mxScorePart = EL(scorePart)
        >>> i = pp.getDefaultInstrument(mxScorePart)
        >>> i
        <music21.instrument.Trumpet ': C Trumpet'>
        >>> i.instrumentName
        'C Trumpet'
        >>> i.transposition
        <music21.interval.Interval P1>
        '''
        if mxScorePart is None:
            mxScorePart = self.mxScorePart

        if mxScorePart is None:
            raise MusicXMLImportException(
                'score-part must be defined before calling this.'
            )

        def _adjustMidiData(mc):
            adjusted = int(mc) - 1
            if adjusted == -1:
                adjusted = 0  # a lot of zero indexed pianos
            return adjusted

        seta = _setAttributeFromTagText

        # for now, just get first midi instrument
        # TODO: get all
        # TODO: midi-device
        # TODO: midi-name
        # TODO: midi-bank transform=_adjustMidiData
        # TODO: midi-volume
        # TODO: pan
        # TODO: elevation
        # TODO: store id attribute somewhere
        mxMIDIInstrument = mxScorePart.find('midi-instrument')
        i: instrument.Instrument|None = None
        if mxMIDIInstrument is not None:
            mxMidiProgram = mxMIDIInstrument.find('midi-program')
            mxMidiUnpitched = mxMIDIInstrument.find('midi-unpitched')
            if midiUnpitchedText := strippedText(mxMidiUnpitched):
                pm = PercussionMapper()
                try:
                    i = pm.midiPitchToInstrument(_adjustMidiData(midiUnpitchedText))
                except MIDIPercussionException as mpe:
                    # objects not yet existing in m21 such as Cabasa
                    warnings.warn(MusicXMLWarning(mpe))
                    i = instrument.UnpitchedPercussion()
                    i.percMapPitch = _adjustMidiData(midiUnpitchedText)
            elif midiProgramText := strippedText(mxMidiProgram):
                try:
                    i = instrument.instrumentFromMidiProgram(_adjustMidiData(midiProgramText))
                except instrument.InstrumentException as ie:
                    warnings.warn(MusicXMLWarning(ie))
                    # Invalid MIDI program, out of range 0-127
                    i = instrument.Instrument()
                seta(i, mxMIDIInstrument, 'midi-channel', transform=_adjustMidiData)
        if i is None:
            # This catches no mxMIDIInstrument or empty text.
            i = instrument.Instrument()

        # for now, just get first instrument
        # TODO: get all instruments!
        mxScoreInstrument = mxScorePart.find('score-instrument')
        if mxScoreInstrument is not None and not isinstance(i, instrument.UnpitchedPercussion):
            # Retains original midiChannel from `i`
            inst_from_name = self.reclassifyInstrumentFromName(i, mxScoreInstrument)
            # Two cases where we use the instrument constructed from the name instead
            # 1. midiProgram matches (this will catch non-default transpositions in name)
            # 2. midiProgram is Piano (often this is encoded only as piano for convenience)
            if inst_from_name.midiProgram == i.midiProgram or isinstance(i, instrument.Piano):
                i = inst_from_name

        i.partId = self.partId
        if self.partId is not None:
            i.groups.append(self.partId)
        i.partName = self.stream.partName
        i.partAbbreviation = self.stream.partAbbreviation
        # TODO: groups

        if mxScoreInstrument is not None:
            seta(i, mxScoreInstrument, 'instrument-name', transform=_clean)
            seta(i, mxScoreInstrument, 'instrument-abbreviation', transform=_clean)
            seta(i, mxScoreInstrument, 'instrument-sound')
        # TODO: solo / ensemble
        # TODO: virtual-instrument
        # TODO: store id attribute somewhere

        return i

    @staticmethod
    def reclassifyInstrumentFromName(
        i: instrument.Instrument,
        mxScoreInstrument: ET.Element,
    ) -> instrument.Instrument:
        mxInstrumentName = mxScoreInstrument.find('instrument-name')
        if instrumentNameText := strippedText(mxInstrumentName):
            previous_midi_channel = i.midiChannel
            try:
                i = instrument.fromString(instrumentNameText)
            except instrument.InstrumentException:
                i = instrument.Instrument()
            i.midiChannel = previous_midi_channel
        return i

    def parseMeasures(self):
        '''
        Parse each <measure> tag using self.xmlMeasureToMeasure
        '''
        part = self.stream
        for mxMeasure in self.mxPart.iterfind('measure'):
            self.xmlMeasureToMeasure(mxMeasure)

        self.removeEndForwardRest()
        part.coreElementsChanged()

    def removeEndForwardRest(self):
        '''
        If the last measure ended with a forward tag, as happens
        in some pieces that end with incomplete measures,
        and voices are not involved,
        remove the rest there (for backwards compatibility, esp.
        since bwv66.6 uses it)

        * New in v7.
        '''
        if self.lastMeasureParser is None:  # pragma: no cover
            return  # should not happen
        lmp = self.lastMeasureParser
        self.lastMeasureParser = None  # clean memory

        if lmp.endedWithForwardTag is None:
            return
        if lmp.useVoices is True:
            return
        endedForwardRest = lmp.endedWithForwardTag
        if lmp.stream.recurse().notesAndRests.last() is endedForwardRest:
            lmp.stream.remove(endedForwardRest, recurse=True)

    def separateOutPartStaves(self) -> list[stream.PartStaff]:
        '''
        Take a `Part` with multiple staves and make them a set of `PartStaff` objects.

        There must be more than one staff to do this.
        '''
        # Elements in these classes appear only on the staff to which they are assigned.
        # All other classes appear on every staff, except for spanners, which remain on the first.
        STAFF_SPECIFIC_CLASSES = [
            'Clef',
            'Dynamic',
            'Expression',
            'GeneralNote',
            'KeySignature',
            'StaffLayout',
            'TempoIndication',
            'TimeSignature',
            'SpannerAnchor',
        ]

        uniqueStaffKeys: list[int] = self._getUniqueStaffKeys()
        partStaves: list[stream.PartStaff] = []
        appendedElementIds: set[int] = set()  # id is id(el) not el.id

        def copy_into_partStaff(source: stream.Stream,
                                target: stream.Stream,
                                omitTheseElementIds: set[int]):
            elementIterator = source.getElementsByClass(STAFF_SPECIFIC_CLASSES)
            elementIterator.restoreActiveSites = False
            for sourceElem in elementIterator:
                idSource = id(sourceElem)
                if idSource in omitTheseElementIds:
                    continue
                if idSource in appendedElementIds:
                    targetElem = copy.deepcopy(sourceElem)
                else:
                    targetElem = sourceElem  # do not make a copy if not yet in staff.
                    appendedElementIds.add(idSource)
                sourceOffset = source.elementOffset(sourceElem, returnSpecial=True)
                if sourceOffset != 'highestTime':
                    target.coreInsert(sourceOffset, targetElem)
                else:
                    target.coreStoreAtEnd(targetElem)
            target.coreElementsChanged()

        sourceMeasureIterator = self.stream.getElementsByClass(stream.Measure)
        for staffIndex, staffKey in enumerate(uniqueStaffKeys):
            # staffIndex should be staffKey - 1, but you never know
            removeClasses = STAFF_SPECIFIC_CLASSES[:]
            if staffIndex != 0:  # spanners only on the first staff.
                removeClasses.append('Spanner')
            newPartStaff = self.stream.template(removeClasses=removeClasses, fillWithRests=False)
            partStaffId = f'{self.partId}-Staff{staffKey}'
            newPartStaff.id = partStaffId
            # set group for components (recurse?)
            newPartStaff.addGroupForElements(partStaffId, setActiveSite=False)
            newPartStaff.groups.append(partStaffId)
            partStaves.append(newPartStaff)
            self.parent.m21PartObjectsById[partStaffId] = newPartStaff
            elementsIdsNotToGoInThisStaff: set[int] = set()
            for staffReference in self.staffReferenceList:
                excludeOneMeasure = self._getStaffExclude(
                    staffReference,
                    staffKey
                )
                for el in excludeOneMeasure:
                    elementsIdsNotToGoInThisStaff.add(id(el))

            for sourceMeasure, copyMeasure in zip(
                sourceMeasureIterator,
                newPartStaff.getElementsByClass(stream.Measure)
            ):
                copy_into_partStaff(sourceMeasure, copyMeasure, elementsIdsNotToGoInThisStaff)
                for sourceVoice, copyVoice in zip(sourceMeasure.voices, copyMeasure.voices):
                    copy_into_partStaff(sourceVoice, copyVoice, elementsIdsNotToGoInThisStaff)
                copyMeasure.flattenUnnecessaryVoices(force=False, inPlace=True)

        score = self.parent.stream
        staffGroup = layout.StaffGroup(partStaves, name=self.stream.partName, symbol='brace')
        staffGroup.style.hideObjectOnPrint = True  # in truth, hide the name, not the brace
        score.coreInsert(0, staffGroup)

        for partStaff in partStaves:
            score.coreInsert(0, partStaff)
        score.coreElementsChanged()

        self.appendToScoreAfterParse = False  # ensures that the original stream is not appended.
        # and thus that these next two lines are not needed:
        # score.remove(originalPartStaff)
        # del self.parent.m21PartObjectsById[originalPartStaff.id]
        return partStaves

    def _getStaffExclude(
        self,
        staffReference: StaffReferenceType,
        targetKey: int
    ) -> list[base.Music21Object]:
        '''
        Given a staff reference dictionary, remove and combine in a list all elements that
        are NOT part of the given targetKey. Thus, return a list of all entries to remove.
        It keeps those elements under the staff key None (common to all) and
        those under given key. This then is the list of all elements that should be deleted.

        If targetKey is NO_STAFF_ASSIGNED (0) then returns an empty list
        '''
        if targetKey == NO_STAFF_ASSIGNED:
            return []

        post = []
        for k in staffReference:
            if k == NO_STAFF_ASSIGNED:
                continue
            elif k == targetKey:
                continue
            post += staffReference[k]
        return post

    def _getUniqueStaffKeys(self) -> list[int]:
        '''
        Given a list of staffReference dictionaries,
        collect and return a list of all unique keys except NO_STAFF_ASSIGNED (0)
        '''
        post = []
        for staffReference in self.staffReferenceList:
            for k in staffReference:
                if k != NO_STAFF_ASSIGNED and k not in post:
                    post.append(k)
        post.sort()
        return post

    def xmlMeasureToMeasure(self, mxMeasure: ET.Element) -> stream.Measure:
        # noinspection PyShadowingNames
        '''
        Convert a measure element to a Measure, using
        :class:`~music21.musicxml.xmlToM21.MeasureParser`

        >>> from xml.etree.ElementTree import fromstring as EL

        Full-measure rests get auto-assigned to match the time signature if they
        do not have a type, or have a type of "whole".

        Here is a measure with a rest that lasts 4 beats, but we will put it in a 3/4 context.

        >>> scoreMeasure = '<measure><note><rest/><duration>40320</duration></note></measure>'
        >>> mxMeasure = EL(scoreMeasure)
        >>> pp = musicxml.xmlToM21.PartParser()
        >>> pp.lastDivisions
        10080
        >>> 40320 / 10080
        4.0
        >>> pp.lastTimeSignature = meter.TimeSignature('3/4')
        >>> m = pp.xmlMeasureToMeasure(mxMeasure)

        Test that the rest lasts three, not four beats:

        >>> measureRest = m.notesAndRests[0]
        >>> measureRest
        <music21.note.Rest dotted-half>
        >>> measureRest.duration.type
        'half'
        >>> measureRest.duration.quarterLength
        3.0
        '''
        measureParser = MeasureParser(mxMeasure, parent=self)
        # noinspection PyBroadException
        try:
            measureParser.parse()
        except MusicXMLImportException as e:
            e.measureNumber = str(measureParser.measureNumber)
            e.partName = self.stream.partName
            raise e
        except Exception as e:
            warnings.warn(
                f'The following exception took place in m. {measureParser.measureNumber} in '
                + f'part {self.stream.partName}.',
                MusicXMLWarning
            )
            raise e

        self.lastMeasureParser = measureParser

        self.maxStaves = max(self.maxStaves, measureParser.staves)

        if measureParser.transposition is not None:
            self.updateTransposition(measureParser.transposition)

        self.firstMeasureParsed = True
        self.staffReferenceList.append(measureParser.staffReference)

        m = measureParser.stream
        self.setLastMeasureInfo(m)
        # TODO: move this into the measure parsing,
        #     because it should happen on a voice level.
        if measureParser.fullMeasureRest is True:
            # recurse is necessary because it could be in voices
            r1 = m[note.Rest].first()

            if t.TYPE_CHECKING:
                # fullMeasureRest is True, means Rest will be found
                assert r1 is not None

            if self.lastTimeSignature is not None:
                lastTSQl = self.lastTimeSignature.barDuration.quarterLength
            else:
                lastTSQl = 4.0  # sensible default.

            if (r1.fullMeasure is True  # set by xml measure='yes'
                or (r1.duration.quarterLength != lastTSQl
                    and r1.duration.type in ('whole', 'breve')
                    and r1.duration.dots == 0
                    and not r1.duration.tuplets)):
                r1.duration.quarterLength = lastTSQl
                r1.fullMeasure = True

        # NB: not coreInsert, because barDurationProportion()
        # is called in adjustTimeAttributesFromMeasure()
        self.stream.insert(self.lastMeasureOffset, m)
        self.adjustTimeAttributesFromMeasure(m)
        # TODO: musicxml4: listening

        return m

    def updateTransposition(self, newTransposition: interval.Interval):
        '''
        As one might expect, a measureParser that reveals a change
        in transposition is going to have an effect on the
        Part's instrument list.  This (totally undocumented) method
        deals with it.

        If `measureParser.transposition` is None, does nothing.

        NOTE: Need to test a change of instrument w/o a change of
        transposition such as: Bb clarinet to Bb Soprano Sax to Eb clarinet?
        '''
        # STEP 1: determine whether this  new transposition
        # requires creating a new instrument.

        if self.activeInstrument is not None:
            if (self.activeInstrument.transposition is None
                    and self.firstMeasureParsed is False):
                # We already created an instrument (activeInstrument) from the
                # PartInfo. We haven't done anything with it yet, so
                # no need for a change of instrument
                pass
                # warnings.warn('Put trans on active instrument', MusicXMLWarning)
            elif self.activeInstrument.transposition != newTransposition:
                # We have an activeInstrument with a transposition that does
                # not match, so this change of transposition
                # requires us to create a new one (think of physical instruments
                # such as Bb clarinet to A clarinet).
                newInst = copy.deepcopy(self.activeInstrument)
                # warnings.warn('Put trans on new instrument', MusicXMLWarning)
                self.activeInstrument = newInst
                self.stream.coreInsert(self.lastMeasureOffset, newInst)
        else:
            # There is no activeInstrument and we're not at the beginning
            # of the piece. This shouldn't happen, but let's send a warning
            # and create a Generic Instrument object rather than dying.
            warnings.warn(
                'Received a transposition tag, but no instrument to put it on!',
                MusicXMLWarning)
            fakeInst = instrument.Instrument()
            self.activeInstrument = fakeInst
            self.stream.coreInsert(self.lastMeasureOffset, fakeInst)

        # STEP 2:
        # Actually change the transposition of the instrument
        # and note that the part is definitely NOT all at sounding pitch
        self.activeInstrument.transposition = newTransposition
        self.atSoundingPitch = False

    def setLastMeasureInfo(self, m: stream.Measure):
        # noinspection PyShadowingNames
        '''
        Sets self.lastMeasureNumber and self.lastMeasureSuffix from the measure,
        which is used in fixing Finale unnumbered measure issues.

        Also sets self.lastTimeSignature from the timeSignature found in
        the measure, if any.

        >>> pp = musicxml.xmlToM21.PartParser()

        Here are the defaults:

        >>> pp.lastMeasureNumber
        0
        >>> pp.lastNumberSuffix is None
        True
        >>> pp.lastTimeSignature is None
        True

        After setLastMeasureInfo:

        >>> m = stream.Measure(number=4)
        >>> m.numberSuffix = 'b'
        >>> ts38 = meter.TimeSignature('3/8')
        >>> m.timeSignature = ts38
        >>> pp.setLastMeasureInfo(m)

        >>> pp.lastMeasureNumber
        4
        >>> pp.lastNumberSuffix
        'b'
        >>> pp.lastTimeSignature
        <music21.meter.TimeSignature 3/8>
        >>> pp.lastTimeSignature is ts38
        True

        Note that if there was no timeSignature defined in m,
        and no lastTimeSignature exists,
        the PartParser gets a default of 4/4, because
        after the first measure there's going to be routines
        that need some sort of time signature:

        >>> pp2 = musicxml.xmlToM21.PartParser()
        >>> m2 = stream.Measure(number=2)
        >>> pp2.setLastMeasureInfo(m2)
        >>> pp2.lastTimeSignature
        <music21.meter.TimeSignature 4/4>


        For obscure reasons relating to how Finale gives suffixes
        to unnumbered measures, if a measure has the same number
        as the lastMeasureNumber, the lastNumberSuffix is not updated:

        >>> pp3 = musicxml.xmlToM21.PartParser()
        >>> pp3.lastMeasureNumber = 10
        >>> pp3.lastNumberSuffix = 'X1'

        >>> m10 = stream.Measure(number=10)
        >>> m10.numberSuffix = 'X2'
        >>> pp3.setLastMeasureInfo(m10)
        >>> pp3.lastNumberSuffix
        'X1'
        '''
        if m.number == self.lastMeasureNumber:
            pass
            # we do this check so that we do not compound suffixes, i.e.:
            # 23, 23.X1, 23.X1X2, 23.X1X2X3
            # and instead just do:
            # 23, 23.X1, 23.X2, etc.
        else:
            self.lastMeasureNumber = m.number
            self.lastNumberSuffix = m.numberSuffix

        if m.timeSignature is not None:
            self.lastTimeSignature = m.timeSignature
        elif self.lastTimeSignature is None:
            # if no time signature is defined, need to get a default
            ts = meter.TimeSignature('4/4')
            self.lastTimeSignature = ts

    def adjustTimeAttributesFromMeasure(self, m: stream.Measure):
        # noinspection PyShadowingNames
        '''
        Adds padAsAnacrusis to pickup measures and other measures that
        do not fill the whole tile, if the first measure of the piece, or
        immediately follows an incomplete measure (such as a repeat sign mid-measure
        in a piece where each phrase begins with a pickup and ends with an
        incomplete measure).

        Fills an empty measure with a measure of rest (bug in PDFtoMusic and
        other MusicXML writers).

        Sets self.lastMeasureWasShort to True or False if it is an incomplete measure
        that is not a pickup and sets paddingRight.

        >>> m = stream.Measure([meter.TimeSignature('4/4'), harmony.ChordSymbol('C7')])
        >>> m.highestTime
        0.0
        >>> pp = musicxml.xmlToM21.PartParser()
        >>> pp.setLastMeasureInfo(m)
        >>> pp.adjustTimeAttributesFromMeasure(m)
        >>> m.highestTime
        4.0
        >>> pp.lastMeasureWasShort
        False

        Incomplete final measure:

        >>> m = stream.Measure([meter.TimeSignature('6/8'), note.Note(), note.Note()])
        >>> m.offset = 24.0
        >>> pp = musicxml.xmlToM21.PartParser()
        >>> pp.lastMeasureOffset = 21.0
        >>> pp.setLastMeasureInfo(m)
        >>> pp.adjustTimeAttributesFromMeasure(m)
        >>> m.paddingRight
        1.0
        '''
        # note: we cannot assume that the time signature properly
        # describes the offsets w/n this bar. need to look at
        # offsets within measure; if the .highestTime value is greater
        # use this as the next offset

        mHighestTime = m.highestTime
        # warnings.warn(f'{m} {mHighestTime} {self}', MusicXMLWarning)
        # warnings.warn([self.lastTimeSignature], MusicXMLWarning)
        # warnings.warn([self.lastTimeSignature.barDuration], MusicXMLWarning)

        if self.lastTimeSignature is not None:
            lastTimeSignatureQuarterLength = self.lastTimeSignature.barDuration.quarterLength
        else:
            lastTimeSignatureQuarterLength = 4.0  # sensible default.

        if mHighestTime == lastTimeSignatureQuarterLength:
            mOffsetShift = mHighestTime
        elif mHighestTime > lastTimeSignatureQuarterLength:
            diff = mHighestTime - lastTimeSignatureQuarterLength
            tol = 1e-6
            # If the measure is overfull by a "round" amount, assume that it was intended
            # otherwise it was likely the result of malformed MusicXML.
            if (diff > 0.5
                  or nearestMultiple(diff, 0.0625)[1] < tol
                  or nearestMultiple(diff, 1 / 12)[1] < tol):
                mOffsetShift = mHighestTime
            else:
                mOffsetShift = lastTimeSignatureQuarterLength
                warnings.warn(
                    f'Warning: measure {m.number} in part {self.stream.partName}'
                    f'is overfull: {mHighestTime} > {lastTimeSignatureQuarterLength},'
                    f'assuming {mOffsetShift} is correct.',
                    MusicXMLWarning
                )
        elif (mHighestTime == 0.0
              and not m.recurse().notesAndRests.getElementsNotOfClass('Harmony')
              ):
            # this routine fixes a bug in PDFtoMusic and other MusicXML writers
            # that omit empty rests in a Measure.  It is a very quick test if
            # the measure has any notes.  Slower if it does not.
            r = note.Rest()
            r.duration.quarterLength = lastTimeSignatureQuarterLength
            m.insert(0.0, r)
            mOffsetShift = lastTimeSignatureQuarterLength
            self.lastMeasureWasShort = False
        else:  # use time signature
            # for the first measure, this may be a pickup
            # must detect this when writing, as next measures offsets will be
            # incorrect
            if self.lastMeasureOffset == 0.0:
                # cannot get bar duration proportion if we cannot get a ts
                if m.barDurationProportion() < 1.0:
                    m.padAsAnacrusis()
                    # environLocal.printDebug(['incompletely filled Measure found on musicxml
                    #    import; interpreting as an anacrusis:', 'paddingLeft:', m.paddingLeft])
                mOffsetShift = mHighestTime
            else:
                mOffsetShift = mHighestTime  # lastTimeSignatureQuarterLength
                if self.lastMeasureWasShort is True:
                    if m.barDurationProportion() < 1.0:
                        m.padAsAnacrusis()  # probably a pickup after a repeat or phrase boundary
                        # or something
                        self.lastMeasureWasShort = False
                else:
                    # Incomplete measure that is likely NOT an anacrusis, set paddingRight
                    if m.barDurationProportion() < 1.0:
                        m.paddingRight = m.barDuration.quarterLength - m.highestTime
                    if mHighestTime < lastTimeSignatureQuarterLength:
                        self.lastMeasureWasShort = True
                    else:
                        self.lastMeasureWasShort = False

        self.lastMeasureOffset += mOffsetShift

    def applyMultiMeasureRest(self, r: note.Rest):
        '''
        If there is an active MultiMeasureRestSpanner, add the Rest, r, to it:

        >>> pp = musicxml.xmlToM21.PartParser()
        >>> mmrSpanner = spanner.MultiMeasureRest()
        >>> mmrSpanner
        <music21.spanner.MultiMeasureRest 0 measures>

        >>> pp.activeMultiMeasureRestSpanner = mmrSpanner
        >>> pp.multiMeasureRestsToCapture = 2
        >>> r1 = note.Rest(type='whole', id='r1')
        >>> pp.applyMultiMeasureRest(r1)
        >>> pp.multiMeasureRestsToCapture
        1
        >>> pp.activeMultiMeasureRestSpanner
        <music21.spanner.MultiMeasureRest 1 measure>

        >>> pp.activeMultiMeasureRestSpanner is mmrSpanner
        True
        >>> pp.stream.show('text')  # Nothing shown!

        >>> r2 = note.Rest(type='whole', id='r2')
        >>> pp.applyMultiMeasureRest(r2)
        >>> pp.multiMeasureRestsToCapture
        0
        >>> pp.activeMultiMeasureRestSpanner is None
        True

        # spanner added to stream

        >>> pp.stream.show('text')
        {0.0} <music21.spanner.MultiMeasureRest 2 measures>

        >>> r3 = note.Rest(type='whole', id='r3')
        >>> pp.applyMultiMeasureRest(r3)
        >>> pp.stream.show('text')
        {0.0} <music21.spanner.MultiMeasureRest 2 measures>

        '''
        if self.activeMultiMeasureRestSpanner is None:
            return
        self.activeMultiMeasureRestSpanner.addSpannedElements(r)
        self.multiMeasureRestsToCapture -= 1
        if self.multiMeasureRestsToCapture == 0:
            self.stream.insert(0, self.activeMultiMeasureRestSpanner)
            self.activeMultiMeasureRestSpanner = None


# -----------------------------------------------------------------------------
class MeasureParser(SoundTagMixin, XMLParserBase):
    '''
    parser to work with a single <measure> tag.

    called out for simplicity.

    >>> from xml.etree.ElementTree import fromstring as EL

    >>> scoreMeasure = '<measure><note><rest/><duration>40320</duration></note></measure>'
    >>> mxMeasure = EL(scoreMeasure)
    >>> mp = musicxml.xmlToM21.MeasureParser(mxMeasure)
    >>> mp.parse()
    >>> mp.restAndNoteCount['rest']
    1
    >>> mp.restAndNoteCount['note']
    0

    fullMeasureRest indicates that a rest lasts the full measure of the current time signature.

    >>> mp.fullMeasureRest
    True
    '''
    attributeTagsToMethods = {
        'time': 'handleTimeSignature',
        'clef': 'handleClef',
        'key': 'handleKeySignature',
        'staff-details': 'handleStaffDetails',
        'measure-style': 'handleMeasureStyle',
    }
    musicDataMethods = {
        'note': 'xmlToNote',
        'backup': 'xmlBackup',
        'forward': 'xmlForward',
        'direction': 'xmlDirection',
        'attributes': 'parseAttributesTag',
        'harmony': 'xmlHarmony',
        'figured-bass': None,
        'sound': 'xmlSound',
        'barline': 'xmlBarline',
        'grouping': None,
        'link': None,
        'bookmark': None,
        # Note: <print> is handled separately
        # <sound> and xmlSound are found in xmlSoundParser.py
    }
    def __init__(self,
                 mxMeasure: ET.Element|None = None,
                 parent: PartParser|None = None):
        super().__init__()

        self.mxMeasure = mxMeasure
        self.mxMeasureElements: list[ET.Element] = []

        self.parent: PartParser = parent if parent is not None else PartParser()

        self.transposition = None
        self.spannerBundle = self.parent.spannerBundle
        self.staffReference: StaffReferenceType = {}
        self.activeTuplets: list[duration.Tuplet|None] = self.parent.activeTuplets

        self.useVoices = False
        self.voicesById: dict[str|int, stream.Voice] = {}
        self.voiceIndices: set[str|int] = set()
        self.staves = 1

        self.activeAttributes = None
        self.attributesAreInternal = True

        self.measureNumber = 0
        self.numberSuffix = ''

        self.divisions = self.parent.lastDivisions

        # key is a tuple of the
        #     staff number (or None) and offsetMeasureNote, and the value is a
        #     StaffLayout object.
        self.staffLayoutObjects: dict[tuple[int|None, float], layout.StaffLayout] = {}
        self.stream = stream.Measure()

        self.mxNoteList: list[ET.Element] = []  # for accumulating notes in chords
        self.mxLyricList: list[ET.Element] = []  # for accumulating lyrics assigned to chords
        self.nLast: note.GeneralNote|None = None  # for adding notes to spanners.

        # Sibelius 7.1 only puts a <voice> tag on the
        # first note of a chord, and MuseScore doesn't put one
        # on <forward> elements for hidden rests, so we need to make sure
        # that we keep track of the last voice.
        # there is an effort to translate the voice text to an int, but if that fails (unlikely)
        # we store whatever we find
        self.lastVoice: str|int|None = None

        # fullMeasureRest is unreliable because pickup measures
        # in Finale set <rest measure="yes"> but then define a type like "quarter",
        # this cannot be trusted to give a whole rest.
        self.fullMeasureRest = False

        # for keeping track of full-measureRests.
        self.restAndNoteCount = {'rest': 0, 'note': 0}

        self.lastClefs: dict[int, clef.Clef|None] = self.parent.lastClefs
        self.parseIndex = 0

        # what is the offset in the measure of the current note position?
        self.offsetMeasureNote: OffsetQL = 0.0

        # keep track of the last rest that was added with a forward tag.
        # there are many pieces that end with incomplete measures that
        # older versions of Finale put a forward tag at the end, but this
        # disguises the incomplete last measure.  The PartParser will
        # pick this up from the last measure.
        self.endedWithForwardTag: note.Rest|None = None

        # Temporary storage of intended start offset of a PedalMark (we sometimes
        # need to know this before the PedalMark or its first element have been
        # inserted into a Stream).
        # key is PedalMark; value is OffsetQL
        self.pedalToStartOffset: weakref.WeakKeyDictionary = weakref.WeakKeyDictionary()

    @staticmethod
    def getStaffNumber(mxObjectOrNumber) -> int:
        '''
        gets an int representing a staff number, or 0 (representing no staff assigned)
        from an mxObject or a number:

        >>> mp = musicxml.xmlToM21.MeasureParser()
        >>> from xml.etree.ElementTree import fromstring as EL

        >>> gsn = mp.getStaffNumber
        >>> gsn(1)
        1
        >>> gsn('2')
        2

        <note> tags store their staff numbers in a <staff> tag's text:

        >>> gsn(EL('<note><staff>2</staff></note>'))
        2

        Or if there is no <staff> tag, they get a special NO_STAFF_ASSIGNED value.

        >>> el = EL('<note><pitch><step>C</step><octave>4</octave></pitch></note>')
        >>> gsn(el) == musicxml.xmlToM21.NO_STAFF_ASSIGNED
        True

        Clefs, however, store their staff numbers in a `number` attribute.

        >>> gsn(EL('<clef number="2"/>'))
        2
        >>> gsn(None) == musicxml.xmlToM21.NO_STAFF_ASSIGNED
        True
        '''
        if isinstance(mxObjectOrNumber, int):
            return mxObjectOrNumber
        elif isinstance(mxObjectOrNumber, str):
            return int(mxObjectOrNumber)
        elif mxObjectOrNumber is None:
            return NO_STAFF_ASSIGNED
        mxObject = mxObjectOrNumber

        # find objects that use a "staff" element
        # harmony, forward, note, direction
        if mxObject.tag in ('harmony', 'forward', 'note', 'direction'):
            try:
                staffObject = mxObject.find('staff')
                if staffObject is not None:
                    try:
                        k = staffObject.text.strip()
                        return int(k)
                    except TypeError:
                        return NO_STAFF_ASSIGNED
                    except AttributeError:
                        pass
            except AttributeError:
                pass
            return NO_STAFF_ASSIGNED
        elif mxObject.tag in ('staff-layout',
                              'staff-details',
                              'measure-style',
                              'clef',
                              'key',
                              'time',
                              'transpose'):
            # these objects store staff assignment simply as an attribute called number.
            try:
                k = mxObject.get('number')
                # this must be a positive integer as string
                return int(k)
            except TypeError:
                pass
            except AttributeError:  # a normal number
                pass
            return NO_STAFF_ASSIGNED
        else:
            return NO_STAFF_ASSIGNED
            # TODO: handle part-symbol (attributes: top-staff, bottom-staff)
            # separately

    def addToStaffReference(self, mxObjectOrNumber, m21Object):
        '''
        Utility routine for importing musicXML objects;
        here, we store a reference to the music21 object in a dictionary,
        where keys are the staff values. Staff values may be None, 1, 2, etc.

        >>> MP = musicxml.xmlToM21.MeasureParser()
        >>> MP.addToStaffReference(1, note.Note('C5'))
        >>> MP.addToStaffReference(2, note.Note('D3'))
        >>> MP.addToStaffReference(2, note.Note('E3'))
        >>> len(MP.staffReference)
        2
        >>> list(sorted(MP.staffReference.keys()))
        [1, 2]
        >>> MP.staffReference[1]
        [<music21.note.Note C>]
        >>> MP.staffReference[2]
        [<music21.note.Note D>, <music21.note.Note E>]

        >>> from xml.etree.ElementTree import fromstring as EL
        >>> mxNote = EL('<note><staff>1</staff></note>')
        >>> MP.addToStaffReference(mxNote, note.Note('F5'))
        >>> MP.staffReference[1]
        [<music21.note.Note C>, <music21.note.Note F>]

        No staff reference.

        >>> mxNote = EL('<note />')
        >>> MP.addToStaffReference(mxNote, note.Note('G4'))
        >>> len(MP.staffReference)
        3
        >>> MP.staffReference[0]
        [<music21.note.Note G>]
        '''
        staffReference = self.staffReference
        staffKey = self.getStaffNumber(mxObjectOrNumber)  # an int, including 0 = NO_STAFF_ASSIGNED
        if staffKey not in staffReference:
            staffReference[staffKey] = []
        staffReference[staffKey].append(m21Object)

    def insertCoreAndRef(self, offset, mxObjectOrNumber, m21Object):
        '''
        runs addToStaffReference and then insertCore.

        >>> from xml.etree.ElementTree import fromstring as EL
        >>> mxNote = EL('<note><staff>1</staff></note>')

        >>> MP = musicxml.xmlToM21.MeasureParser()
        >>> MP.insertCoreAndRef(1.0, mxNote, note.Note('F5'))

        This routine leaves MP.stream in an unusable state, because
        it runs insertCore.  Thus, before querying the stream we need to run at end:

        >>> MP.stream.coreElementsChanged()
        >>> MP.stream.show('text')
        {1.0} <music21.note.Note F>
        '''
        self.addToStaffReference(mxObjectOrNumber, m21Object)
        self.stream.coreInsert(offset, m21Object)

    def parse(self):
        # handle <print> before anything else, because it can affect
        # attributes!
        for mxPrint in self.mxMeasure.findall('print'):
            self.xmlPrint(mxPrint)

        # these are the attributes of the <measure> tag, not the <attributes> tag
        self.parseMeasureAttributes()
        self.updateVoiceInformation()
        self.mxMeasureElements = list(self.mxMeasure)  # for grabbing next note
        for i, mxObj in enumerate(self.mxMeasureElements):
            self.parseIndex = i  # for grabbing next note
            if mxObj.tag in self.musicDataMethods:
                methName = self.musicDataMethods[mxObj.tag]
                if methName is not None:
                    meth = getattr(self, methName)
                    meth(mxObj)

        if self.useVoices is True:
            for v in self.stream.iter().voices:
                v.coreElementsChanged()
        self.stream.coreElementsChanged()

        if (self.restAndNoteCount['rest'] == 1
                and self.restAndNoteCount['note'] == 0):
            # TODO: do this on a per-voice basis.
            self.fullMeasureRest = True
            # it might already be True because a rest had a "measure='yes'" attribute

    def xmlBackup(self, mxObj: ET.Element):
        '''
        Parse a backup tag by changing :attr:`offsetMeasureNote`.

        A floor of 0.0 is enforced in case of float rounding issues.

        >>> MP = musicxml.xmlToM21.MeasureParser()
        >>> MP.divisions = 100
        >>> MP.offsetMeasureNote = 1.9979

        >>> from xml.etree.ElementTree import fromstring as EL
        >>> mxBackup = EL('<backup><duration>100</duration></backup>')
        >>> MP.xmlBackup(mxBackup)
        >>> MP.offsetMeasureNote
        0.9979

        >>> MP.xmlBackup(mxBackup)
        >>> MP.offsetMeasureNote
        0.0
        '''
        mxDuration = mxObj.find('duration')
        if durationText := strippedText(mxDuration):
            change = opFrac(float(durationText) / self.divisions)
            self.offsetMeasureNote -= change
            # check for negative offsets produced by
            # musicxml durations with float rounding issues
            # https://github.com/cuthbertLab/music21/issues/971
            self.offsetMeasureNote = max(self.offsetMeasureNote, 0.0)

    def xmlForward(self, mxObj: ET.Element):
        '''
        Parse a forward tag by changing :attr:`offsetMeasureNote`.
        '''
        mxDuration = mxObj.find('duration')
        if durationText := strippedText(mxDuration):
            change = opFrac(float(durationText) / self.divisions)
            # Allow overfilled measures for now -- TODO(someday): warn?
<<<<<<< HEAD
            self.offsetMeasureNote += change
            # xmlToNote() sets None
            self.endedWithForwardTag = r
            self.spannerBundle.freePendingSpannedElementAssignment(r)
=======
            self.offsetMeasureNote = opFrac(self.offsetMeasureNote + change)
>>>>>>> ee3f6862

    def xmlPrint(self, mxPrint: ET.Element):
        '''
        <print> handles changes in pages, numbering, layout,
        etc. so can generate PageLayout, SystemLayout, or StaffLayout
        objects.

        Should also be able to set measure attributes on `self.stream`
        '''
        def hasPageLayout():
            if mxPrint.get('new-page') not in (None, 'no'):
                return True
            if mxPrint.get('page-number') is not None:
                return True
            if mxPrint.find('page-layout') is not None:
                return True
            return False

        def hasSystemLayout():
            if mxPrint.get('new-system') not in (None, 'no'):
                return True
            if mxPrint.find('system-layout') is not None:
                return True
            return False

        addPageLayout = hasPageLayout()
        addSystemLayout = hasSystemLayout()
        addStaffLayout = not (mxPrint.find('staff-layout') is None)

        # --- now we know what we need to add, add em
        m = self.stream
        if addPageLayout is True:
            pl = self.xmlPrintToPageLayout(mxPrint)
            m.insert(0.0, pl)  # should this be parserOffset?
        if addSystemLayout is True or addPageLayout is False:
            sl = self.xmlPrintToSystemLayout(mxPrint)
            m.insert(0.0, sl)
        if addStaffLayout is True:
            # assumes addStaffLayout is there
            slFunc = self.xmlStaffLayoutToStaffLayout
            stlList = [slFunc(mx) for mx in mxPrint.iterfind('staff-layout')]
            # If bugs incorporate Ariza additional checks, but
            # I think that we don't want to add to an existing staffLayoutObject
            # so that staff distance can change.
            for stl in stlList:
                if stl is None or stl.staffNumber is None:
                    continue  # sibelius likes to give empty staff layouts!
                self.insertCoreAndRef(0.0, str(stl.staffNumber), stl)
            self.stream.coreElementsChanged()
        # TODO: measure-layout -- affect self.stream
        mxMeasureNumbering = mxPrint.find('measure-numbering')
        if mxMeasureNumbering is not None:
            # TODO: musicxml 4: system="yes/no" -- does this apply to whole system?
            # TODO: musicxml 4: staff attribute.
            m_style = t.cast(style.StreamStyle, m.style)
            m_style.measureNumbering = mxMeasureNumbering.text
            st = style.TextStyle()
            self.setPrintStyleAlign(mxMeasureNumbering, st)
            # TODO: musicxml 4: multiple-rest-always, multiple-rest-range
            m_style.measureNumberStyle = st
        # TODO: part-name-display
        # TODO: part-abbreviation display
        # TODO: print-attributes: staff-spacing, blank-page; skip deprecated staff-spacing

    def xmlToNote(self, mxNote: ET.Element) -> None:
        '''
        Handles everything for creating a Note or Rest or Chord

        Does not actually return the note, but sets self.nLast to the note.

        This routine uses coreInserts for speed, so it can leave either
        `self.stream` or a `Voice` object within `self.stream` in an unstable state.
        '''
        try:
            mxObjNext = self.mxMeasureElements[self.parseIndex + 1]
            if mxObjNext.tag == 'note' and mxObjNext.find('chord') is not None:
                nextNoteIsChord = True
            else:
                nextNoteIsChord = False
        except IndexError:  # last note in measure
            nextNoteIsChord = False

        # TODO: Cue notes (no sounding tie)

        # the first note of a chord is not identified directly; only
        # by looking at the next note can we tell if we have the first
        # note of a chord
        isChord = False
        isRest = False
        # TODO: Unpitched

        offsetIncrement: float|fractions.Fraction = 0.0

        if mxNote.find('rest') is not None:  # it is a Rest
            isRest = True
        if mxNote.find('chord') is not None:
            isChord = True

        # do not count extra pitches in chord as note.
        # it might be the first note of the chord
        if nextNoteIsChord:
            isChord = True  # first note of chord is not identified.
            voiceOfChord = mxNote.find('voice')
            if voiceOfChord is not None:
                vIndex: str|int|None = voiceOfChord.text
                if isinstance(vIndex, str):
                    try:
                        vIndex = int(vIndex)
                    except ValueError:
                        pass
                self.lastVoice = vIndex

        if isChord is True:  # and isRest is False?
            n = None  # for linting
            self.mxNoteList.append(mxNote)
            # store lyrics for latter processing
            for mxLyric in mxNote.findall('lyric'):
                self.mxLyricList.append(mxLyric)
        elif isChord is False and isRest is False:  # normal note
            self.restAndNoteCount['note'] += 1
            n = self.xmlToSimpleNote(mxNote)
        else:  # it's a rest
            self.restAndNoteCount['rest'] += 1
            n = self.xmlToRest(mxNote)

        if isChord is False:  # normal note or rest
            if t.TYPE_CHECKING:
                assert isinstance(n, note.GeneralNote)

            self.updateLyricsFromList(n, mxNote.findall('lyric'))
            self.addToStaffReference(mxNote, n)
            self.insertInMeasureOrVoice(mxNote, n)
            offsetIncrement = n.duration.quarterLength
            self.nLast = n  # update

        # if we have notes in the note list and the next
        # note either does not exist or is not a chord, we
        # have a complete chord
        if self.mxNoteList and nextNoteIsChord is False:
            c = self.xmlToChord(self.mxNoteList)
            # add any accumulated lyrics
            self.updateLyricsFromList(c, self.mxLyricList)
            self.addToStaffReference(self.mxNoteList[0], c)
            for thisMxNote in self.mxNoteList:
                # voice might be in a previous note; in fact, often in first <note>
                if thisMxNote.find('voice') is not None:
                    self.insertInMeasureOrVoice(thisMxNote, c)
                    break
            else:
                self.insertInMeasureOrVoice(mxNote, c)

            self.mxNoteList = []  # clear for next chord
            self.mxLyricList = []

            offsetIncrement = c.quarterLength
            self.nLast = c  # update

        # only increment Chords after completion
        self.offsetMeasureNote += offsetIncrement
        self.endedWithForwardTag = None

    def xmlToChord(self, mxNoteList: list[ET.Element]) -> chord.ChordBase:
        # noinspection PyShadowingNames
        '''
        Given a list of mxNotes, fill the necessary parameters

        >>> from xml.etree.ElementTree import fromstring as EL
        >>> MP = musicxml.xmlToM21.MeasureParser()
        >>> MP.divisions = 10080

        >>> qnDuration = r'<duration>7560</duration><type>quarter</type>'

        >>> a = EL(r'<note><pitch><step>A</step><octave>3</octave></pitch>'
        ...          + qnDuration + '</note>')
        >>> b = EL(r'<note><chord/><pitch><step>B</step><octave>3</octave></pitch>'
        ...          + qnDuration + '</note>')

        >>> c = MP.xmlToChord([a, b])
        >>> len(c.pitches)
        2
        >>> c.pitches[0]
        <music21.pitch.Pitch A3>
        >>> c.pitches[1]
        <music21.pitch.Pitch B3>
        >>> c.duration
        <music21.duration.Duration unlinked type:quarter quarterLength:0.75>

        >>> a = EL('<note><pitch><step>A</step><octave>3</octave></pitch>'
        ...        + qnDuration
        ...        + '<notehead>diamond</notehead></note>')
        >>> c = MP.xmlToChord([a, b])
        >>> c.getNotehead(c.pitches[0])
        'diamond'

        >>> a = EL('<note><unpitched><display-step>A</display-step>'
        ...        + '<display-octave>3</display-octave></unpitched>'
        ...        + qnDuration
        ...        + '<notehead>diamond</notehead></note>')
        >>> MP.xmlToChord([a, b])
        <music21.percussion.PercussionChord [unpitched[A3] B3]>
        '''
        notes = []
        for mxNote in mxNoteList:
            notes.append(self.xmlToSimpleNote(mxNote, freeSpanners=False))

        c: chord.ChordBase
        if any(mxNote.find('unpitched') is not None for mxNote in mxNoteList):
            c = percussion.PercussionChord(notes)
        else:
            c = chord.Chord(notes)  # type: ignore  # they are all Notes.

        # move beams from first note (TODO: confirm style moved already?)
        if notes:
            c.beams = notes[0].beams
            notes[0].beams = beam.Beams()

        # move spanners, expressions, articulations from first note to Chord.
        # See slur in m2 of schoenberg/op19 #2
        # but move only one of each class, unless a fingering.
        # Is there anything else that should be moved???

        seenArticulations = set()
        seenExpressions = set()

        sortKey = lambda x: x.pitch.ps if hasattr(x, 'pitch') else x.displayPitch().midi

        for n in sorted(notes, key=sortKey):
            ss = n.getSpannerSites()
            # transfer all spanners from the notes to the chord.
            for sp in ss:
                sp.replaceSpannedElement(n, c)
            for art in n.articulations:
                if type(art) in seenArticulations:
                    continue
                c.articulations.append(art)
                if not isinstance(art, (articulations.Fingering,
                                        articulations.StringIndication,
                                        articulations.FretIndication)):
                    seenArticulations.add(type(art))
            for exp in n.expressions:
                if type(exp) in seenExpressions:
                    continue
                c.expressions.append(exp)
                seenExpressions.add(type(exp))

            n.articulations = []
            n.expressions = []

        self.spannerBundle.freePendingSpannedElementAssignment(c)
        return c

    def xmlToSimpleNote(self, mxNote, freeSpanners=True) -> note.Note|note.Unpitched:
        # noinspection PyShadowingNames
        '''
        Translate a MusicXML <note> (without <chord/>)
        to a :class:`~music21.note.Note`.

        The `spannerBundle` parameter can be a list or a Stream
        for storing and processing Spanner objects.

        if freeSpanners is False then pending spanners will not be freed.

        >>> from xml.etree.ElementTree import fromstring as EL
        >>> MP = musicxml.xmlToM21.MeasureParser()

        >>> MP.divisions = 10080

        >>> mxNote = EL('<note pizzicato="yes"><pitch><step>D</step>'
        ...             + '<alter>-1</alter><octave>6</octave></pitch>'
        ...             + '<duration>7560</duration>'
        ...             + '<type>eighth</type><dot/></note>')

        >>> n = MP.xmlToSimpleNote(mxNote)
        >>> n
        <music21.note.Note D->
        >>> n.octave
        6
        >>> n.duration
        <music21.duration.Duration 0.75>
        >>> n.articulations
        [<music21.articulations.Pizzicato>]


        >>> beams = EL('<beam>begin</beam>')
        >>> mxNote.append(beams)
        >>> n = MP.xmlToSimpleNote(mxNote)
        >>> n.beams
        <music21.beam.Beams <music21.beam.Beam 1/start>>

        >>> stem = EL('<stem>up</stem>')
        >>> mxNote.append(stem)
        >>> n = MP.xmlToSimpleNote(mxNote)
        >>> n.stemDirection
        'up'

        # TODO: beams over rests?
        '''
        d = self.xmlToDuration(mxNote)

        n: note.Note|note.Unpitched

        mxUnpitched = mxNote.find('unpitched')
        if mxUnpitched is None:
            # send whole note since accidental display not in <pitch>
            n = note.Note(duration=d)
            self.xmlToPitch(mxNote, n.pitch)
        else:
            n = note.Unpitched(duration=d)
            self.xmlToUnpitched(mxUnpitched, n)

        beamList = mxNote.findall('beam')
        if beamList:
            n.beams = self.xmlToBeams(beamList)

        mxStem = mxNote.find('stem')
        if mxStem is not None:
            n.stemDirection = mxStem.text.strip()

            if mxStem.attrib:
                stemStyle = style.Style()
                self.setColor(mxStem, stemStyle)
                self.setPosition(mxStem, stemStyle)
                this_note_style = t.cast(style.NoteStyle, n.style)
                this_note_style.stemStyle = stemStyle

        # gets the notehead object from the mxNote and sets value of the music21 note
        # to the value of the notehead object
        mxNotehead = mxNote.find('notehead')
        # TODO: notehead-text
        if mxNotehead is not None:
            self.xmlNotehead(n, mxNotehead)

        # after this, use combined function for notes and rests
        return self.xmlNoteToGeneralNoteHelper(n, mxNote, freeSpanners=freeSpanners)

    # beam and beams

    def xmlToBeam(self, mxBeam: ET.Element, inputM21=None):
        # noinspection PyShadowingNames
        '''
        given an mxBeam object return a :class:`~music21.beam.Beam` object

        >>> from xml.etree.ElementTree import fromstring as EL
        >>> MP = musicxml.xmlToM21.MeasureParser()

        >>> mxBeam = EL('<beam>begin</beam>')
        >>> a = MP.xmlToBeam(mxBeam)
        >>> a.type
        'start'

        >>> mxBeam = EL('<beam>continue</beam>')
        >>> a = MP.xmlToBeam(mxBeam)
        >>> a.type
        'continue'

        >>> mxBeam = EL('<beam>end</beam>')
        >>> a = MP.xmlToBeam(mxBeam)
        >>> a.type
        'stop'

        >>> mxBeam = EL('<beam>forward hook    </beam>')
        >>> a = MP.xmlToBeam(mxBeam)
        >>> a.type
        'partial'
        >>> a.direction
        'right'

        >>> mxBeam = EL('<beam>backward hook</beam>')
        >>> a = MP.xmlToBeam(mxBeam)
        >>> a.type
        'partial'
        >>> a.direction
        'left'

        >>> mxBeam = EL('<beam>crazy</beam>')
        >>> a = MP.xmlToBeam(mxBeam)
        Traceback (most recent call last):
        music21.musicxml.xmlObjects.MusicXMLImportException:
             unexpected beam type encountered (crazy)
        '''
        if inputM21 is None:
            beamOut = beam.Beam()
        else:
            beamOut = inputM21

        # TODO: get number to preserve
        # not to-do: repeater; is deprecated.
        self.setColor(mxBeam, beamOut)
        self.setStyleAttributes(mxBeam, beamOut, 'fan', 'fan')

        if isinstance(mxBeam.text, str):
            mxType = mxBeam.text.strip()
        else:
            mxType = 'begin'

        if mxType == 'begin':
            beamOut.type = 'start'
        elif mxType == 'continue':
            beamOut.type = 'continue'
        elif mxType == 'end':
            beamOut.type = 'stop'
        elif mxType == 'forward hook':
            beamOut.type = 'partial'
            beamOut.direction = 'right'
        elif mxType == 'backward hook':
            beamOut.type = 'partial'
            beamOut.direction = 'left'
        else:
            raise MusicXMLImportException(f'unexpected beam type encountered ({mxType})')

        if inputM21 is None:
            return beamOut

    def xmlToBeams(self, mxBeamList, inputM21=None):
        # noinspection PyShadowingNames
        '''
        given a list of mxBeam objects, sets the beamsList

        >>> from xml.etree.ElementTree import fromstring as EL
        >>> MP = musicxml.xmlToM21.MeasureParser()

        >>> mxBeam1 = EL('<beam>begin</beam>')
        >>> mxBeam2 = EL('<beam>begin</beam>')
        >>> mxBeamList = [mxBeam1, mxBeam2]
        >>> b = MP.xmlToBeams(mxBeamList)
        >>> b
        <music21.beam.Beams <music21.beam.Beam 1/start>/<music21.beam.Beam 2/start>>
        '''
        if inputM21 is None:
            beamsOut = beam.Beams()
        else:
            beamsOut = inputM21

        for i, mxBeam in enumerate(mxBeamList):
            beamObj = self.xmlToBeam(mxBeam)
            beamObj.number = i + 1
            beamsOut.beamsList.append(beamObj)

        if inputM21 is None:
            return beamsOut

    def xmlNotehead(self, n, mxNotehead):
        # noinspection PyShadowingNames
        '''
        Set notehead information from the mxNotehead object

        >>> from xml.etree.ElementTree import fromstring as EL
        >>> MP = musicxml.xmlToM21.MeasureParser()

        >>> n = note.Note()
        >>> nh = EL('<notehead color="#FF0000" filled="no" parentheses="yes">'
        ...         + 'diamond</notehead>')

        >>> MP.xmlNotehead(n, nh)
        >>> n.notehead
        'diamond'
        >>> n.noteheadFill
        False
        >>> n.noteheadParenthesis
        True
        >>> n.style.color
        '#FF0000'
        '''
        if mxNotehead.text not in ('', None):
            n.notehead = mxNotehead.text
        nhf = mxNotehead.get('filled')
        if nhf is not None:
            n.noteheadFill = xmlObjects.yesNoToBoolean(nhf)

        if mxNotehead.get('color') is not None:
            n.style.color = mxNotehead.get('color')
        # TODO font

        nhp = mxNotehead.get('parentheses')
        if nhp is not None:
            n.noteheadParenthesis = xmlObjects.yesNoToBoolean(nhp)

    def xmlToPitch(self, mxNote, inputM21=None):
        '''
        Given a MusicXML Note object, set this Pitch object to its values.

        >>> from xml.etree.ElementTree import fromstring as EL
        >>> MP = musicxml.xmlToM21.MeasureParser()

        >>> b = EL('<note><pitch><step>E</step><alter>-1</alter>'
        ...        + '<octave>3</octave></pitch></note>')
        >>> a = MP.xmlToPitch(b)
        >>> print(a)
        E-3

        Conflicting alter and accidental -- alter is still stored, but name is :

        >>> b = EL('<note><pitch><step>E</step><alter>-1</alter><octave>3</octave></pitch>'
        ...              + '<accidental>sharp</accidental></note>')
        >>> a = MP.xmlToPitch(b)
        >>> print(a)
        E#3
        >>> a.fullName
        'E-sharp in octave 3'

        >>> a.accidental.alter
        -1.0

        >>> a.accidental.name
        'sharp'

        >>> a.accidental.modifier
        '#'
        '''
        seta = _setAttributeFromTagText
        if inputM21 is None:
            p = pitch.Pitch()
        else:
            p = inputM21

        if mxNote.tag == 'pitch':
            mxPitch = mxNote
        else:
            mxPitch = mxNote.find('pitch')
            if mxPitch is None:  # whoops!!!!
                return p

        seta(p, mxPitch, 'step', 'step')
        seta(p, mxPitch, 'octave', 'octave', transform=int)
        mxAlter = mxPitch.find('alter')
        accAlter = None
        if alterText := strippedText(mxAlter):
            accAlter = float(alterText)

        mxAccidental = mxNote.find('accidental')
        mxAccidentalName = None
        if accidentalText := strippedText(mxAccidental):
            # MuseScore 0.9 made empty accidental tags for notes that did not
            # need an accidental display.
            mxAccidentalName = accidentalText

        if mxAccidentalName is not None:
            try:
                accObj = self.xmlToAccidental(mxAccidental)
                p.accidental = accObj
                p.accidental.displayStatus = True

                if accAlter is not None and accAlter != accObj.alter:
                    accObj.setAttributeIndependently('alter', float(accAlter))

            except pitch.AccidentalException:
                # MuseScore 0.9.6 generates Accidentals with empty objects
                pass
        elif accAlter is not None:
            try:
                p.accidental = pitch.Accidental(accAlter)
            except pitch.AccidentalException:
                raise MusicXMLImportException(
                    f'incorrect accidental {accAlter} for pitch {p}')
            # TODO: check supports for accidentals!
            p.accidental.displayStatus = False

        return p

    def xmlToUnpitched(
        self,
        mxUnpitched: ET.Element,
        inputM21: note.Unpitched|None = None,
    ) -> note.Unpitched:
        '''
        Set `displayStep` and `displayOctave` from `mxUnpitched`.

        >>> from xml.etree.ElementTree import fromstring as EL
        >>> MP = musicxml.xmlToM21.MeasureParser()
        >>> MP.divisions = 10080

        >>> mxNote = EL('<note><duration>7560</duration><type>eighth</type></note>')
        >>> unpitched = EL('<unpitched>'
        ...                + '<display-step>E</display-step>'
        ...                + '<display-octave>5</display-octave>'
        ...                + '</unpitched>')
        >>> mxNote.append(unpitched)
        >>> n = MP.xmlToSimpleNote(mxNote)
        >>> n.displayStep
        'E'
        >>> n.displayOctave
        5
        >>> n.displayPitch().midi
        76
        '''
        if inputM21 is None:
            unp = note.Unpitched()
        else:
            unp = inputM21

        mxDisplayStep = mxUnpitched.find('display-step')
        mxDisplayOctave = mxUnpitched.find('display-octave')
        if displayStepText := strippedText(mxDisplayStep):
            unp.displayStep = displayStepText  # type: ignore  # str vs literal CDEFGAB
        if displayOctaveText := strippedText(mxDisplayOctave):
            unp.displayOctave = int(displayOctaveText)

        return unp

    def xmlToAccidental(
        self,
        mxAccidental: ET.Element,
        inputM21: pitch.Accidental|None = None,
    ) -> pitch.Accidental:
        '''
        >>> from xml.etree.ElementTree import fromstring as EL
        >>> MP = musicxml.xmlToM21.MeasureParser()

        >>> a = EL('<accidental parentheses="yes">sharp</accidental>')
        >>> b = MP.xmlToAccidental(a)
        >>> b.name
        'sharp'
        >>> b.alter
        1.0
        >>> b.displayStyle
        'parentheses'

        >>> a = EL('<accidental>half-flat</accidental>')
        >>> b = pitch.Accidental()
        >>> unused = MP.xmlToAccidental(a, b)
        >>> b.name
        'half-flat'
        >>> b.alter
        -0.5


        >>> a = EL('<accidental bracket="yes">sharp</accidental>')
        >>> b = MP.xmlToAccidental(a)
        >>> b.displayStyle
        'bracket'

        >>> a = EL('<accidental bracket="yes" parentheses="yes">sharp</accidental>')
        >>> b = MP.xmlToAccidental(a)
        >>> b.displayStyle
        'both'
        '''
        if inputM21 is None:
            acc = pitch.Accidental()
        else:
            acc = inputM21

        try:
            mxName = strippedText(mxAccidental).lower()
        except AttributeError:
            return acc

        if mxName in self.mxAccidentalNameToM21:
            name = self.mxAccidentalNameToM21[mxName]
        else:
            name = mxName

        # need to use set here to get all attributes up to date
        acc.set(name, allowNonStandardValue=True)
        self.setPrintStyle(mxAccidental, acc)

        # level display
        parentheses = mxAccidental.get('parentheses')
        bracket = mxAccidental.get('bracket')
        if parentheses == 'yes' and bracket == 'yes':
            acc.displayStyle = 'both'
        elif parentheses == 'yes':
            acc.displayStyle = 'parentheses'
        elif bracket == 'yes':
            acc.displayStyle = 'bracket'
        # TODO: attr: size

        # TODO: attr: cautionary
        self.setEditorial(mxAccidental, acc)

        return acc

    def xmlToRest(self, mxRest):
        # noinspection PyShadowingNames
        '''
        Takes a <note> tag that has been shown to have a <rest> tag in it
        and return a rest.

        >>> from xml.etree.ElementTree import fromstring as EL
        >>> MP = musicxml.xmlToM21.MeasureParser()
        >>> MP.divisions = 10

        >>> mxr = EL('<note><rest/><duration>5</duration><type>eighth</type></note>')
        >>> r = MP.xmlToRest(mxr)
        >>> r
        <music21.note.Rest eighth>
        >>> r.duration.quarterLength
        0.5

        >>> mxr = EL('<note><rest><display-step>G</display-step>' +
        ...              '<display-octave>4</display-octave>' +
        ...              '</rest><duration>5</duration><type>eighth</type></note>')
        >>> r = MP.xmlToRest(mxr)
        >>> r
        <music21.note.Rest eighth>

        A rest normally lies at B4 in treble clef, but here we have put it at
        G4, so we'll shift it down two steps.

        >>> r.stepShift
        -2

        Clef context matters, here we will set it for notes that don't specify a staff:

        >>> MP.lastClefs[musicxml.xmlToM21.NO_STAFF_ASSIGNED] = clef.BassClef()
        >>> r = MP.xmlToRest(mxr)

        Now this is a high rest:

        >>> r.stepShift
        10

        Test full measure rest defined with measure="yes" and a duration indicating
        four quarter notes:

        >>> mxr = EL('<note><rest measure="yes"/><duration>40</duration></note>')
        >>> r = MP.xmlToRest(mxr)
        >>> MP.fullMeasureRest
        True

        Note that here set `r`'s `.fullMeasure` to True or always because it has no type.

        >>> r.fullMeasure
        True

        Same goes for rests which define type of whole (or breve), regardless of duration:

        >>> mxr = EL('<note><rest measure="yes"/><duration>40</duration><type>whole</type></note>')
        >>> r = MP.xmlToRest(mxr)
        >>> MP.fullMeasureRest
        True
        >>> r.fullMeasure
        True

        But a rest that defines `measure="yes"` but has a type other than whole or breve
        will set MeasureParser to fullMeasureRest but not set fullMeasure = True
        on the music21 Rest object itself because pickup measures often use
        measure="yes" in Finale, but display as quarter rests, etc.
        See https://github.com/w3c/musicxml/issues/478

        >>> mxr = EL('<note><rest measure="yes"/><duration>10</duration>'
        ...          + '<type>quarter</type></note>')
        >>> r = MP.xmlToRest(mxr)
        >>> MP.fullMeasureRest
        True
        >>> r.fullMeasure
        'auto'
        '''
        d = self.xmlToDuration(mxRest)
        r = note.Rest(duration=d)
        mxRestTag = mxRest.find('rest')
        if mxRestTag is None:
            raise MusicXMLImportException('do not call xmlToRest on a <note> unless it '
                                          + 'contains a rest tag.')
        isFullMeasure = mxRestTag.get('measure')
        if isFullMeasure == 'yes':
            # fullMeasureRest is now just a counting/debug tool.
            if not (rType := strippedText(mxRest.find('type'))) or rType in ('whole', 'breve'):
                # force full measure rest
                self.fullMeasureRest = True
                r.fullMeasure = True
            # this attribute is not 100% necessary to get a multi-measure rest spanner

        if self.parent:  # will apply if active
            self.parent.applyMultiMeasureRest(r)

        ds = mxRestTag.find('display-step')
        if ds_text := strippedText(ds):
            do = mxRestTag.find('display-octave')
            if do_text := strippedText(do):
                ds_text += do_text.strip()

            tempP = pitch.Pitch(ds_text)
            # musicxml records rest display as a pitch in the current
            # clef.  Music21 records it as an offset (in steps) from the
            # middle line.  So we need clef context.
            restStaff = self.getStaffNumber(mxRest)
            try:
                cc = self.lastClefs[restStaff]
                if cc is None:
                    ccMidLine = 35  # assume TrebleClef
                else:
                    ccMidLine = cc.lowestLine + 4
            except KeyError:
                # assume treble clef
                ccMidLine = 35
            r.stepShift = tempP.diatonicNoteNum - ccMidLine

        return self.xmlNoteToGeneralNoteHelper(r, mxRest)

    def xmlNoteToGeneralNoteHelper(self, n, mxNote, freeSpanners=True):
        # noinspection PyShadowingNames
        '''
        Combined function to work on all <note> tags, where n can be
        a Note or Rest.

        >>> from xml.etree.ElementTree import fromstring as EL
        >>> n = note.Note()
        >>> mxNote = EL('<note color="silver"></note>')
        >>> MP = musicxml.xmlToM21.MeasureParser()
        >>> n = MP.xmlNoteToGeneralNoteHelper(n, mxNote)
        >>> n.style.color
        'silver'
        '''
        spannerBundle = self.spannerBundle
        if freeSpanners is True:
            spannerBundle.freePendingSpannedElementAssignment(n)

        # ATTRIBUTES, including color and position
        self.setPrintStyle(mxNote, n)
        # print object == 'no' and grace notes may have a type but not
        # a duration. they may be filtered out at the level of Stream
        # processing
        self.setPrintObject(mxNote, n)

        # attr dynamics -- MIDI Note On velocity with 90 = 100, but unbounded on the top
        dynamPercentage = mxNote.get('dynamics')
        if dynamPercentage is not None and not n.isRest:
            dynamFloat = float(dynamPercentage) * (90 / 12700)
            n.volume.velocityScalar = dynamFloat

        # TODO: attr attack -- alter starting time of the note
        # TODO: attr end-dynamics -- MIDI Note Off velocity
        # TODO: attr release -- alter the release time of the note
        # TODO: attr-group time-only
        if mxNote.get('pizzicato') == 'yes':
            n.articulations.append(articulations.Pizzicato())

        # SUB-ELEMENTS
        mxGrace = mxNote.find('grace')
        isGrace = False

        if mxGrace is not None:
            isGrace = True
            graceType = mxNote.find('type')
            if graceType is None:
                # this technically puts it in the
                # wrong place in the sequence, but it won't matter
                ET.SubElement(mxNote, '<type>eighth</type>')
            self.xmlToDuration(mxNote, n.duration)

        # type styles
        mxType = mxNote.find('type')
        if mxType is not None:
            self.setStyleAttributes(mxType, n, 'size', 'noteSize')

        if mxNote.find('tie') is not None:
            n.tie = self.xmlToTie(mxNote)
            # provide all because of tied
            # TODO: find tied if tie is not found (cue notes)

        # translate if necessary, otherwise leaves unchanged
        if isGrace is True:
            n = self.xmlGraceToGrace(mxGrace, n)
        # this must be before notations, to get the slurs, etc.
        # attached to the grace notes

        mxNotations = mxNote.findall('notations')
        for mxN in mxNotations:
            self.xmlNotations(mxN, n)

        self.setEditorial(mxNote, n)

        return n
        # TODO: attr: font
        # TODO: attr: printout
        # TODO: attr: dynamics
        # TODO: attr: end-dynamics
        # TODO: attr: attack
        # TODO: attr: release
        # TODO: attr: time-only
        # TODO: attr: pizzicato
        # TODO: play
        # TODO: instrument  (musicxml4: multiple instrument objects)

        # TODO: MusicXML 4.0: listen and sub-elements assess/wait/other-listen
        #     because assess and other-listen have different details based on
        #     the presence of <cue> element, the subroutine will need to pass in
        #     the mxNote object.
        #     (this also applies to Chord notes)


    def xmlToDuration(self, mxNote, inputM21=None):
        # noinspection PyShadowingNames
        '''
        Translate a `MusicXML` <note> object's
        <duration>, <type>, <dot>, tuplets, etc.
        to a music21 :class:`~music21.duration.Duration` object.

        >>> from xml.etree.ElementTree import fromstring as EL
        >>> MP = musicxml.xmlToM21.MeasureParser()

        >>> MP.divisions = 10080

        >>> mxNote = EL('<note><pitch><step>D</step>' +
        ...     '<alter>-1</alter><octave>6</octave></pitch>' +
        ...     '<duration>7560</duration>' +
        ...     '<type>eighth</type><dot/></note>')

        >>> c = duration.Duration()
        >>> MP.xmlToDuration(mxNote, c)
        >>> c
        <music21.duration.Duration 0.75>
        >>> c.quarterLength
        0.75
        >>> c.type
        'eighth'
        >>> c.dots
        1

        If the `<duration>` doesn't match the `<type>` and `<dots>`,
        an unlinked duration is created so that `.quarterLength` agrees with
        `<duration>` but the notated types can still be represented.

        Create a second dot on `mxNote` and parse again, observing the identical
        `quarterLength`:

        >>> from xml.etree.ElementTree import SubElement
        >>> unused = SubElement(mxNote, 'dot')
        >>> c2 = MP.xmlToDuration(mxNote)
        >>> c2
        <music21.duration.Duration unlinked type:eighth quarterLength:0.75>
        >>> c2.quarterLength
        0.75
        >>> c2.type
        'eighth'
        >>> c2.dots
        2

        Grace note durations will be converted later to GraceDurations:

        >>> mxDuration = mxNote.find('duration')
        >>> mxNote.remove(mxDuration)
        >>> mxGrace = SubElement(mxNote, 'grace')
        >>> MP.xmlToDuration(mxNote, inputM21=c2)
        >>> c2
        <music21.duration.Duration unlinked type:eighth quarterLength:0.0>
        >>> gn1 = note.Note(duration=c2)
        >>> gn2 = MP.xmlGraceToGrace(mxGrace, gn1)
        >>> gn2.duration
        <music21.duration.GraceDuration unlinked type:eighth quarterLength:0.0>
        '''
        numDots = 0
        tuplets = ()

        if inputM21 is None:
            d = None
        else:
            d = inputM21

        divisions = self.divisions
        mxDuration = mxNote.find('duration')
        if mxDuration is not None:
            noteDivisions = float(mxDuration.text.strip())
            qLen = opFrac(noteDivisions / divisions)
        else:
            qLen = 0.0

        mxType = mxNote.find('type')
        if typeStr := strippedText(mxType):
            durationType = musicXMLTypeToType(typeStr)
            forceRaw = False

            # TODO: dot as print object with print-style and placement.
            numDots = len(mxNote.findall('dot'))
            # divide mxNote duration count by divisions to get qL
            # mxNotations = mxNote.get('notationsObj')
            mxTimeModification = mxNote.find('time-modification')

            if mxTimeModification is not None:
                tuplets = self.xmlToTuplets(mxNote)
                # get all necessary config from mxNote
            else:
                tuplets = ()

        else:  # some rests do not define type, and only define duration
            durationType = None  # no type to get, must use raw
            forceRaw = True
            # TODO: empty-placement

        # two ways to create durations, raw (from qLen) and cooked (from type, time-mod, dots)
        if d is not None:
            # N.B. music21's parser executes this branch just for grace note corrections
            durRaw = duration.Duration(quarterLength=qLen)  # raw just uses qLen
            d.components = durRaw.components
            d.tuplets = durRaw.tuplets
        else:
            # N.B. music21's parser executes this branch most of the time
            d = duration.Duration(quarterLength=qLen)
        # can't do this unless we have a type, so if not forceRaw
        if not forceRaw:  # a cooked version builds up from pieces
            dt = duration.durationTupleFromTypeDots(durationType, numDots)
            if (dt.quarterLength == qLen) and not tuplets:
                # raw == cooked, so we're done
                # but this comparison gives false positives if tuplets are involved
                # don't bother with approximate (is-close); merely trying to short-circuit
                return d if inputM21 is None else None
            if d is not None:
                d.clear()
                d.tuplets = ()
                d.addDurationTuple(dt)
            else:
                d = duration.Duration(durationTuple=dt)

            for tup in tuplets:
                d.appendTuplet(tup)

            # Second check against qLen (raw), now with tuplets
            # if not almost equal, create unlinked Duration and set raw qLen
            if not isclose(d.quarterLength, qLen, abs_tol=1e-7):
                d.linked = False
                d.quarterLength = qLen

        if inputM21 is None:
            return d

    def xmlGraceToGrace(self, mxGrace, noteOrChord):
        '''
        Given a completely formed, non-grace Note or Chord that should become one
        create and return a m21 grace version of the same.
        '''
        post = noteOrChord.getGrace()
        if mxGrace.get('slash') in ('yes', None):
            post.duration.slash = True
        else:
            post.duration.slash = False

        try:
            post.duration.stealTimePrevious = int(mxGrace.get('steal-time-previous')) / 100
        except TypeError:
            pass

        try:
            post.duration.stealTimeFollowing = int(mxGrace.get('steal-time-following')) / 100
        except TypeError:
            pass

        # TODO: make-time -- maybe; or this is something totally different.

        return post

    def xmlNotations(self, mxNotations: ET.Element, n: note.GeneralNote):
        # noinspection PyShadowingNames
        '''
        >>> from xml.etree.ElementTree import fromstring as EL
        >>> MP = musicxml.xmlToM21.MeasureParser()

        >>> mxNotations = EL('<notations>' +
        ...     '<fermata type="upright">angled</fermata>' +
        ...     '</notations>')
        >>> n = note.Note()
        >>> MP.xmlNotations(mxNotations, n)
        >>> n.expressions
        [<music21.expressions.Fermata>]
        >>> n.expressions[0].type
        'upright'
        >>> n.expressions[0].shape
        'angled'
        '''
        # attr: print-object -- applies to all
        printObjectValue = mxNotations.get('print-object')
        if printObjectValue == 'no':
            hideObject = True
        else:
            hideObject = False

        def optionalHideObject(obj):
            if not hideObject:
                return
            obj.style.hideObjectOnPrint = True

        # tied is handled with tie
        # tuplet is handled with time-modification.

        # TODO: dynamics
        # TODO: accidental-mark
        # TODO: other-notation

        def flatten(mx, name):
            findall = mx.findall(name)
            return common.flattenList(findall)

        for mxObj in flatten(mxNotations, 'technical'):
            technicalObj = self.xmlTechnicalToArticulation(mxObj)
            optionalHideObject(technicalObj)
            if technicalObj is not None:
                n.articulations.append(technicalObj)

        for mxObj in flatten(mxNotations, 'articulations'):
            articulationObj = self.xmlToArticulation(mxObj)
            optionalHideObject(articulationObj)
            if articulationObj is not None:
                n.articulations.append(articulationObj)

        # get any fermatas, store on expressions
        for mxObj in mxNotations.findall('fermata'):
            fermata = expressions.Fermata()
            optionalHideObject(fermata)
            self.setEditorial(mxNotations, fermata)

            fermataType = mxObj.get('type')
            if fermataType is not None:
                fermata.type = fermataType
            if notationText := strippedText(mxObj):
                fermata.shape = notationText
            n.expressions.append(fermata)

        # get any arpeggios, store in expressions.
        for tagSearch in ('arpeggiate', 'non-arpeggiate'):
            # TODO: musicxml 4: arpeggiate 'unbroken' attribute
            for mxObj in mxNotations.findall(tagSearch):
                arpeggioType: str = 'normal'
                if tagSearch == 'non-arpeggiate':
                    arpeggioType = 'non-arpeggio'
                else:
                    arpeggioType = mxObj.get('direction') or 'normal'
                idFound: str|None = mxObj.get('number')
                if idFound is None:
                    arpeggio = expressions.ArpeggioMark(arpeggioType)
                    n.expressions.append(arpeggio)
                else:
                    sb = self.spannerBundle.getByClassIdLocalComplete(
                        expressions.ArpeggioMarkSpanner, idFound, False)
                    if sb:
                        # if we already have a spanner matching
                        arpeggioSpanner = t.cast(expressions.ArpeggioMarkSpanner, sb[0])
                    else:
                        arpeggioSpanner = expressions.ArpeggioMarkSpanner(arpeggioType=arpeggioType)
                        arpeggioSpanner.idLocal = idFound
                        self.spannerBundle.append(arpeggioSpanner)
                    arpeggioSpanner.addSpannedElements(n)

        mostRecentOrnament: expressions.Ornament|None = None
        for mxObj in flatten(mxNotations, 'ornaments'):
            if mxObj.tag in xmlObjects.ORNAMENT_MARKS or mxObj.tag == 'accidental-mark':
                post = self.xmlOrnamentToExpression(
                    mxObj, mostRecentOrnament=mostRecentOrnament
                )
                if mostRecentOrnament is not None and mxObj.tag == 'accidental-mark':
                    # Resolve any ornamental pitch for that accidental-mark.
                    mostRecentOrnament.resolveOrnamentalPitches(n)
                optionalHideObject(post)
                self.setEditorial(mxNotations, post)
                if post is not None:
                    mostRecentOrnament = post
                    n.expressions.append(post)
                # environLocal.printDebug(['adding to expressions', post])
            elif mxObj.tag == 'wavy-line':
                # TODO: musicxml 4: attr: smufl
                trillExtObj = self.xmlOneSpanner(mxObj, n, expressions.TrillExtension)
                optionalHideObject(trillExtObj)
                self.setEditorial(mxNotations, trillExtObj)

            elif mxObj.tag == 'tremolo':
                trem = self.xmlToTremolo(mxObj, n)
                optionalHideObject(trem)
                self.setEditorial(mxNotations, trem)

        # create spanners for rest
        self.xmlNotationsToSpanners(mxNotations, n)

    def xmlTechnicalToArticulation(self, mxObj):
        '''
        Convert an mxArticulationMark to a music21.articulations.Articulation
        object or one of its subclasses.

        >>> from xml.etree.ElementTree import fromstring as EL
        >>> MP = musicxml.xmlToM21.MeasureParser()

        >>> mxTech = EL('<down-bow placement="below"/>')
        >>> a = MP.xmlTechnicalToArticulation(mxTech)
        >>> a
        <music21.articulations.DownBow>
        >>> a.placement
        'below'

        Fingering might have substitution or alternate

        >>> mxTech = EL('<fingering substitution="yes">5</fingering>')
        >>> f = MP.xmlTechnicalToArticulation(mxTech)
        >>> f
        <music21.articulations.Fingering 5>
        >>> f.substitution
        True
        >>> f.alternate
        False

        FingerNumbers get converted to ints if possible

        >>> f.fingerNumber
        5


        >>> mxTech = EL('<fingering alternate="yes">4-3</fingering>')
        >>> f = MP.xmlTechnicalToArticulation(mxTech)
        >>>
        <music21.articulations.Fingering 4-3>
        >>> f.alternate
        True
        >>> f.fingerNumber
        '4-3'
        '''
        tag = mxObj.tag
        if tag in xmlObjects.TECHNICAL_MARKS:
            tech = xmlObjects.TECHNICAL_MARKS[tag]()
            synchronizeIds(mxObj, tech)
            if tag == 'fingering':
                self.handleFingering(tech, mxObj)
            if tag in ('handbell', 'other-technical') and strippedText(mxObj):
                #     The handbell element represents notation for various
                #     techniques used in handbell and handchime music. Valid
                #     values are belltree [v3.1], damp, echo, gyro, hand martellato,
                #     mallet lift, mallet table, martellato, martellato lift,
                #     muted martellato, pluck lift, and swing.
                tech.displayText = strippedText(mxObj)
            if tag in ('fret', 'string'):
                try:
                    tech.number = int(mxObj.text)
                except (ValueError, TypeError) as unused_err:
                    pass
            if tag == 'harmonic':
                self.setHarmonic(mxObj, tech)
            if tag in ('heel', 'toe'):
                if mxObj.get('substitution') is not None:
                    tech.substitution = xmlObjects.yesNoToBoolean(mxObj.get('substitution'))
            # TODO: <bend> attr: accelerate, beats, first-beat, last-beat, shape (4.0)
            # TODO: <bent> sub-elements: bend-alter, pre-bend, with-bar, release
            # TODO: musicxml 4: release sub-element as offset attribute


            self.setPlacement(mxObj, tech)
            return tech
        else:
            environLocal.printDebug(f'Cannot translate {tag} in {mxObj}.')
            return None

    @staticmethod
    def setHarmonic(mxh, harm):
        '''
        From the artificial or natural tag (or no tag) and
        zero or one of base-pitch, sounding-pitch, touching-pitch,
        sets .harmonicType and .pitchType on an articulations.Harmonic object

        Called from xmlTechnicalToArticulation

        >>> from xml.etree.ElementTree import fromstring as EL
        >>> MP = musicxml.xmlToM21.MeasureParser()

        >>> mxTech = EL('<harmonic><artificial/><sounding-pitch/></harmonic>')
        >>> a = MP.xmlTechnicalToArticulation(mxTech)
        >>> a
        <music21.articulations.StringHarmonic>

        >>> a.harmonicType
        'artificial'
        >>> a.pitchType
        'sounding'
        '''
        if mxh.find('artificial') is not None:
            harm.harmonicType = 'artificial'
        elif mxh.find('natural') is not None:
            harm.harmonicType = 'natural'

        if mxh.find('base-pitch') is not None:
            harm.pitchType = 'base'
        elif mxh.find('sounding-pitch') is not None:
            harm.pitchType = 'sounding'
        elif mxh.find('touching-pitch') is not None:
            harm.pitchType = 'touching'

    def handleFingering(self, tech, mxObj):
        '''
        A few specialized functions for dealing with fingering objects
        '''
        tech.fingerNumber = mxObj.text
        try:
            tech.fingerNumber = int(tech.fingerNumber)
        except (ValueError, TypeError) as unused_err:
            pass
        if mxObj.get('substitution') is not None:
            tech.substitution = xmlObjects.yesNoToBoolean(mxObj.get('substitution'))
        if mxObj.get('alternate') is not None:
            tech.alternate = xmlObjects.yesNoToBoolean(mxObj.get('alternate'))

    def xmlToArticulation(self, mxObj):
        '''
        Return an articulation from an mxObj, setting placement

        >>> from xml.etree.ElementTree import fromstring as EL
        >>> MP = musicxml.xmlToM21.MeasureParser()

        >>> mxArt = EL('<spiccato placement="above"/>')
        >>> a = MP.xmlToArticulation(mxArt)
        >>> a
        <music21.articulations.Spiccato>
        >>> a.placement
        'above'

        >>> mxArt = EL('<doit dash-length="2" default-x="5" default-y="2" '
        ...            + 'line-shape="curved" line-type="dashed" space-length="1" />')
        >>> a = MP.xmlToArticulation(mxArt)
        >>> a
        <music21.articulations.Doit>
        >>> a.placement is None
        True
        >>> a.style.dashLength
        2
        >>> a.style.absoluteX
        5
        >>> a.style.lineShape
        'curved'
        '''
        tag = mxObj.tag
        if tag in xmlObjects.ARTICULATION_MARKS:
            articulationObj = xmlObjects.ARTICULATION_MARKS[tag]()
            synchronizeIds(mxObj, articulationObj)

            self.setPrintStyle(mxObj, articulationObj)
            self.setPlacement(mxObj, articulationObj)

            # particular articulations have extra information.
            if tag == 'strong-accent':
                pointDirection = mxObj.get('type')
                if pointDirection is not None:
                    articulationObj.pointDirection = pointDirection
            elif tag in ('doit', 'falloff', 'plop', 'scoop'):
                self.setLineStyle(mxObj, articulationObj)
            elif tag == 'breath-mark' and (breathText := strippedText(mxObj)):
                articulationObj.symbol = breathText
            elif tag == 'other-articulation' and (otherText := strippedText(mxObj)):
                articulationObj.displayText = otherText

            return articulationObj
        else:
            environLocal.printDebug(f'Cannot translate {tag} in {mxObj}.')
            return None

    def xmlOrnamentToExpression(
        self,
        mxObj,
        *,
        mostRecentOrnament: expressions.Ornament|None = None
    ):
        '''
        Convert mxOrnament into a music21 ornament.

        This only processes non-spanner ornaments.
        Many mxOrnaments are spanners: these are handled elsewhere.

        Returns None if it cannot be converted or is not defined, or if the
        mxObj is an accidental-mark (in which case the accidental is placed
        in the mostRecentOrnament instead).

        Return an articulation from an mxObj, setting placement

        >>> from xml.etree.ElementTree import fromstring as EL
        >>> MP = musicxml.xmlToM21.MeasureParser()

        >>> mxOrn = EL('<inverted-turn placement="above" font-size="24"/>')
        >>> a = MP.xmlOrnamentToExpression(mxOrn)
        >>> a
        <music21.expressions.InvertedTurn>
        >>> a.placement
        'above'
        >>> a.style.fontSize
        24

        If it can't be converted, return None

        >>> mxOrn = EL('<crazy-slide placement="above"/>')
        >>> a = MP.xmlOrnamentToExpression(mxOrn)
        >>> a is None
        True

        If it is 'accidental-mark', add to mostRecentOrnament, and return None

        >>> turn = expressions.Turn()
        >>> turn.lowerAccidental is None
        True
        >>> turn.upperAccidental is None
        True
        >>> mxOrn = EL('<accidental-mark placement="below">flat</accidental-mark>')
        >>> a = MP.xmlOrnamentToExpression(mxOrn, mostRecentOrnament=turn)
        >>> a is None
        True
        >>> turn.lowerAccidental
        <music21.pitch.Accidental flat>
        >>> turn.upperAccidental is None
        True

        Not supported currently: 'vertical-turn'
        '''
        tag = mxObj.tag
        if tag == 'accidental-mark':
            if mostRecentOrnament is None:
                return None

            accid: pitch.Accidental = self.xmlToAccidental(mxObj)
            accid.displayStatus = True

            if isinstance(mostRecentOrnament, expressions.Turn):
                # upperAccidentalName or lowerAccidentalName?
                # Look at placement (default to 'above').
                placement: str = mxObj.get('placement', 'above')
                if placement == 'below':
                    mostRecentOrnament.lowerAccidental = accid
                else:
                    mostRecentOrnament.upperAccidental = accid
            elif isinstance(mostRecentOrnament, (expressions.GeneralMordent, expressions.Trill)):
                mostRecentOrnament.accidental = accid
            return None

        try:
            if tag in ('delayed-turn', 'delayed-inverted-turn'):
                orn = xmlObjects.ORNAMENT_MARKS[tag](delay=OrnamentDelay.DEFAULT_DELAY)
            elif tag in ('turn', 'inverted-turn'):
                orn = xmlObjects.ORNAMENT_MARKS[tag](delay=OrnamentDelay.NO_DELAY)
            else:
                orn = xmlObjects.ORNAMENT_MARKS[tag]()
        except KeyError:  # should already be checked
            return None
        self.setPrintStyle(mxObj, orn)
        # trill-sound?
        self.setPlacement(mxObj, orn)
        return orn

    def xmlDirectionTypeToSpanners(
        self,
        mxObj: ET.Element,
        staffKey: int,
        totalOffset: OffsetQL
    ):
        # noinspection PyShadowingNames
        '''
        Some spanners, such as MusicXML wedge, bracket, dashes, pedal,
        and ottava are encoded as MusicXML directions.

        :param mxObj: the specific direction element (e.g. <wedge>).
        :param staffKey: staff number
        :param totalOffset: offset in measure of this direction

        >>> from xml.etree.ElementTree import fromstring as EL
        >>> MP = musicxml.xmlToM21.MeasureParser()
        >>> n1 = note.Note('D4')
        >>> MP.nLast = n1

        >>> len(MP.spannerBundle)
        0
        >>> mxDirectionType = EL('<wedge type="crescendo" number="2"/>')
<<<<<<< HEAD
        >>> retList = MP.xmlDirectionTypeToSpanners(mxDirectionType, 1, 0.)
=======
        >>> retList = MP.xmlDirectionTypeToSpanners(mxDirectionType, 1, 0.0)
>>>>>>> ee3f6862
        >>> retList
        [<music21.dynamics.Crescendo <music21.spanner.SpannerAnchor at 0.0>>]

        >>> len(MP.spannerBundle)
        1
        >>> sp = MP.spannerBundle[0]
        >>> sp
        <music21.dynamics.Crescendo <music21.spanner.SpannerAnchor at 0.0>>

        >>> mxDirectionType2 = EL('<wedge type="stop" number="2"/>')
<<<<<<< HEAD
        >>> retList = MP.xmlDirectionTypeToSpanners(mxDirectionType2, 1, 1.)
=======
        >>> retList = MP.xmlDirectionTypeToSpanners(mxDirectionType2, 1, 1.0)
>>>>>>> ee3f6862

        retList is empty because nothing new has been added.

        >>> retList
        []

        >>> len(MP.spannerBundle)
        1
        >>> sp = MP.spannerBundle[0]
        >>> sp
<<<<<<< HEAD
        <music21.dynamics.Crescendo <...SpannerAnchor at 0.0><...SpannerAnchor at 1.0>>
=======
        <music21.dynamics.Crescendo <music21.spanner.SpannerAnchor at 0.0><music21.spanner.SpannerAnchor at 1.0>>
>>>>>>> ee3f6862

        >>> mxDirection = EL('<direction place="below"/>')
        >>> mxDirectionType = EL('<pedal type="sostenuto" sign="yes" number="2"/>')
        >>> retList = MP.xmlDirectionTypeToSpanners(mxDirectionType, 1, 0.5)
        >>> retList
        [<music21.expressions.PedalMark <music21.spanner.SpannerAnchor at 0.5>>]
        >>> pedalMark = retList[0]
        >>> pedalMark.pedalType
        <PedalType.Sostenuto>
        >>> pedalMark.startForm
        <PedalForm.PedalName>
        >>> pedalMark.continueLine
        <PedalLine.NoLine>
        >>> pedalMark.bounceUp
        <PedalForm.Unspecified>
        >>> pedalMark.bounceDown
        <PedalForm.PedalName>
        >>> pedalMark.endForm
        <PedalForm.Star>

        >>> mxDirectionType1a = EL('<pedal type="resume" line="yes" number="2"/>')
        >>> retList = MP.xmlDirectionTypeToSpanners(mxDirectionType1a, 1, 0.5)
        >>> retList
        []
        >>> pedalMark.pedalType
        <PedalType.Sostenuto>
        >>> pedalMark.startForm
        <PedalForm.PedalName>
        >>> pedalMark.continueLine
        <PedalLine.Line>
        >>> pedalMark.bounceUp
        <PedalForm.SlantedLine>
        >>> pedalMark.bounceDown
        <PedalForm.SlantedLine>
        >>> pedalMark.endForm
        <PedalForm.VerticalLine>

        >>> mxDirectionType2 = EL('<pedal type="change" line="yes" number="2"/>')
        >>> retList = MP.xmlDirectionTypeToSpanners(mxDirectionType2, 1, 1.0)
        >>> retList
        []

        >>> mxDirectionType3 = EL('<pedal type="discontinue" line="yes" number="2"/>')
        >>> retList = MP.xmlDirectionTypeToSpanners(mxDirectionType3, 1, 2.0)
        >>> retList
        []

        >>> mxDirectionType4 = EL('<pedal type="resume" line="yes" number="2"/>')
        >>> retList = MP.xmlDirectionTypeToSpanners(mxDirectionType4, 1, 3.5)
        >>> retList
        []

        >>> mxDirectionType5 = EL('<pedal type="stop" line="yes" number="2"/>')
        >>> retList = MP.xmlDirectionTypeToSpanners(mxDirectionType5, 1, 4.0)
        >>> retList
        []
        >>> pedalMark.getFirst()
        <music21.spanner.SpannerAnchor at 0.5>
        >>> pedalMark.getLast()
        <music21.spanner.SpannerAnchor at 4.0>
        >>> MP.stream.elements
        (<music21.spanner.SpannerAnchor at 0.0>, <music21.spanner.SpannerAnchor at 1.0>,
<<<<<<< HEAD
         <music21.spanner.SpannerAnchor at 0.5>, <music21.expressions.PedalBounce at 1.0>,
         <music21.expressions.PedalGapStart at 2.0>, <music21.expressions.PedalGapEnd at 3.5>,
         <music21.spanner.SpannerAnchor at 4.0>)
=======
        <music21.spanner.SpannerAnchor at 0.5>, <music21.expressions.PedalBounce at 1.0>,
        <music21.expressions.PedalGapStart at 2.0>, <music21.expressions.PedalGapEnd at 3.5>,
        <music21.spanner.SpannerAnchor at 4.0>)
>>>>>>> ee3f6862
        '''
        returnList = []

        if totalOffset is not None:
            totalOffset = opFrac(totalOffset)

        if mxObj.tag == 'wedge':
            mType = mxObj.get('type')
            if mType == 'crescendo':
                spClass: type[dynamics.DynamicWedge] = dynamics.Crescendo
            elif mType == 'diminuendo':
                spClass = dynamics.Diminuendo
            elif mType == 'stop':
                spClass = dynamics.DynamicWedge  # parent of Cresc/Dim
            else:
                raise MusicXMLImportException(f'Unknown type, {mType}.')

            if mType != 'stop':
                sp = self.xmlOneSpanner(mxObj, None, spClass, allowDuplicateIds=True)
                start = spanner.SpannerAnchor()
                self.insertCoreAndRef(totalOffset, staffKey, start)
                sp.addSpannedElements(start)
                returnList.append(sp)
            else:
                idFound = mxObj.get('number')
                spb = self.spannerBundle.getByClassIdLocalComplete(
                    'DynamicWedge', idFound, False)  # get first
                try:
                    sp = spb[0]
                except IndexError:
                    raise MusicXMLImportException('Error in getting DynamicWedges')
                stop = spanner.SpannerAnchor()
                self.insertCoreAndRef(totalOffset, staffKey, stop)
                sp.addSpannedElements(stop)
                sp.completeStatus = True

        elif mxObj.tag in ('bracket', 'dashes'):
            mxType = mxObj.get('type')
            idFound = mxObj.get('number')
            if mxType == 'start':
                sp = spanner.Line()
                sp.idLocal = idFound
                if mxObj.tag == 'dashes':
                    sp.startTick = 'none'
                    sp.lineType = 'dashed'
                else:
                    height = mxObj.get('end-length')
                    if height is not None:
                        sp.startHeight = float(height)
                    sp.startTick = mxObj.get('line-end')
                    sp.lineType = mxObj.get('line-type')  # redundant with setLineStyle()

                start = spanner.SpannerAnchor()
                self.insertCoreAndRef(totalOffset, staffKey, start)
                sp.addSpannedElements(start)
                self.spannerBundle.append(sp)
                returnList.append(sp)

            elif mxType == 'stop':
                # need to retrieve an existing spanner
                # try to get base class of both Crescendo and Decrescendo
                try:
                    sp = self.spannerBundle.getByClassIdLocalComplete(
                        'Line', idFound, False)[0]
                    # get first
                except IndexError:
                    warnings.warn('Line <' + mxObj.tag + '> stop without start', MusicXMLWarning)
                    return []

                if mxObj.tag == 'dashes':
                    sp.endTick = 'none'
                    sp.lineType = 'dashed'
                else:
                    sp.endTick = mxObj.get('line-end')
                    height = mxObj.get('end-length')
                    if height is not None:
                        sp.endHeight = float(height)
                    sp.lineType = mxObj.get('line-type')

                stop = spanner.SpannerAnchor()
                self.insertCoreAndRef(totalOffset, staffKey, stop)
                sp.addSpannedElements(stop)
                sp.completeStatus = True

            else:
                raise MusicXMLImportException(f'unidentified mxType of mxBracket: {mxType}')

        elif mxObj.tag == 'octave-shift':
            mxType = mxObj.get('type')
            mxSize = mxObj.get('size')
            idFound = mxObj.get('number')
            if mxType in ('up', 'down'):
                sp = spanner.Ottava()
                # MusicXML's pitches are encoded at sounding octaves
                # Thus, set non-transposing
                sp.transposing = False
                if mxType == 'up':
                    # musicxml and m21 have reversed types
                    m21Type = 'down'
                    # Provide default. If encoded, will be overwritten in setPlacement()
                    sp.placement = 'below'
                else:
                    m21Type = 'up'
                    sp.placement = 'above'
                sp.idLocal = idFound
                sp.type = (mxSize or 8, m21Type)
                start = spanner.SpannerAnchor()
                self.insertCoreAndRef(totalOffset, staffKey, start)
                sp.addSpannedElements(start)
                self.spannerBundle.append(sp)
                returnList.append(sp)

            elif mxType in ('continue', 'stop'):
                spb = self.spannerBundle.getByClassIdLocalComplete(
                    'Ottava', idFound, False  # get first
                )
                try:
                    sp = spb[0]
                except IndexError:
                    raise MusicXMLImportException('Error in getting Ottava')
                if mxType == 'continue':
                    # is this actually necessary?
                    cont = spanner.SpannerAnchor()
                    self.insertCoreAndRef(totalOffset, staffKey, cont)
                    sp.addSpannedElements(cont)
                else:  # if mxType == 'stop':
                    stop = spanner.SpannerAnchor()
                    self.insertCoreAndRef(totalOffset, staffKey, stop)
                    sp.addSpannedElements(stop)
                    sp.completeStatus = True

            else:
                raise MusicXMLImportException(f'unidentified mxType of octave-shift: {mxType}')

        elif mxObj.tag == 'pedal':
            mxType = mxObj.get('type')
            mxAbbreviated = mxObj.get('abbreviated')
            mxLine = mxObj.get('line')  # 'yes'/'no'
            mxSign = mxObj.get('sign')  # 'yes'/'no'

            idFound = mxObj.get('number')
            if mxType in ('start', 'sostenuto'):
                # TODO: here we need to see if the 'start'/'sostenuto' is
                # TODO: actually part of a bounce
                sp = expressions.PedalMark()
                sp.idLocal = idFound
                self.pedalToStartOffset[sp] = totalOffset

                if mxType == 'start':
                    sp.pedalType = expressions.PedalType.Sustain
                elif mxType == 'sostenuto':
                    sp.pedalType = expressions.PedalType.Sostenuto

                if mxLine == 'yes':
                    sp.startForm = expressions.PedalForm.VerticalLine
                    sp.continueLine = expressions.PedalLine.Line
                    sp.bounceUp = expressions.PedalForm.SlantedLine
                    sp.bounceDown = expressions.PedalForm.SlantedLine
                    sp.endForm = expressions.PedalForm.VerticalLine
                elif mxLine == 'no' or mxSign == 'yes':
                    sp.startForm = expressions.PedalForm.PedalName
                    sp.continueLine = expressions.PedalLine.NoLine
                    sp.bounceUp = expressions.PedalForm.Unspecified
                    sp.bounceDown = expressions.PedalForm.PedalName
                    sp.endForm = expressions.PedalForm.Star

                if mxAbbreviated == 'yes':
                    sp.abbreviated = True

                start = spanner.SpannerAnchor()
                self.insertCoreAndRef(totalOffset, staffKey, start)
                sp.addSpannedElements(start)
                self.spannerBundle.append(sp)
                returnList.append(sp)

            elif mxType in ('continue', 'stop', 'discontinue', 'resume', 'change'):
                spb = self.spannerBundle.getByClassIdLocalComplete(
                    'PedalMark', idFound, False  # get first
                )
                try:
                    sp = spb[0]
                except IndexError:
                    raise MusicXMLImportException('Error in getting PedalMark')
                if mxType == 'continue':
                    # pass?  I don't think I need to remember a continue, and if
                    # someone fills this spanner, we won't know this particular
                    # GeneralNote is special, anyway.  If continues are truly
                    # important, they should probably end the spanner and start
                    # a new one.
                    pass
                elif mxType == 'discontinue':
                    # insert a PedalGapStart
                    pgStart = expressions.PedalGapStart()
                    self.insertCoreAndRef(totalOffset, staffKey, pgStart)
                    sp.addSpannedElements(pgStart)
                elif mxType == 'resume':
                    # If the current startForm is PedalName or Ped, and we're still at the start
                    # offset of the PedalMark, change to lines for everything _but_ startForm.
                    pedalStartOffset: OffsetQL|None = self.pedalToStartOffset.get(sp, None)
                    if (sp.startForm in (
                            expressions.PedalForm.PedalName, expressions.PedalForm.Ped)
                            and pedalStartOffset == totalOffset):
                        sp.continueLine = expressions.PedalLine.Line
                        sp.bounceUp = expressions.PedalForm.SlantedLine
                        sp.bounceDown = expressions.PedalForm.SlantedLine
                        sp.endForm = expressions.PedalForm.VerticalLine
                    else:
                        # insert a PedalGapEnd
                        pgEnd = expressions.PedalGapEnd()
                        self.insertCoreAndRef(totalOffset, staffKey, pgEnd)
                        sp.addSpannedElements(pgEnd)
                elif mxType == 'change':
                    # insert a PedalBounce() with overriding SlantedLines if necessary
                    # ('change' is only used for line bounces)
                    if (sp.bounceUp != expressions.PedalForm.SlantedLine
                            or sp.bounceDown != expressions.PedalForm.SlantedLine):
                        pb = expressions.PedalBounce(
                            overrideBounceUp=expressions.PedalForm.SlantedLine,
                            overrideBounceDown=expressions.PedalForm.SlantedLine
                        )
                    else:
                        pb = expressions.PedalBounce()
                    # Here, if sp.startForm/continueLine/endForm are all unspecified,
                    # we know what it should be, because 'change' only makes sense
                    # if line="yes".
                    if (sp.startForm == expressions.PedalForm.Unspecified
                            and sp.continueLine == expressions.PedalLine.Unspecified
                            and sp.endForm == expressions.PedalForm.Unspecified):
                        sp.startForm = expressions.PedalForm.VerticalLine
                        sp.continueLine = expressions.PedalLine.Line
                        sp.endForm = expressions.PedalForm.VerticalLine
                    self.insertCoreAndRef(totalOffset, staffKey, pb)
                    sp.addSpannedElements(pb)
                elif mxType == 'stop':
                    # TODO: here we need to see if the 'stop' is actually part of a bounce
                    stop = spanner.SpannerAnchor()
                    self.insertCoreAndRef(totalOffset, staffKey, stop)
                    sp.addSpannedElements(stop)
                    sp.completeStatus = True

            else:
                raise MusicXMLImportException(f'unidentified mxType of pedal: {mxType}')

        return returnList

    def xmlNotationsToSpanners(self, mxNotations, n):
        # TODO: mxNotations attr: print-object

        for mxObj in mxNotations.findall('slur'):
            slur = self.xmlOneSpanner(mxObj, n, spanner.Slur)
            self.setLineStyle(mxObj, slur)
            self.setPosition(mxObj, slur)
            self.setPlacement(mxObj, slur)
            # TODO: attr orientation
            self.setStyleAttributes(mxObj,
                                    slur,
                                    ('bezier-offset', 'bezier-offset2',
                                     'bezier-x', 'bezier-y',
                                     'bezier-x2', 'bezier-y2')
                                    )
            self.setColor(mxObj, slur)

        for mxObj in mxNotations.findall('technical/hammer-on'):
            self.xmlOneSpanner(mxObj, n, articulations.HammerOn)

        for mxObj in mxNotations.findall('technical/pull-off'):
            self.xmlOneSpanner(mxObj, n, articulations.PullOff)

        for tagSearch in ('glissando', 'slide'):
            for mxObj in mxNotations.findall(tagSearch):
                gliss = self.xmlOneSpanner(mxObj, n, spanner.Glissando)
                if tagSearch == 'slide':
                    gliss.slideType = 'continuous'
                self.setLineStyle(mxObj, gliss)
                if not mxObj.get('line-type') and tagSearch == 'slide':
                    gliss.lineType = 'solid'
                    gliss.style.lineType = 'solid'

                # TODO: attr bend-sound on <slide> only
                self.setPrintStyle(mxObj, gliss)
                synchronizeIds(mxObj, gliss)

    def xmlToTremolo(self, mxTremolo, n):
        '''
        Converts an mxTremolo to either an expression to be added to n.expressions
        or to a spanner, returning either.
        '''
        # tremolo is tricky -- can be either an
        # expression or spanner
        tremoloType = mxTremolo.get('type')
        isSingle = True
        if tremoloType in ('start', 'stop'):
            isSingle = False

        try:
            numMarks = int(mxTremolo.text.strip())
        except (ValueError, AttributeError):
            # warnings.warn('could not convert ', dir(mxObj), MusicXMLWarning)
            numMarks = 3
        if isSingle is True:
            ts = expressions.Tremolo()
            ts.numberOfMarks = numMarks
            n.expressions.append(ts)
            return ts
        else:
            tremSpan = self.xmlOneSpanner(mxTremolo, n, expressions.TremoloSpanner)
            tremSpan.numberOfMarks = numMarks
            return tremSpan

    def xmlOneSpanner(self, mxObj, target, spannerClass, *, allowDuplicateIds=False):
        '''
        Some spanner types do not have an id necessarily, we allow duplicates of them
        if allowDuplicateIds is True. Wedges are one.

        Returns the new spanner created.
        '''
        idFound = mxObj.get('number')

        # returns a new spanner bundle with just the result of the search
        sb = self.spannerBundle.getByClassIdLocalComplete(spannerClass, idFound, False)
        if sb and allowDuplicateIds is False:
            # if we already have a spanner matching
            # environLocal.printDebug(['found a match in SpannerBundle'])
            su = sb[0]  # get the first
        else:  # create a new spanner
            su = spannerClass()
            su.idLocal = idFound
            placement = mxObj.get('placement')
            if placement is not None:
                # not all spanners have placement
                su.placement = placement
            self.spannerBundle.append(su)

        # add a reference of this note to this spanner
        if target is not None:
            su.addSpannedElements(target)
        # environLocal.printDebug(['adding n', target, id(target), 'su.getSpannedElements',
        #     su.getSpannedElements(), su.getSpannedElementIds()])
        if mxObj.get('type') == 'stop':
            su.completeStatus = True
            # only add after complete
        elif mxObj.get('type') == 'start':
            synchronizeIds(mxObj, su)

        return su

    def xmlToTie(self, mxNote):
        # noinspection PyShadowingNames
        '''
        Translate a MusicXML <note> with <tie> SubElements
        :class:`~music21.tie.Tie` object

        >>> import xml.etree.ElementTree as ET
        >>> MP = musicxml.xmlToM21.MeasureParser()

        Create the incomplete part of a Note.

        >>> mxNote = ET.fromstring('<note><tie type="start" />'
        ...            + '<notations>'
        ...            + '<tied line-type="dotted" placement="below" type="start" />'
        ...            + '</notations></note>')
        >>> m21Tie = MP.xmlToTie(mxNote)
        >>> m21Tie.type
        'start'
        >>> m21Tie.style
        'dotted'
        >>> m21Tie.placement
        'below'

        Same thing but with orientation instead of placement, which both get mapped to
        placement in Tie objects

        >>> mxNote = ET.fromstring('<note><tie type="start" />'
        ...            + '<notations>'
        ...            + '<tied line-type="dotted" orientation="over" type="start" />'
        ...            + '</notations></note>')
        >>> tieObj = MP.xmlToTie(mxNote)
        >>> tieObj.placement
        'above'
        '''
        tieObj = tie.Tie()
        allTies = mxNote.findall('tie')
        if not allTies:
            return None

        typesFound = []
        for mxTie in allTies:
            foundType = mxTie.get('type')
            if foundType is not None:
                typesFound.append(foundType)
            else:
                environLocal.printDebug('found tie element without required type')

        if len(typesFound) == 1:
            tieObj.type = typesFound[0]
        elif 'stop' in typesFound and 'start' in typesFound:
            tieObj.type = 'continue'
        else:
            environLocal.printDebug(
                ['found unexpected arrangement of multiple tie types when '
                 + 'importing from musicxml:', typesFound])

        # TODO: get everything else from <tied>
        #     besides line-style, placement, and orientation. such as bezier
        #     blocking on redoing tie.Tie to not use "style"
        mxNotations = mxNote.find('notations')
        if mxNotations is not None:
            mxTiedList = mxNotations.findall('tied')
            if mxTiedList:
                firstTied = mxTiedList[0]
                synchronizeIds(firstTied, tieObj)

                tieStyle = firstTied.get('line-type')
                if tieStyle is not None and tieStyle != 'wavy':  # do not support wavy
                    tieObj.style = tieStyle
                placement = firstTied.get('placement')
                if placement is not None:
                    tieObj.placement = placement
                else:
                    orientation = mxTiedList[0].get('orientation')
                    if orientation == 'over':
                        tieObj.placement = 'above'
                    elif orientation == 'under':
                        tieObj.placement = 'below'
        return tieObj

    def xmlToTuplets(self, mxNote: ET.Element) -> list[duration.Tuplet]:
        # noinspection PyShadowingNames
        '''
        Given an mxNote, based on mxTimeModification
        and mxTuplet objects, return a list of Tuplet objects

        >>> import xml.etree.ElementTree as ET
        >>> MP = musicxml.xmlToM21.MeasureParser()

        >>> mxNote = ET.fromstring('<note><type>16th</type>' +
        ...    '<time-modification><actual-notes>5</actual-notes>' +
        ...    '<normal-notes>4</normal-notes></time-modification></note>')
        >>> tups = MP.xmlToTuplets(mxNote)
        >>> tups
        [<music21.duration.Tuplet 5/4/16th>]

        >>> mxNote = ET.fromstring('<note><type>eighth</type>' +
        ...    '<time-modification><actual-notes>5</actual-notes>' +
        ...    '<normal-notes>3</normal-notes>' +
        ...    '<normal-type>16th</normal-type><normal-dot /><normal-dot />' +
        ...    '</time-modification></note>')
        >>> tup = MP.xmlToTuplets(mxNote)
        >>> tup
        [<music21.duration.Tuplet 5/3/16th>]
        >>> tup[0].durationNormal
        DurationTuple(type='16th', dots=2, quarterLength=0.4375)
        '''
        tup = duration.Tuplet()
        mxTimeModification = mxNote.find('time-modification')
        if mxTimeModification is None:
            raise MusicXMLImportException('Note without time-modification in xmlToTuplets')

        # environLocal.printDebug(['got mxTimeModification', mxTimeModification])

        # This should only be a backup in case there are no tuplet definitions
        # in the tuplet tag.
        seta = _setAttributeFromTagText
        seta(tup, mxTimeModification, 'actual-notes', 'numberNotesActual', transform=int)
        seta(tup, mxTimeModification, 'normal-notes', 'numberNotesNormal', transform=int)

        mxNormalType = mxTimeModification.find('normal-type')
        musicXMLNormalType: str
        if normalTypeText := strippedText(mxNormalType):
            musicXMLNormalType = normalTypeText
        else:
            musicXMLNormalType = strippedText(mxNote.find('type'))

        durationNormalType = musicXMLTypeToType(musicXMLNormalType)
        numDots = len(mxTimeModification.findall('normal-dot'))

        tup.setDurationType(durationNormalType, numDots)

        mxNotations = mxNote.find('notations')
        if mxNotations is None:
            self.activeTuplets[0] = tup
        # environLocal.printDebug(['got mxNotations', mxNotations])

        remainingTupletAmountToAccountFor = tup.tupletMultiplier()
        timeModTup = tup

        returnTuplets: list[duration.Tuplet|None] = [None] * 8
        removeFromActiveTuplets = set()

        # a set of tuplets to set to stop
        tupletsToStop = set()

        if mxNotations is not None:
            mxTuplets = mxNotations.findall('tuplet')
            for mxTuplet in mxTuplets:
                this_tuplet_type = mxTuplet.get('type')  # required
                tupletNumberStr = mxTuplet.get('number')  # str '1' to '6' or None
                # no tuplet number is equal to 1
                tupletIndex = int(tupletNumberStr) if tupletNumberStr is not None else 1

                if this_tuplet_type == 'stop':
                    if self.activeTuplets[tupletIndex] is not None:
                        activeT = self.activeTuplets[tupletIndex]
                        if activeT in returnTuplets and activeT is not None:
                            activeT.type = 'startStop'
                        removeFromActiveTuplets.add(tupletIndex)
                        tupletsToStop.add(tupletIndex)
                    continue

                mxTupletActual = mxTuplet.find('tuplet-actual')
                mxTupletNormal = mxTuplet.find('tuplet-normal')
                if mxTupletActual is None or mxTupletNormal is None:
                    # in theory either can be absent, but so far I have only seen both present
                    # or both absent
                    tup = copy.deepcopy(timeModTup)
                else:
                    tup = duration.Tuplet()
                    seta(tup, mxTupletActual,
                         'tuplet-number', 'numberNotesActual', transform=int)
                    seta(tup, mxTupletNormal,
                         'tuplet-number', 'numberNotesNormal', transform=int)

                    mxActualType = mxTupletActual.find('tuplet-type')
                    if (mxActualType is not None
                            and (xmlActualType := mxActualType.text) is not None):
                        xmlActualType = xmlActualType.strip()
                        durType = musicXMLTypeToType(xmlActualType)
                        dots = len(mxActualType.findall('tuplet-dot'))
                        tup.durationActual = duration.durationTupleFromTypeDots(durType, dots)

                    mxNormalType = mxTupletNormal.find('tuplet-type')
                    if (mxNormalType is not None
                            and (mxNormalTypeText := mxNormalType.text) is not None):
                        xmlNormalType = mxNormalTypeText.strip()
                        durType = musicXMLTypeToType(xmlNormalType)
                        dots = len(mxNormalType.findall('tuplet-dot'))
                        tup.durationNormal = duration.durationTupleFromTypeDots(durType, dots)

                # TODO: combine start + stop into startStop.
                tup.type = t.cast(t.Literal['start', 'stop', 'startStop', False]|None,
                                  this_tuplet_type)

                bracketMaybe = mxTuplet.get('bracket')
                if bracketMaybe is not None:
                    tup.bracket = xmlObjects.yesNoToBoolean(bracketMaybe)
                # environLocal.printDebug(['got bracket', self.bracket])
                showNumber = mxTuplet.get('show-number')
                if showNumber is not None and showNumber == 'none':
                    tup.tupletActualShow = None
                    if bracketMaybe is None:
                        tup.bracket = False
                elif showNumber is not None and showNumber == 'both':
                    tup.tupletNormalShow = 'number'

                showType = mxTuplet.get('show-type')
                if showType is not None and showType == 'actual':
                    tup.tupletActualShow = 'both' if tup.tupletActualShow is not None else 'type'
                elif showNumber is not None and showNumber == 'both':
                    tup.tupletActualShow = 'both' if tup.tupletActualShow is not None else 'type'
                    tup.tupletNormalShow = 'both' if tup.tupletNormalShow is not None else 'type'

                lineShape = mxTuplet.get('line-shape')
                if lineShape is not None and lineShape == 'curved':
                    tup.bracket = 'slur'
                # TODO: default-x, default-y, relative-x, relative-y
                tup.placement = t.cast(t.Literal['above', 'below'], mxTuplet.get('placement'))
                returnTuplets[tupletIndex] = tup
                remainingTupletAmountToAccountFor /= tup.tupletMultiplier()
                self.activeTuplets[tupletIndex] = tup

        # find all activeTuplets that haven't been accounted for.
        for i in range(1, len(self.activeTuplets)):
            thisActive = self.activeTuplets[i]
            if thisActive is None:
                continue
            if thisActive in returnTuplets:
                continue
            thisActiveCopy = copy.deepcopy(thisActive)
            if i in tupletsToStop:
                thisActiveCopy.type = 'stop'
            else:
                thisActiveCopy.type = None
            remainingTupletAmountToAccountFor /= thisActiveCopy.tupletMultiplier()
            returnTuplets[i] = thisActiveCopy

        # if there is anything left to
        if remainingTupletAmountToAccountFor != 1:
            remainderFraction = fractions.Fraction(remainingTupletAmountToAccountFor)
            remainderTuplet = duration.Tuplet(remainderFraction.denominator,
                                              remainderFraction.numerator)
            remainderTuplet.durationNormal = timeModTup.durationNormal
            remainderTuplet.durationActual = timeModTup.durationActual
            returnTuplets[-1] = remainderTuplet

        # now we can remove stops for future notes.
        for tupletIndexToRemove in removeFromActiveTuplets:
            # set to stop before removing
            self.activeTuplets[tupletIndexToRemove] = None

        returnTuplets = [tup for tup in returnTuplets if tup is not None]

        return returnTuplets

    def updateLyricsFromList(self, n, lyricList):
        # noinspection PyShadowingNames
        '''
        Takes a list of <lyric> elements and update the
        note's lyrics from that list.

        >>> import xml.etree.ElementTree as ET
        >>> MP = musicxml.xmlToM21.MeasureParser()

        >>> mxLyric1 = ET.fromstring('<lyric><text>Hi</text><elision/><text>There</text></lyric>')
        >>> mxLyric2 = ET.fromstring('<lyric><text>Bye</text></lyric>')
        >>> n = note.Note()
        >>> MP.updateLyricsFromList(n, [mxLyric1, mxLyric2])
        >>> n.lyrics
        [<music21.note.Lyric number=1 syllabic=composite text='Hi There'>,
         <music21.note.Lyric number=2 text='Bye'>]
        '''
        currentLyricNumber = 1
        for mxLyric in lyricList:
            lyricObj = self.xmlToLyric(mxLyric)
            if lyricObj is None:
                continue
            if lyricObj.number == 0:
                lyricObj.number = currentLyricNumber
            n.lyrics.append(lyricObj)
            currentLyricNumber += 1

    def xmlToLyric(self, mxLyric, inputM21=None) -> note.Lyric|None:
        # noinspection PyShadowingNames
        '''
        Translate a MusicXML <lyric> tag to a
        music21 :class:`~music21.note.Lyric` object or return None if no Lyric object
        should be created (empty lyric tags, for instance)

        If inputM21 is a :class:`~music21.note.Lyric` object, then the values of the
        mxLyric are transferred there and nothing returned.

        Otherwise, a new `Lyric` object is created and returned.

        >>> import xml.etree.ElementTree as ET
        >>> MP = musicxml.xmlToM21.MeasureParser()

        >>> mxLyric = ET.fromstring('<lyric number="4" color="red">'
        ...                         + '<syllabic>single</syllabic>'
        ...                         + '<text>word</text></lyric>')
        >>> lyricObj = note.Lyric()
        >>> MP.xmlToLyric(mxLyric, lyricObj)
        >>> lyricObj
        <music21.note.Lyric number=4 syllabic=single text='word'>
        >>> lyricObj.style.color
        'red'

        Non-numeric MusicXML lyric "number"s are converted to identifiers:

        >>> mxLyric.set('number', 'part2verse1')
        >>> l2 = MP.xmlToLyric(mxLyric)
        >>> l2
        <music21.note.Lyric number=0 identifier='part2verse1' syllabic=single text='word'>


        Multiple texts can be created and result in composite lyrics

        >>> mxBianco = ET.fromstring('<lyric>'
        ...                         + '<syllabic>end</syllabic>'
        ...                         + '<text>co</text>'
        ...                         + '<elision>_</elision>'
        ...                         + '<syllabic>single</syllabic>'
        ...                         + '<text>e</text>'
        ...                         + '</lyric>')
        >>> bianco = MP.xmlToLyric(mxBianco)
        >>> bianco
        <music21.note.Lyric number=0 syllabic=composite text='co_e'>
        >>> bianco.components
        [<music21.note.Lyric number=1 syllabic=end text='co'>,
         <music21.note.Lyric number=1 syllabic=single text='e'>]
        '''
        if inputM21 is None:
            ly = note.Lyric()
        else:
            ly = inputM21

        # TODO: extend
        # TODO: humming
        # TODO: laughing
        # TODO: end-line
        # TODO: end-paragraph
        # TODO: footnote
        # TODO: level

        # when lyrics get ids, we should get that ID
        text_elements = mxLyric.findall('text')
        syllabic_elements = mxLyric.findall('syllabic')
        elision_elements = mxLyric.findall('elision')

        if not text_elements:
            # sometimes there are empty lyrics
            if inputM21 is None:
                return ly
            return None

        if len(text_elements) == 1:
            # standard case -- a lyric has a single text.
            element_text = text_elements[0].text
            if element_text is not None:
                ly.text = element_text.strip()
            try:
                ly.syllabic = syllabic_elements[0].text.strip()
            except (ValueError, IndexError):
                pass  # syllabic is optional.
        else:
            # composite lyric, like "co" "e" in "Il bianco_e dolce"
            ly.components = []
            for i, mxText in enumerate(text_elements):
                component = note.Lyric()
                ly.components.append(component)
                if mxText.text is not None:
                    component.text = mxText.text.strip()  # there are empty text tags

                try:
                    # Note that this is not entirely accurate.  There
                    # could be omitted syllabic tags in the middle of a text
                    # stream, and this will shift them over.  But anyone using
                    # multiple text tags with omitted syllabic tags is asking
                    # for difficulties
                    mxSyllabic = syllabic_elements[i]
                    component.syllabic = mxSyllabic.text.strip()

                    if i >= 1:
                        mxElision = elision_elements[i - 1]

                        # only gets to here if no index error.
                        elision_text = mxElision.text  # do not strip -- space is important4
                        if elision_text is None:
                            elision_text = ''
                        component.elisionBefore = elision_text
                except (IndexError, ValueError, AttributeError):
                    pass

        # This is new to account for identifiers
        number = mxLyric.get('number')

        try:
            number = int(number)
            ly.number = number
        except (TypeError, ValueError):
            # If musicXML lyric number is not a number, set it to 0.
            # This tells the caller of mxToLyric that a new number needs
            # to be given based on the lyric's context amongst other lyrics.
            ly.number = 0
            if number is not None:
                ly.identifier = number

        identifier = mxLyric.get('name')
        if identifier is not None:
            ly.identifier = identifier

        self.setStyleAttributes(mxLyric, ly,
                                ('justify', 'placement', 'print-object'),
                                ('justify', 'placement', 'hideObjectOnPrint'))
        self.setColor(mxLyric, ly)
        self.setPosition(mxLyric, ly)

        if inputM21 is None:
            return ly

    def insertInMeasureOrVoice(self, mxElement, el):
        '''
        Adds an object to a measure or a voice.  Needs a note element (obviously)
        but also mxNote to get the voice.  Uses coreInsert and thus leaves insertStream
        on the inner voice in an unusable state.
        '''
        insertStream = self.stream
        if not self.useVoices:
            insertStream.coreInsert(self.offsetMeasureNote, el)
            return

        mxVoice = mxElement.find('voice')

        # MuseScore doesn't write `<voice>` children on `<forward>` elements,
        # and Sibelius 7.1 skips it on subsequent chord members, so this might be None
        # no matter: go on to findM21VoiceFromXmlVoice()
        thisVoice = self.findM21VoiceFromXmlVoice(mxVoice)
        if thisVoice is not None:
            insertStream = thisVoice
        insertStream.coreInsert(self.offsetMeasureNote, el)

    def findM21VoiceFromXmlVoice(
        self,
        mxVoice: ET.Element|None = None,
    ) -> stream.Voice|None:
        '''
        Find the stream.Voice object from a <voice> tag or None.
        '''
        m = self.stream
        useVoice: str|int|None
        if strippedText(mxVoice):
            useVoice = strippedText(mxVoice)
            try:
                self.lastVoice = int(useVoice)
            except ValueError:
                self.lastVoice = useVoice
        else:
            useVoice = self.lastVoice
            if useVoice is None:  # pragma: no cover
                warnings.warn('Cannot put in an element with a missing voice tag when '
                    + 'no previous voice tag was given.  Assuming voice 1... ',
                    MusicXMLWarning)
                useVoice = 1

        thisVoice: stream.Voice|None = None
        if useVoice in self.voicesById:
            thisVoice = self.voicesById[useVoice]
        elif int(useVoice) in self.voicesById:
            thisVoice = self.voicesById[int(useVoice)]
        elif str(useVoice) in self.voicesById:
            thisVoice = self.voicesById[str(useVoice)]
        else:
            warnings.warn(
                f'Cannot find voice {useVoice!r}; putting outside of voices.',
                MusicXMLWarning)
            warnings.warn(
                f'Current voiceIds: {list(self.voicesById)}',
                MusicXMLWarning)
            warnings.warn(
                f'Current voices: {list(m.voices)} in m. {m.number}',
                MusicXMLWarning)

        return thisVoice

    def xmlBarline(self, mxBarline):
        '''
        Handles everything for putting a barline into a Stream
        and updating repeat characteristics.
        '''
        m = self.stream

        mxRepeatObj = mxBarline.find('repeat')
        if mxRepeatObj is not None:
            barline = self.xmlToRepeat(mxBarline)
        else:
            barline = self.xmlToBarline(mxBarline)

        # barline objects also store ending objects, that mark begin
        # and end of repeat bracket designations
        mxEndingObj = mxBarline.find('ending')
        if mxEndingObj is not None:
            # TODO: musicxml 4: system="yes/no" -- does this apply to whole system?

            # environLocal.printDebug(['found mxEndingObj', mxEndingObj, 'm', m])
            # get all incomplete spanners of the appropriate class that are
            # not complete

            # TODO: this should also filter by number (in theory.)
            rbSpanners = self.spannerBundle.getByClass(
                spanner.RepeatBracket
            ).getByCompleteStatus(False)
            # if we have no complete bracket objects, must start a new one
            if not rbSpanners:
                # create with this measure as the object
                rb = spanner.RepeatBracket(m)
                self.spannerBundle.append(rb)
            # if we have any incomplete, this must be the end
            else:
                # environLocal.printDebug(['matching RepeatBracket spanner',
                #    'len(rbSpanners)', len(rbSpanners)])
                rb = rbSpanners[0]  # get RepeatBracket
                # try to add this measure; may be the same
                rb.addSpannedElements(m)

            if mxEndingObj.get('type') == 'start':
                mxNumber = mxEndingObj.get('number')
                # RepeatBracket handles comma-separated values, such as "1,2"
                try:
                    rb.number = mxNumber
                except spanner.SpannerException:
                    rb.number = 1

                # however, if the content is different, use that.
                # for instance, Finale often uses <ending number="1">2.</ending> for
                # second endings, since the first ending number has already been closed.
                endingNumberText = mxEndingObj.text
                if endingNumberText is not None:
                    rb.overrideDisplay = endingNumberText
                    overrideNumber = re.match(r'^(\d+)\.?$', endingNumberText)  # very cautious
                    if overrideNumber:
                        rb.number = int(overrideNumber.group(1))

            # there may just be an ending marker, and no start
            # this implies just one measure
            if mxEndingObj.get('type') in ('stop', 'discontinue'):
                rb.completeStatus = True

            # set number; '' or None is interpreted as 1

        if barline.location == 'left':
            # environLocal.printDebug(['setting left barline', barline])
            m.leftBarline = barline
        elif barline.location == 'right':
            # environLocal.printDebug(['setting right barline', barline])
            m.rightBarline = barline
        else:  # middle barline
            m.coreElementsChanged()
            m.append(barline)

    def xmlToRepeat(self, mxBarline, inputM21=None):
        # noinspection PyShadowingNames
        '''
        Given an mxBarline (not an mxRepeat object) with repeatObj as a parameter,
        file the necessary parameters and return a bar.Repeat() object

        >>> import xml.etree.ElementTree as ET
        >>> MP = musicxml.xmlToM21.MeasureParser()

        >>> mxBarline = ET.fromstring('<barline><bar-style>light-heavy</bar-style>' +
        ...       '<repeat direction="backward"/></barline>')
        >>> r = MP.xmlToRepeat(mxBarline)
        >>> r
        <music21.bar.Repeat direction=end>

        Test that the music21 type for a backwards repeat is called "final"
        (because it resembles a final barline) even though the musicxml style
        is called light-heavy.

        >>> r.type
        'final'
        >>> r.direction
        'end'

        Test that a forward repeat with times doesn't raise an exception, and
        that the resulting Repeat doesn't have times set.

        >>> mxStartBarline = ET.fromstring('<barline><bar-style>light-heavy</bar-style>' +
        ...       '<repeat direction="forward" times="2"/></barline>')
        >>> rs = MP.xmlToRepeat(mxStartBarline)
        >>> rs
        <music21.bar.Repeat direction=start>
        '''
        if inputM21 is None:
            r = bar.Repeat()
        else:
            r = inputM21

        seta = _setAttributeFromTagText
        seta(r, mxBarline, 'bar-style', 'type')
        self.setEditorial(mxBarline, r)
        # TODO: wavy-line
        # TODO: segno, coda, fermata,
        # TODO: winged
        location = mxBarline.get('location')
        if location is not None:
            r.location = location
        else:
            r.location = 'right'  # default in musicxml 3.0

        mxRepeat = mxBarline.find('repeat')
        if mxRepeat is None:
            raise bar.BarException('attempting to create a Repeat from an MusicXML '
                                   + 'bar that does not define a repeat')

        # TODO: musicxml 4: mxRepeat attr: after-jump
        mxDirection = mxRepeat.get('direction')
        # environLocal.printDebug(['mxRepeat', mxRepeat, mxRepeat._attr])
        if mxDirection is None:
            raise MusicXMLImportException('Repeat sign direction is required')

        if mxDirection.lower() == 'forward':
            r.direction = 'start'
        elif mxDirection.lower() == 'backward':
            r.direction = 'end'
        else:
            raise bar.BarException('cannot handle mx direction format:', mxDirection)

        if mxRepeat.get('times') is not None:
            try:
                # make into a number
                r.times = int(mxRepeat.get('times'))
            except bar.BarException:
                # ignore BarException, just let the set of r.times fail silently
                pass

        if inputM21 is None:
            return r

    def xmlToBarline(self, mxBarline, inputM21=None):
        # noinspection PyShadowingNames
        '''
        Given an mxBarline, fill the necessary parameters

        >>> import xml.etree.ElementTree as ET
        >>> MP = musicxml.xmlToM21.MeasureParser()

        >>> mxBarline = ET.fromstring(
        ...    '<barline location="right"><bar-style>light-light</bar-style></barline>')
        >>> b = MP.xmlToBarline(mxBarline)
        >>> b
        <music21.bar.Barline type=double>
        >>> b.type  # music21.type is different from musicxml.style
        'double'
        >>> b.location
        'right'
        '''
        if inputM21 is None:
            b = bar.Barline()
        else:
            b = inputM21

        seta = _setAttributeFromTagText
        seta(b, mxBarline, 'bar-style', 'type')
        location = mxBarline.get('location')
        if location is not None:
            b.location = location
        else:
            b.location = 'right'  # default in musicxml 3.0

        if inputM21 is None:
            return b

    def xmlHarmony(self, mxHarmony):
        '''
        Create a ChordSymbol object and insert it to the core and staff reference.
        '''
        # TODO: musicxml 4: system="yes/no" -- does this apply to whole system?
        h = self.xmlToChordSymbol(mxHarmony)
        chordOffset = self.xmlToOffset(mxHarmony)
        self.insertCoreAndRef(self.offsetMeasureNote + chordOffset,
                              mxHarmony, h)

    def xmlToChordSymbol(
        self,
        mxHarmony: ET.Element
    ) -> harmony.ChordSymbol|harmony.NoChord|tablature.ChordWithFretBoard:
        # noinspection PyShadowingNames
        '''
        Convert a <harmony> tag to a harmony.ChordSymbol object:

        >>> from xml.etree.ElementTree import fromstring as EL
        >>> MP = musicxml.xmlToM21.MeasureParser()

        >>> elStr = '<harmony><root><root-step>D</root-step><root-alter>-1</root-alter>'
        >>> elStr += '</root><kind>major-seventh</kind></harmony>'
        >>> mxHarmony = EL(elStr)

        >>> cs = MP.xmlToChordSymbol(mxHarmony)
        >>> cs
        <music21.harmony.ChordSymbol D-maj7>

        >>> cs.figure
        'D-maj7'

        >>> cs.pitches
        (<music21.pitch.Pitch D-3>,
         <music21.pitch.Pitch F3>,
         <music21.pitch.Pitch A-3>,
         <music21.pitch.Pitch C4>)

        >>> cs.root()
        <music21.pitch.Pitch D-3>

        TODO: this is very classically-oriented.  Make more Jazz/Rock like possible/default?.

        >>> mxHarmony.find('kind').text = 'major-sixth'
        >>> cs = MP.xmlToChordSymbol(mxHarmony)
        >>> cs
        <music21.harmony.ChordSymbol D-6>

        >>> cs.figure
        'D-6'

        >>> cs.pitches
        (<music21.pitch.Pitch D-3>, <music21.pitch.Pitch F3>,
         <music21.pitch.Pitch A-3>, <music21.pitch.Pitch B-3>)

        >>> cs.root()
        <music21.pitch.Pitch D-3>
        '''
        # TODO: musicxml 4: attr: arrangement -- C/E or C over E etc.
        # TODO: offset
        # Element staff is covered by insertCoreAndReference in xmlHarmony()
        b: pitch.Pitch|None = None
        r: pitch.Pitch|None = None
        inversion: int|None = None
        chordKind: str = ''
        chordKindStr: str = ''

        mxKind = mxHarmony.find('kind')
        if mxKindText := strippedText(mxKind):
            chordKind = mxKindText

        mxFrame = mxHarmony.find('frame')

        mxBass = mxHarmony.find('bass')
        if mxBass is not None:
            # required
            bassStep = mxBass.find('bass-step')
            if bassStep is None:
                raise MusicXMLImportException('bass-step missing')

            b = pitch.Pitch(bassStep.text)
            # optional
            mxBassAlter = mxBass.find('bass-alter')
            if mxBassAlter is not None and (alterText := mxBassAlter.text) is not None:
                # can provide integer or float to create accidental on pitch
                b.accidental = pitch.Accidental(float(alterText))
            # TODO: musicxml 4: bass-separator: use something besides slash on output.

        mxInversion = mxHarmony.find('inversion')
        if inversionText := strippedText(mxInversion):
            # TODO: print-style for inversion
            # TODO: musicxml 4: text attribute overrides display of the inversion.
            inversion = int(inversionText)

        # TODO: print-style

        if chordKind:  # two ways of doing it
            if t.TYPE_CHECKING:
                assert mxKind is not None
            # Get m21 chord kind from dict of musicxml aliases ("dominant" -> "dominant-seventh")
            if chordKind in harmony.CHORD_ALIASES:
                chordKind = harmony.CHORD_ALIASES[chordKind]
            mxKindText = mxKind.get('text') or ''  # attribute
            if not (mxKindText == '' and chordKind != 'none'):
                chordKindStr = mxKindText

        # TODO: root vs. function;  see group "harmony-chord")
        mxRoot = mxHarmony.find('root')
        if mxRoot is not None:  # choice: <root> or <function>
            mxRS = mxRoot.find('root-step')
            if t.TYPE_CHECKING:
                assert mxRS is not None

            rootText = mxRS.text
            if rootText in (None, ''):
                rootText = mxRS.get('text')  # two ways to do it
                # this should do display even if content is supported.
            if rootText is not None:
                r = pitch.Pitch(rootText)
                mxRootAlter = mxRoot.find('root-alter')
                if mxRootAlter is not None:
                    # can provide integer or float to create accidental on pitch
                    alterFloat = float(mxRootAlter.text)  # type: ignore
                    r.accidental = pitch.Accidental(alterFloat)

        # TODO: musicxml 4: numeral -- pretty important.

        cs_class: type[harmony.ChordSymbol|harmony.NoChord|tablature.ChordWithFretBoard]
        if mxFrame is not None:
            cs_class = tablature.ChordWithFretBoard
        elif chordKind == 'none':
            cs_class = harmony.NoChord
        else:
            cs_class = harmony.ChordSymbol

        cs = cs_class(
            bass=b,
            root=r,
            inversion=inversion,
            kind=chordKind,
            kindStr=chordKindStr
        )

        seta = _setAttributeFromTagText
        if mxRoot is None:
            # function instead -- deprecated in musicxml  4
            seta(cs, mxHarmony, 'function', 'romanNumeral')

        mxDegrees = mxHarmony.findall('degree')
        for mxDegree in mxDegrees:  # a list of components
            hd = harmony.ChordStepModification()
            seta(hd, mxDegree, 'degree-value', 'degree', transform=int)
            if hd.degree is None:
                raise MusicXMLImportException('degree-value missing')
            # TODO: - should allow float, but meaningless to allow microtones in this context.
            seta(hd, mxDegree, 'degree-alter', 'interval', transform=int)
            seta(hd, mxDegree, 'degree-type', 'modType')
            cs.addChordStepModification(hd, updatePitches=True)

        self.setEditorial(mxHarmony, cs)
        self.setPrintStyle(mxHarmony, cs)
        self.setPrintObject(mxHarmony, cs)

        # TODO: attr: print-frame
        # TODO: attrGroup: placement
        # TODO: attr: use-symbols
        # TODO: attr: stack-degrees
        # TODO: attr: parentheses-degrees
        # TODO: attr: bracket-degrees
        # TODO: attrGroup: print-style
        # TODO: attrGroup: halign
        # TODO: attrGroup: valign

        # TODO: frame
        if mxFrame is not None:
            pass
            # TODO: Luke: Uncomment this next line when method is ready
            # self.xmlFrameToFretBoard(mxFrame, cs)

        return cs

    def xmlDirection(self, mxDirection):
        '''
        convert a <direction> tag to one or more expressions, metronome marks, etc.
        and add them to the core and staffReference.
        '''
        # TODO: musicxml 4: system="yes/no" -- does this apply to whole system?
        # offset is out of order because we need to know it before direction-type
        offsetDirection = self.xmlToOffset(mxDirection)
        totalOffset = float(offsetDirection + self.offsetMeasureNote)

        # out of order: parse <staff> element
        # staffKey is the staff that this direction applies to. not
        # found in mxSpecificDirectionTag (inside direction-type) but in mxDirection itself.
        staffKey = self.getStaffNumber(mxDirection)

        metronome_added = False
        # editorial (footnote, level, voice) for the whole <direction> tag is parsed in
        # setDirectionInDirectionType.  -- probably a mistake since they
        # should all share the same Editorial object and be manipulated together
        for mxDirType in mxDirection.findall('direction-type'):
            for mxSpecificDirectionTag in mxDirType:
                self.setDirectionInDirectionType(mxSpecificDirectionTag,
                                                 mxDirection,
                                                 staffKey,
                                                 totalOffset)
                if mxSpecificDirectionTag.tag == 'metronome':
                    metronome_added = True

        # check for sound tag if direction didn't specify a tempo already,
        # avoiding doubled metronomes.
        if not metronome_added:
            for mxSound in mxDirection.findall('sound'):
                if 'tempo' not in mxSound.attrib:
                    continue
                # setSoundTempo is defined in xmlSoundParser.py
                self.setSound(mxSound,
                              mxDirection,
                              staffKey,
                              totalOffset)
                break

        # TODO: musicxml 4:listening

    def setDirectionInDirectionType(
        self,
        mxDir: ET.Element,
        mxDirection: ET.Element,
        staffKey: int,
        totalOffset: float,
    ):
        # TODO: harp-pedals
        # TODO: damp
        # TODO: damp-all
        # TODO: eyeglasses
        # TODO: string-mute
        # TODO: scordatura
        # TODO: image
        # TODO: principal-voice
        # TODO: accordion-registration
        # TODO: percussion  (including: glass, metal, wood, membrane, effect, timpani,
        #                               beater, stick, stick-location, other-percussion)
        # TODO: other-direction
        tag = mxDir.tag
        if tag == 'dynamics':  # fp, mf, etc., each as a tag
            # in rare cases there may be more than one dynamic in the same
            # direction, so we iterate over them.
            for mxDyn in mxDir:
                self.setDynamicsDirection(mxDir, mxDyn, mxDirection, staffKey, totalOffset)

        elif tag in ('wedge', 'bracket', 'dashes', 'octave-shift', 'pedal'):
            try:
                spannerList = self.xmlDirectionTypeToSpanners(
                    mxDir, staffKey, totalOffset
                )
            except MusicXMLImportException as excep:
                warnings.warn(f'Could not import {tag}: {excep}', MusicXMLWarning)
                spannerList = []

            for sp in spannerList:
                self.setPosition(mxDir, sp)
                self.setPlacement(mxDir, sp)
                self.setLineStyle(mxDir, sp)
                self.setEditorial(mxDirection, sp)

        elif tag in ('coda', 'segno'):
            rm: repeat.Segno|repeat.Coda
            if tag == 'segno':
                rm = repeat.Segno()
            else:
                rm = repeat.Coda()

            synchronizeIds(mxDir, rm)
            self.setPosition(mxDir, rm)
            self.insertCoreAndRef(totalOffset, staffKey, rm)
            self.setEditorial(mxDirection, rm)

        elif tag == 'metronome':
            mm = self.xmlToTempoIndication(mxDir)
            # SAX was offsetMeasureNote; bug? should be totalOffset???
            setAttributeFromAttribute(mm, mxDirection, 'placement', 'placement')
            self.insertCoreAndRef(totalOffset, staffKey, mm)
            self.setEditorial(mxDirection, mm)

        elif tag == 'rehearsal':
            rm_gen = self.xmlToRehearsalMark(mxDir)
            self.setStyleAttributes(mxDirection, rm_gen, 'placement')
            self.insertCoreAndRef(totalOffset, staffKey, rm_gen)
            self.setEditorial(mxDirection, rm_gen)

        elif tag == 'words':
            textExpression = self.xmlToTextExpression(mxDir)
            # environLocal.printDebug(['got TextExpression object', repr(te)])
            # offset here is a combination of the current position
            # (offsetMeasureNote) and the direction's offset
            setAttributeFromAttribute(textExpression, mxDirection, 'placement', 'placement')

            repeatExpression = textExpression.getRepeatExpression()
            if repeatExpression is not None:
                # the repeat expression stores a copy of the text
                # expression within it; replace it here on insertion
                self.insertCoreAndRef(totalOffset, staffKey, repeatExpression)
                self.setEditorial(mxDirection, repeatExpression)

            else:
                self.insertCoreAndRef(totalOffset, staffKey, textExpression)
                self.setEditorial(mxDirection, textExpression)

    def setDynamicsDirection(
        self,
        mxDir: ET.Element,
        mxDyn: ET.Element,
        mxDirection: ET.Element,
        staffKey: int,
        totalOffset: float,
    ):
        '''
        Add a single dynamic element to the core and staffReference.
        '''
        m21DynamicText = mxDyn.tag
        if m21DynamicText == 'other-dynamic' and mxDyn.text:
            m21DynamicText = mxDyn.text.strip()

        d = dynamics.Dynamic(m21DynamicText)

        synchronizeIds(mxDyn, d)
        setAttributeFromAttribute(d, mxDirection, 'placement', 'placement')

        self.insertCoreAndRef(totalOffset, staffKey, d)
        self.setPosition(mxDir, d)
        self.setEditorial(mxDirection, d)

    def xmlToTextExpression(self, mxWords):
        # noinspection PyShadowingNames
        '''
        Given an `mxWords`, create a :class:`~music21.expression.TextExpression`
        and set style attributes, fonts, position, etc.

        Calls `setTextFormatting`, which calls `setPrintStyleAlign`.

        >>> from xml.etree.ElementTree import fromstring as EL
        >>> MP = musicxml.xmlToM21.MeasureParser()
        >>> m = EL('<words default-y="17" font-family="Courier" ' +
        ... 'font-style="italic" relative-x="-6">a tempo</words>')
        >>> te = MP.xmlToTextExpression(m)
        >>> te.content
        'a tempo'
        >>> te.style.relativeX
        -6
        >>> te.style.fontFamily
        ['Courier']
        '''
        # TODO: switch to using the setPrintAlign, etc.

        # environLocal.printDebug(['mxToTextExpression()', mxWords, mxWords.charData])

        # content can be passed with creation argument
        wordText = strippedText(mxWords)
        te = expressions.TextExpression(wordText)
        self.setTextFormatting(mxWords, te)
        return te

    def xmlToRehearsalMark(self, mxRehearsal):
        '''
        Return a rehearsal mark from a rehearsal tag.
        '''
        rehearsalText = strippedText(mxRehearsal)
        rm = expressions.RehearsalMark(rehearsalText)
        self.setTextFormatting(mxRehearsal, rm)
        return rm

    def xmlToTempoIndication(self, mxMetronome, mxWords=None):
        '''
        Given an mxMetronome, convert to either a TempoIndication subclass,
        either a tempo.MetronomeMark or tempo.MetricModulation.

        >>> from xml.etree.ElementTree import fromstring as EL
        >>> MP = musicxml.xmlToM21.MeasureParser()

        >>> m = EL(r'<metronome><per-minute>125</per-minute>' +
        ...         '<beat-unit>half</beat-unit></metronome>')
        >>> MP.xmlToTempoIndication(m)
        <music21.tempo.MetronomeMark Half=125>

        Metric modulation:

        >>> m = EL(r'<metronome><beat-unit>long</beat-unit><beat-unit>32nd</beat-unit>' +
        ...         '<beat-unit-dot/></metronome>')
        >>> MP.xmlToTempoIndication(m)
        <music21.tempo.MetricModulation
         <music21.tempo.MetronomeMark Imperfect Longa=None>=<music21.tempo.MetronomeMark
                   Dotted 32nd=None>>
        '''
        # get lists of durations and texts
        durations = []
        numbers = []

        dActive = None
        for mxObj in mxMetronome:
            tag = mxObj.tag
            if tag == 'beat-unit':
                durationType = musicXMLTypeToType(mxObj.text)
                dActive = duration.Duration(type=durationType)
                durations.append(dActive)
            elif tag == 'beat-unit-dot':
                if dActive is None:
                    raise MusicXMLImportException('encountered metronome components out of order')
                dActive.dots += 1  # add one dot each time these are encountered
            # should come last
            elif tag == 'per-minute':
                # environLocal.printDebug(['found PerMinute', mxObj])
                # store as a number
                perMin = mxObj.text
                if perMin is not None and perMin.strip() != '':
                    try:
                        numbers.append(common.numToIntOrFloat(float(perMin)))
                    except ValueError:
                        pass  # TODO: accept text per minute
        # TODO: metronome-relation -- specifies how to relate multiple beat units
        # metronomeRelations = mxMetronome.find('metronome-relation')
        if len(durations) > 1:  # Metric Modulation!
            mm = tempo.MetricModulation()
            # environLocal.printDebug(['found metric modulation:', 'durations', durations])
            if len(durations) < 2:
                raise MusicXMLImportException(
                    'found incompletely specified musicxml metric modulation: '
                    + 'fewer than two durations defined')
            # all we have are referents, no values are defined in musicxml
            # will need to update context after adding to Stream
            mm.oldReferent = durations[0]
            mm.newReferent = durations[1]
        else:
            # environLocal.printDebug(['found metronome mark:', 'numbers', numbers])
            mm = tempo.MetronomeMark()
            if numbers:
                mm.number = numbers[0]
            if durations:
                mm.referent = durations[0]
            # TODO: set text if defined in words
            if mxWords is not None:
                pass

        paren = mxMetronome.get('parentheses')
        if paren is not None:
            if paren == 'yes':
                mm.parentheses = True

        synchronizeIds(mxMetronome, mm)

        self.setPrintObject(mxMetronome, mm)  # new in 4.0 -- do not output until we output 4.0
        self.setPosition(mxMetronome, mm)
        return mm

    def xmlToOffset(self, mxObj):
        '''
        Finds an <offset> inside the mxObj and returns it as
        a music21 offset (in quarterLengths)

        >>> from xml.etree.ElementTree import fromstring as EL
        >>> MP = musicxml.xmlToM21.MeasureParser()
        >>> MP.divisions = 40
        >>> off = EL(r'<direction><offset>100</offset></direction>')
        >>> MP.xmlToOffset(off)
        2.5

        Returns a float, not fraction.

        >>> MP.divisions = 30
        >>> off = EL(r'<direction><offset>10</offset></direction>')
        >>> MP.xmlToOffset(off)
        0.33333...

        '''

        try:
            offset = float(mxObj.find('offset').text.strip())
        except (ValueError, AttributeError):
            return 0.0
        return offset / self.divisions

    def parseMeasureAttributes(self):
        '''
        parses the attributes of the <measure> tag.  Not the
        <attributes> tag inside the measure tag.

        calls parseMeasureNumbers(), and gets the width from the width tag.

        # TODO: non-controlling
        # may need to do a format/unit conversion?
        '''
        implicit = self.mxMeasure.get('implicit')
        if xmlObjects.yesNoToBoolean(implicit):
            self.stream.showNumber = stream.enums.ShowNumber.NEVER
        else:
            self.stream.showNumber = stream.enums.ShowNumber.DEFAULT

        self.parseMeasureNumbers()
        width = self.mxMeasure.get('width')
        if width is not None:
            width = _floatOrIntStr(width)
            self.stream.layoutWidth = width

    def parseAttributesTag(self, mxAttributes):
        '''
        Parses a single attributes tag (mxAttributes) and sets

        self.attributesAreInternal to False,
        self.activeAttributes to mxAttributes,
        self.parent.activeAttributes to mxAttributes
        and then runs the appropriate attributeTagsToMethods for
        the attribute.

        Also sets `self.divisions` for the current divisions
        (along with self.parent.lastDivisions)
        and `self.transposition` and
        to the current transpose.
        '''
        self.attributesAreInternal = False
        self.activeAttributes = mxAttributes
        for mxSub in mxAttributes:
            tag = mxSub.tag
            # clef, key, measure-style, time, staff-details
            if tag in self.attributeTagsToMethods:
                meth = getattr(self, self.attributeTagsToMethods[tag])
                meth(mxSub)
            # NOT to be done: directive -- deprecated since v2.
            elif tag == 'divisions':
                self.divisions = opFrac(float(mxSub.text))
            # TODO: musicxml4: for-part including part-clef
            # TODO: instruments -- int if more than one instrument plays most of the time
            # TODO: part-symbol
            elif tag == 'staves':
                self.staves = int(mxSub.text)
            elif tag == 'transpose':
                self.transposition = self.xmlTransposeToInterval(mxSub)
                # warnings.warn(f'Got a transposition of {self.transposition}', MusicXMLWarning)

        # footnote, level
        self.setEditorial(mxAttributes, self.stream)

        if self.parent is not None:
            self.parent.lastDivisions = self.divisions
            self.parent.activeAttributes = self.activeAttributes

    def xmlTransposeToInterval(self, mxTranspose):
        # noinspection PyShadowingNames
        '''
        Convert a MusicXML Transpose object to a music21 Interval object.

        >>> import xml.etree.ElementTree as ET
        >>> MP = musicxml.xmlToM21.MeasureParser()

        >>> t = ET.fromstring('<transpose><diatonic>-1</diatonic>'
        ...                   + '<chromatic>-2</chromatic></transpose>')
        >>> MP.xmlTransposeToInterval(t)
        <music21.interval.Interval M-2>

        >>> t = ET.fromstring('<transpose><diatonic>-5</diatonic>'
        ...                   + '<chromatic>-9</chromatic></transpose>')
        >>> MP.xmlTransposeToInterval(t)
        <music21.interval.Interval M-6>


        Not mentioned in MusicXML XSD but supported in (Finale; MuseScore): octave-change
        refers to both diatonic and chromatic, so we will deal:

        >>> t = ET.fromstring('<transpose id="x"><diatonic>-1</diatonic><chromatic>-2</chromatic>'
        ...         + '<octave-change>-1</octave-change></transpose>')
        >>> inv = MP.xmlTransposeToInterval(t)
        >>> inv
        <music21.interval.Interval M-9>
        >>> inv.id
        'x'
        '''
        diatonicStep = None

        mxDiatonic = mxTranspose.find('diatonic')
        if mxDiatonic is not None:
            diatonicStep = int(mxDiatonic.text)

        chromaticStep = None
        mxChromatic = mxTranspose.find('chromatic')
        if mxChromatic is not None:
            chromaticStep = int(mxChromatic.text)

        octaveChange = 0
        mxOctaveChange = mxTranspose.find('octave-change')
        if mxOctaveChange is not None:
            octaveChange = int(mxOctaveChange.text) * 12
            diatonicStep += 7 * int(mxOctaveChange.text)
        # TODO: presently not dealing with <double>

        # doubled one octave down from what is currently written
        # (as is the case for mixed cello / bass parts in orchestral literature)
        # environLocal.printDebug(['ds', diatonicStep, 'cs', chromaticStep, 'oc', oc])
        # TODO: musicxml 4: double, attr: above


        if diatonicStep is not None and chromaticStep is not None:
            # diatonic step can be used as a generic specifier here if
            # shifted 1 away from zero
            if diatonicStep < 0:
                diatonicActual = diatonicStep - 1
            else:
                diatonicActual = diatonicStep + 1

            try:
                post = interval.intervalFromGenericAndChromatic(diatonicActual,
                                                                chromaticStep + octaveChange)
            except interval.IntervalException:
                # some people might use -8 for diatonic for down a 9th, assuming
                # even if there is an octave change because schema is ambiguous.  So try again.
                if diatonicStep < 0:
                    diatonicActual = (diatonicStep - int(octaveChange * 7 / 12)) - 1
                else:
                    diatonicActual = (diatonicStep - int(octaveChange * 7 / 12)) + 1

                post = interval.intervalFromGenericAndChromatic(diatonicActual,
                                                                chromaticStep + octaveChange)

        elif chromaticStep is not None:
            post = interval.Interval(chromaticStep + octaveChange)
        elif diatonicStep is not None:
            post = interval.GenericInterval(diatonicStep)
        else:
            post = interval.Interval('P1')  # guaranteed to return an interval object.

        synchronizeIds(mxTranspose, post)

        return post

    def handleTimeSignature(self, mxTime):
        '''
        Creates a TimeSignature using xmlToTimeSignature and inserts it into
        the stream if it is appropriate to do so (now always yes.)
        '''
        ts = self.xmlToTimeSignature(mxTime)
        if ts is not None:
            self.insertCoreAndRef(self.offsetMeasureNote, mxTime, ts)

    def xmlToTimeSignature(
        self,
        mxTime: ET.Element
    ) -> meter.TimeSignature|meter.SenzaMisuraTimeSignature:
        # noinspection PyShadowingNames
        '''
        Returns a TimeSignature or SenzaMisuraTimeSignature (for senza-misura)
        from a <time> block.

        >>> import xml.etree.ElementTree as ET
        >>> MP = musicxml.xmlToM21.MeasureParser()

        >>> mxTime = ET.fromstring('<time><beats>3</beats><beat-type>8</beat-type></time>')
        >>> MP.xmlToTimeSignature(mxTime)
        <music21.meter.TimeSignature 3/8>

        >>> mxTime = ET.fromstring('<time symbol="common"><beats>4</beats>' +
        ...                                              '<beat-type>4</beat-type></time>')
        >>> MP.xmlToTimeSignature(mxTime).symbol
        'common'

        Multiple times:

        >>> mxTime = ET.fromstring('<time><beats>3</beats><beat-type>8</beat-type>' +
        ...                              '<beats>4</beats><beat-type>4</beat-type></time>')
        >>> MP.xmlToTimeSignature(mxTime)
        <music21.meter.TimeSignature 3/8+4/4>

        >>> mxTime = ET.fromstring('<time><beats>3+2</beats><beat-type>8</beat-type></time>')
        >>> ts32 = MP.xmlToTimeSignature(mxTime)
        >>> ts32
        <music21.meter.TimeSignature 3/8+2/8>

        Senza Misura

        >>> mxSenza = ET.fromstring('<time><senza-misura>0</senza-misura></time>')
        >>> MP.xmlToTimeSignature(mxSenza)
        <music21.meter.SenzaMisuraTimeSignature 0>


        Small Duration Time Signatures

        >>> mxTime = ET.fromstring('<time><beats>3</beats><beat-type>32</beat-type></time>')
        >>> MP.xmlToTimeSignature(mxTime)
        <music21.meter.TimeSignature 3/32>

        >>> mxTime = ET.fromstring('<time><beats>3</beats><beat-type>64</beat-type></time>')
        >>> MP.xmlToTimeSignature(mxTime)
        <music21.meter.TimeSignature 3/64>

        >>> mxTime = ET.fromstring('<time><beats>3</beats><beat-type>128</beat-type></time>')
        >>> MP.xmlToTimeSignature(mxTime)
        <music21.meter.TimeSignature 3/128>
        '''
        isSenzaMisura = mxTime.find('senza-misura')
        if isSenzaMisura is not None:
            return meter.SenzaMisuraTimeSignature(isSenzaMisura.text)

        numerators = []
        denominators = []
        for beatOrType in mxTime:
            if beatOrType.tag == 'beats':
                numerators.append(strippedText(beatOrType))  # may be 3+2
            elif beatOrType.tag == 'beat-type':
                denominators.append(strippedText(beatOrType))
            elif beatOrType.tag == 'interchangeable':
                break  # interchangeable comes after all beat/beat-type sequences

        # convert into a string
        msg = [f'{num}/{denom}' for num, denom in zip(numerators, denominators)]

        # warnings.warn(f"loading meter string: {'+'.join(msg)}", MusicXMLWarning)
        if len(msg) == 1:  # normal
            try:
                ts = meter.TimeSignature(msg[0])
            except meter.MeterException:
                raise MusicXMLImportException(
                    f'Cannot process time signature {msg[0]}')
        else:
            ts = meter.TimeSignature()
            ts.load('+'.join(msg))
        # TODO: interchangeable

        self.setPrintStyleAlign(mxTime, ts)
        self.setPrintObject(mxTime, ts)

        # TODO: attr: separator

        # attr: symbol
        symbol = mxTime.get('symbol')
        if symbol is None:
            pass
        elif symbol in ('common', 'cut', 'single-number', 'normal'):
            ts.symbol = symbol
        elif symbol == 'note':
            ts.symbolizeDenominator = True
        elif symbol == 'dotted-note':
            pass
            # TODO: support, but not as musicxml style -- reduces by 1/3 the numerator
            # this should be done by changing the displaySequence directly.
        return ts

    def handleClef(self, mxClef):
        # noinspection PyShadowingNames
        '''
        Handles a clef object, appending it to the core, and
        setting self.lastClefs for the staff number.

        >>> import xml.etree.ElementTree as ET
        >>> mxClef = ET.fromstring('<clef><sign>G</sign><line>2</line></clef>')

        >>> MP = musicxml.xmlToM21.MeasureParser()
        >>> MP.handleClef(mxClef)
        >>> MP.lastClefs
        {0: <music21.clef.TrebleClef>}

        >>> mxClefBC = ET.fromstring('<clef number="2"><sign>F</sign><line>4</line></clef>')
        >>> MP.handleClef(mxClefBC)
        >>> MP.lastClefs[2]
        <music21.clef.BassClef>
        >>> MP.lastClefs[0]
        <music21.clef.TrebleClef>
        '''
        clefObj = self.xmlToClef(mxClef)
        self.insertCoreAndRef(self.offsetMeasureNote, mxClef, clefObj)

        # Update the list of lastClefs -- needed for rest display.
        staffNumberStrOrNone = self.getStaffNumber(mxClef)
        self.lastClefs[staffNumberStrOrNone] = clefObj

    def xmlToClef(self, mxClef):
        # noinspection PyShadowingNames
        '''
        Returns a music21 Clef object from an mxClef element.

        >>> import xml.etree.ElementTree as ET
        >>> mxClef = ET.fromstring('<clef><sign>G</sign><line>2</line></clef>')

        >>> MP = musicxml.xmlToM21.MeasureParser()
        >>> MP.xmlToClef(mxClef)
        <music21.clef.TrebleClef>

        >>> mxClef = ET.fromstring('<clef><sign>G</sign><line>2</line>'
        ...                        + '<clef-octave-change>-1</clef-octave-change></clef>')
        >>> MP.xmlToClef(mxClef)
        <music21.clef.Treble8vbClef>

        >>> mxClef = ET.fromstring('<clef><sign>TAB</sign></clef>')
        >>> MP.xmlToClef(mxClef)
        <music21.clef.TabClef>
        '''
        sign = mxClef.find('sign').text.strip()
        if sign.lower() in ('tab', 'percussion', 'none', 'jianpu'):
            clefObj = clef.clefFromString(sign)
        else:
            mxLine = mxClef.find('line')
            if mxLine is not None:
                line = mxLine.text.strip()
            elif sign == 'G':
                line = '2'
            else:
                line = '4'
            mxOctaveChange = mxClef.find('clef-octave-change')
            if mxOctaveChange is not None:
                try:
                    octaveChange = int(mxOctaveChange.text)
                except ValueError:
                    octaveChange = 0
            else:
                octaveChange = 0
            clefObj = clef.clefFromString(sign + line, octaveChange)

        # number is taken care of by insertCoreAndReference

        # TODO: additional -- is this clef an additional clef to ignore
        # TODO: size
        # TODO: after-barline -- particular style to clef.
        self.setPrintStyle(mxClef, clefObj)
        self.setPrintObject(mxClef, clefObj)

        return clefObj

    def handleKeySignature(self, mxKey):
        '''
        convert mxKey to a Key or KeySignature and run insertCoreAndRef on it
        '''
        keySig = self.xmlToKeySignature(mxKey)
        self.insertCoreAndRef(self.offsetMeasureNote, mxKey, keySig)

    def xmlToKeySignature(self, mxKey):
        # noinspection PyShadowingNames
        '''
        Returns either a KeySignature (traditional or non-traditional)
        or a Key object based on whether fifths and mode is present.

        >>> import xml.etree.ElementTree as ET
        >>> mxKey = ET.fromstring('<key><fifths>-4</fifths></key>')

        >>> MP = musicxml.xmlToM21.MeasureParser()
        >>> MP.xmlToKeySignature(mxKey)
        <music21.key.KeySignature of 4 flats>


        >>> mxKey = ET.fromstring('<key><fifths>-4</fifths><mode>minor</mode></key>')

        >>> MP = musicxml.xmlToM21.MeasureParser()
        >>> MP.xmlToKeySignature(mxKey)
        <music21.key.Key of f minor>


        Invalid modes get ignored and returned as KeySignatures

        >>> mxKey = ET.fromstring('<key><fifths>-4</fifths><mode>crazy</mode></key>')

        >>> MP = musicxml.xmlToM21.MeasureParser()
        >>> MP.xmlToKeySignature(mxKey)
        <music21.key.KeySignature of 4 flats>
        '''

        # TODO: cancel
        if mxKey.find('fifths') is None:
            ks = self.nonTraditionalKeySignature(mxKey)
        else:
            ks = key.KeySignature()
            seta = _setAttributeFromTagText
            seta(ks, mxKey, 'fifths', 'sharps', transform=int)

            mxKeyMode = mxKey.find('mode')
            if mxKeyMode is not None:
                modeValue = mxKeyMode.text
                if modeValue not in (None, ''):
                    try:
                        ks = ks.asKey(modeValue)
                    except exceptions21.Music21Exception:
                        pass  # mxKeyMode might not be a valid mode -- in which case ignore
        self.mxKeyOctaves(mxKey, ks)
        self.setPrintStyle(mxKey, ks)
        self.setPrintObject(mxKey, ks)

        return ks

    def mxKeyOctaves(self, mxKey, ks):
        # noinspection PyShadowingNames
        '''
        process the <key-octave> tags to potentially change a key signature
        to a non-standard key signature.

        >>> import xml.etree.ElementTree as ET
        >>> mxKey = ET.fromstring('<key><fifths>-4</fifths>'
        ...   + '<key-octave number="1">3</key-octave>'
        ...   + '<key-octave number="2">4</key-octave>'
        ...   + '<key-octave number="4">3</key-octave>'
        ...   + '</key>')

        >>> ks = key.KeySignature(-4)
        >>> MP = musicxml.xmlToM21.MeasureParser()
        >>> MP.mxKeyOctaves(mxKey, ks)
        >>> ks.alteredPitches
        [<music21.pitch.Pitch B-3>,
         <music21.pitch.Pitch E-4>,
         <music21.pitch.Pitch A->,
         <music21.pitch.Pitch D-3>]
        '''
        # key-octave
        keyOctaves = mxKey.findall('key-octave')
        if not keyOctaves:
            return

        alteredPitches = copy.deepcopy(ks.alteredPitches)

        for mxKeyOctave in keyOctaves:
            cancel = mxKeyOctave.get('cancel')
            # TODO: cancel
            if cancel == 'yes':
                continue
            pitchIndex = mxKeyOctave.get('number')
            try:
                alteredPitch = alteredPitches[int(pitchIndex) - 1]
            except (IndexError, ValueError):
                continue
            octaveToSet = int(mxKeyOctave.text)
            alteredPitch.octave = octaveToSet

        ks.alteredPitches = alteredPitches

    def nonTraditionalKeySignature(self, mxKey):
        # noinspection PyShadowingNames
        '''
        Returns a KeySignature object that represents a nonTraditional Key Signature

        called by xmlToKeySignature if <fifths> is not present.

        >>> import xml.etree.ElementTree as ET
        >>> MP = musicxml.xmlToM21.MeasureParser()

        >>> mxKey = ET.fromstring('<key><key-step>E</key-step><key-alter>-1</key-alter></key>')
        >>> MP.nonTraditionalKeySignature(mxKey)
        <music21.key.KeySignature of pitches: [E-]>

        Should be the same:

        >>> MP.xmlToKeySignature(mxKey)
        <music21.key.KeySignature of pitches: [E-]>


        Works with key-accidental also:

        >>> mxKey = ET.fromstring('<key><key-step>G</key-step><key-alter>1</key-alter>'
        ...                       + '<key-accidental>sharp</key-accidental></key>')
        >>> MP.nonTraditionalKeySignature(mxKey)
        <music21.key.KeySignature of pitches: [G#]>
        '''
        children = list(mxKey)

        lastTag = None
        steps = []
        alters = []
        accidentals = []

        for c in children:
            tag = c.tag
            if lastTag == 'key-alter' and tag == 'key-step':
                accidentals.append(None)
            if tag == 'key-step':
                steps.append(c.text)
            elif tag == 'key-alter':
                alters.append(float(c.text))
            elif tag == 'key-accidental':
                accidentals.append(c.text)
            lastTag = tag

        if len(accidentals) < len(alters):
            accidentals.append(None)
        if len(steps) != len(alters):
            raise MusicXMLImportException(
                'For non traditional signatures each step must have an alter')

        ks = key.KeySignature(sharps=None)

        alteredPitches = []
        for step, alter, accidental in zip(steps, alters, accidentals):
            p = pitch.Pitch(step)
            if accidental is not None:
                if accidental in self.mxAccidentalNameToM21:
                    accidentalName = self.mxAccidentalNameToM21[accidental]
                else:
                    accidentalName = accidental
                p.accidental = pitch.Accidental(accidentalName)
                p.accidental.alter = alter
            else:
                p.accidental = pitch.Accidental(alter)

            alteredPitches.append(p)

        ks.alteredPitches = alteredPitches
        return ks

    def handleStaffDetails(self, mxDetails):
        '''
        StaffDetails (staff-details) handles attributes about
        the staff itself -- its size, number of lines, tuning,
        frets, etc.

        It is different from StaffLayout (staff-layout) which
        only handles relationship of one staff to another (the
        distance)

        Rather than returning a StaffLayout object,
        it adds it to self.staffLayoutObjects checking
        to see if there is already an incomplete
        StaffLayout object for this staff.
        '''
        # staffNumber refers to the staff number for this Part -- i.e., usually None or 1
        # except for a piano score, etc.
        # ET.dump(mxDetails)

        staffNumber = mxDetails.get('number')
        if staffNumber is not None:
            staffNumber = int(staffNumber)
        else:
            staffNumber = 1

        layoutObjectKey = (staffNumber, self.offsetMeasureNote)
        existingStaffLayoutObject = self.staffLayoutObjects.get(layoutObjectKey, None)
        newStaffLayoutObject = self.xmlStaffLayoutFromStaffDetails(
            mxDetails,
            m21staffLayout=existingStaffLayoutObject
        )
        if existingStaffLayoutObject is None:
            self.insertCoreAndRef(self.offsetMeasureNote, mxDetails, newStaffLayoutObject)
            self.staffLayoutObjects[layoutObjectKey] = newStaffLayoutObject


    def xmlStaffLayoutFromStaffDetails(
        self,
        mxDetails,
        m21staffLayout: layout.StaffLayout|None = None
    ) -> layout.StaffLayout|None:
        # noinspection PyShadowingNames
        '''
        Returns a new StaffLayout object from staff-details or sets attributes on an existing one

        >>> from xml.etree.ElementTree import fromstring as EL
        >>> MP = musicxml.xmlToM21.MeasureParser()
        >>> mxDetails = EL('<details number="2" print-object="no">'
        ...                + '<staff-size>21.2</staff-size><staff-lines>4</staff-lines>'
        ...                + '</details>')
        >>> stl = MP.xmlStaffLayoutFromStaffDetails(mxDetails)
        >>> stl.staffSize
        21.2
        >>> stl.staffLines
        4
        >>> stl.staffNumber
        2
        >>> stl.hidden
        True

        `staffType` defaults to Regular:

        >>> stl.staffType
        <StaffType.REGULAR: 'regular'>
        >>> mxDetails2 = EL(r'<details number="2"><staff-type>cue</staff-type></details>')
        >>> MP.xmlStaffLayoutFromStaffDetails(mxDetails2, m21staffLayout=stl)
        >>> stl.staffType
        <StaffType.CUE: 'cue'>
        '''
        seta = _setAttributeFromTagText
        stl: layout.StaffLayout
        if not m21staffLayout:
            stl = layout.StaffLayout()
        else:
            stl = m21staffLayout

        # attributes
        staffNumber = mxDetails.get('number')
        if staffNumber is not None:
            stl.staffNumber = int(staffNumber)
        staffPrinted = mxDetails.get('print-object')
        if staffPrinted == 'no' or staffPrinted is False:
            stl.hidden = True
        elif staffPrinted == 'yes' or staffPrinted is True:
            stl.hidden = False
        # TODO: show-frets
        # TODO: print-spacing

        # sub elements
        seta(stl, mxDetails, 'staff-lines', transform=int)
        # TODO: musicxml4: line-details

        mxStaffType = mxDetails.find('staff-type')
        if mxStaffType is not None:
            try:
                xmlText: str = mxStaffType.text.strip()
                stl.staffType = stream.enums.StaffType(xmlText)
            except ValueError:
                warnings.warn(
                    f'Got an incorrect staff-type in details: {mxStaffType}', MusicXMLWarning)
        # TODO: staff-tuning*
        # TODO: capo
        seta(stl, mxDetails, 'staff-size', transform=_floatOrIntStr)
        # TODO: musicxml 4: staff-size has a scaling attribute for the notation
        #    on the resized staff.

        if not m21staffLayout:
            return stl

    def handleMeasureStyle(self, mxMeasureStyle):
        '''
        measure + multi-measure repeats, slashed repeats, etc.

        But currently only multiMeasure rests are supported.

        Each of these applies to the entire measure, so there's
        no need to insert into the stream.

        Does not support multiple staves yet.
        '''
        # TODO: attr: number (staff number)
        # TODO: attr-group color
        # TODO: beat-repeat
        # TODO: measure-repeat
        mxMultiRest = mxMeasureStyle.find('multiple-rest')
        if mxMultiRest is not None and self.parent is not None:
            self.parent.multiMeasureRestsToCapture = int(mxMultiRest.text)
            mmrSpanner = spanner.MultiMeasureRest()
            useSymbols = mxMultiRest.get('use-symbols')
            if useSymbols == 'yes':
                mmrSpanner.useSymbols = True
            else:  # musicxml default is False
                mmrSpanner.useSymbols = False
            self.parent.activeMultiMeasureRestSpanner = mmrSpanner

            self.setFont(mxMultiRest, mmrSpanner)

        # TODO: slash

    def parseMeasureNumbers(self, mNumRaw=None):
        '''
        Gets the measure number from the 'number' attribute of the
        <measure> tag.  (Or, for testing, from the mNumRaw
        argument).  Sets MeasureParser.stream.number and possibly
        MeasureParser.stream.numberSuffix

        >>> MP = musicxml.xmlToM21.MeasureParser()
        >>> MP.parseMeasureNumbers('5')
        >>> MP.stream.number
        5

        Sets not only `stream.number`, but also `MeasureParser.measureNumber` and
        `MeasureParser.numberSuffix`

        >>> MP.parseMeasureNumbers('44b')
        >>> MP.stream.number
        44
        >>> MP.stream.numberSuffix
        'b'
        >>> MP.measureNumber
        44
        >>> MP.numberSuffix
        'b'

        >>> MP.parseMeasureNumbers('X1')
        >>> MP.stream.number
        1
        >>> MP.stream.numberSuffix
        'X'
        '''
        if mNumRaw is None and self.mxMeasure is not None:
            # this is the default situation
            mNumRaw = self.mxMeasure.get('number')

        m = self.stream
        if self.parent:
            lastMNum = self.parent.lastMeasureNumber
            lastMSuffix = self.parent.lastNumberSuffix
        else:
            lastMNum = None
            lastMSuffix = ''

        if mNumRaw is None:
            mNum = None
            mSuffix = None
        else:
            mNum, mSuffix = common.getNumFromStr(mNumRaw)

        # assume that measure numbers are integers
        if mNum not in (None, ''):
            m.number = int(mNum)
        if mSuffix not in (None, ''):
            m.numberSuffix = mSuffix

        # fix for Finale which calls unnumbered measures X1, X2, etc. which
        # we convert to 1.X, 2.X, etc. without this
        if lastMNum is not None:
            if m.numberSuffix == 'X' and m.number != lastMNum + 1:
                newSuffix = m.numberSuffix + str(m.number)
                if lastMSuffix is not None:
                    newSuffix = lastMSuffix + newSuffix
                m.number = lastMNum
                m.numberSuffix = newSuffix

        self.measureNumber = m.number
        self.numberSuffix = m.numberSuffix

    def updateVoiceInformation(self):
        # noinspection PyShadowingNames
        '''
        Finds all the "voice" information in <note> and <forward> tags and updates the set of
        `.voiceIndices` to be a set of all the voice texts, and if there is
        more than one voice in the measure, sets `.useVoices` to True
        and creates a voice for each.

        >>> import xml.etree.ElementTree as ET
        >>> MP = musicxml.xmlToM21.MeasureParser()
        >>> MP.mxMeasure = ET.fromstring('<measure><note><voice>1</voice></note></measure>')
        >>> MP.updateVoiceInformation()

        Puts a set object in `.voiceIndices`

        >>> MP.voiceIndices
        {'1'}
        >>> MP.useVoices
        False

        >>> MP = musicxml.xmlToM21.MeasureParser()
        >>> MP.mxMeasure = ET.fromstring('<measure><note><voice>1</voice></note>'
        ...                                     + '<note><voice>2</voice></note></measure>')
        >>> MP.updateVoiceInformation()
        >>> sorted(list(MP.voiceIndices))
        ['1', '2']
        >>> MP.useVoices
        True
        >>> len(MP.stream)
        2
        >>> list(MP.stream.getElementsByClass(stream.Voice))
        [<music21.stream.Voice 1>, <music21.stream.Voice 2>]
        >>> MP = musicxml.xmlToM21.MeasureParser()
        >>> MP.mxMeasure = ET.fromstring('<measure><note><voice>1</voice></note>'
        ...                                     + '<forward><voice>2</voice></forward></measure>')
        >>> MP.updateVoiceInformation()
        >>> sorted(list(MP.voiceIndices))
        ['1', '2']
        >>> MP.useVoices
        True
        >>> len(MP.stream)
        2
        >>> list(MP.stream.getElementsByClass(stream.Voice))
        [<music21.stream.Voice 1>, <music21.stream.Voice 2>]
        '''
        mxm = self.mxMeasure
        for tagSearch in ('note', 'forward'):
            for mxn in mxm.findall(tagSearch):
                voice = mxn.find('voice')
                if vIndex := strippedText(voice):
                    self.voiceIndices.add(vIndex)
                    # it is a set, so no need to check if already there
                    # additional time < 1 sec per ten million ops.

        if len(self.voiceIndices) > 1:
            for vIndex in sorted(self.voiceIndices):
                v = stream.Voice()
                v.id = vIndex  # TODO: should use a separate voiceId or something in Voice.
                self.stream.coreInsert(0.0, v)
                self.voicesById[v.id] = v
            self.useVoices = True

            self.stream.coreElementsChanged()


# -----------------------------------------------------------------------------
# unittests now in test_xmlToM21

if __name__ == '__main__':
    import music21
    music21.mainTest()  # doctests only<|MERGE_RESOLUTION|>--- conflicted
+++ resolved
@@ -2699,14 +2699,7 @@
         if durationText := strippedText(mxDuration):
             change = opFrac(float(durationText) / self.divisions)
             # Allow overfilled measures for now -- TODO(someday): warn?
-<<<<<<< HEAD
-            self.offsetMeasureNote += change
-            # xmlToNote() sets None
-            self.endedWithForwardTag = r
-            self.spannerBundle.freePendingSpannedElementAssignment(r)
-=======
             self.offsetMeasureNote = opFrac(self.offsetMeasureNote + change)
->>>>>>> ee3f6862
 
     def xmlPrint(self, mxPrint: ET.Element):
         '''
@@ -4155,11 +4148,7 @@
         >>> len(MP.spannerBundle)
         0
         >>> mxDirectionType = EL('<wedge type="crescendo" number="2"/>')
-<<<<<<< HEAD
         >>> retList = MP.xmlDirectionTypeToSpanners(mxDirectionType, 1, 0.)
-=======
-        >>> retList = MP.xmlDirectionTypeToSpanners(mxDirectionType, 1, 0.0)
->>>>>>> ee3f6862
         >>> retList
         [<music21.dynamics.Crescendo <music21.spanner.SpannerAnchor at 0.0>>]
 
@@ -4170,11 +4159,7 @@
         <music21.dynamics.Crescendo <music21.spanner.SpannerAnchor at 0.0>>
 
         >>> mxDirectionType2 = EL('<wedge type="stop" number="2"/>')
-<<<<<<< HEAD
         >>> retList = MP.xmlDirectionTypeToSpanners(mxDirectionType2, 1, 1.)
-=======
-        >>> retList = MP.xmlDirectionTypeToSpanners(mxDirectionType2, 1, 1.0)
->>>>>>> ee3f6862
 
         retList is empty because nothing new has been added.
 
@@ -4185,11 +4170,7 @@
         1
         >>> sp = MP.spannerBundle[0]
         >>> sp
-<<<<<<< HEAD
         <music21.dynamics.Crescendo <...SpannerAnchor at 0.0><...SpannerAnchor at 1.0>>
-=======
-        <music21.dynamics.Crescendo <music21.spanner.SpannerAnchor at 0.0><music21.spanner.SpannerAnchor at 1.0>>
->>>>>>> ee3f6862
 
         >>> mxDirection = EL('<direction place="below"/>')
         >>> mxDirectionType = EL('<pedal type="sostenuto" sign="yes" number="2"/>')
@@ -4252,15 +4233,9 @@
         <music21.spanner.SpannerAnchor at 4.0>
         >>> MP.stream.elements
         (<music21.spanner.SpannerAnchor at 0.0>, <music21.spanner.SpannerAnchor at 1.0>,
-<<<<<<< HEAD
          <music21.spanner.SpannerAnchor at 0.5>, <music21.expressions.PedalBounce at 1.0>,
          <music21.expressions.PedalGapStart at 2.0>, <music21.expressions.PedalGapEnd at 3.5>,
          <music21.spanner.SpannerAnchor at 4.0>)
-=======
-        <music21.spanner.SpannerAnchor at 0.5>, <music21.expressions.PedalBounce at 1.0>,
-        <music21.expressions.PedalGapStart at 2.0>, <music21.expressions.PedalGapEnd at 3.5>,
-        <music21.spanner.SpannerAnchor at 4.0>)
->>>>>>> ee3f6862
         '''
         returnList = []
 
