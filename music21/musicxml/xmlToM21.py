--- conflicted
+++ resolved
@@ -1693,7 +1693,6 @@
             self.parent.stream.insert(0, streamPartStaff)
             self.parent.m21PartObjectsById[partStaffId] = streamPartStaff
 
-<<<<<<< HEAD
         uniqueStaffKeys = self._getUniqueStaffKeys()
         templates = []
         for unused_key in uniqueStaffKeys[1:]:
@@ -1720,13 +1719,8 @@
             separateOneStaff(staff, staffNumber)
 
         staffGroup = layout.StaffGroup(modelAndCopies, name=self.stream.partName, symbol='brace')
+        staffGroup.style.hideObjectOnPrint = True  # in truth, hide the name, not the brace
         self.parent.stream.insert(0, staffGroup)
-=======
-        if partStaffs:
-            staffGroup = layout.StaffGroup(partStaffs, name=self.stream.partName, symbol='brace')
-            staffGroup.style.hideObjectOnPrint = True  # in truth, hide the name, not the brace
-            self.parent.stream.insert(0, staffGroup)
->>>>>>> dba95260
 
         self.appendToScoreAfterParse = False
 
