from __future__ import annotations

import fractions
import typing as t
import unittest
import xml.etree.ElementTree as ET

from music21 import articulations
from music21 import bar
from music21 import chord
from music21 import common
from music21 import defaults
from music21 import duration
from music21 import dynamics
from music21 import expressions
from music21 import harmony
from music21 import instrument
from music21 import key
from music21 import layout
from music21 import meter
from music21 import note
from music21 import pitch
from music21 import repeat
from music21 import spanner
from music21 import stream
from music21 import style
from music21 import tempo
from music21 import text

from music21.musicxml.xmlToM21 import (
    MusicXMLImporter, MusicXMLImportException, MusicXMLWarning,
    MeasureParser, PartParser,
)

class Test(unittest.TestCase):
    def testParseSimple(self):
        MI = MusicXMLImporter()
        MI.xmlText = r'''<score-timewise />'''
        self.assertRaises(MusicXMLImportException, MI.parseXMLText)

    def EL(self, elText):
        return ET.fromstring(elText)

    def pitchOut(self, listIn):
        '''
        make it so that the tests that look for the old-style pitch.Pitch
        representation still work.
        '''
        out = '['
        for p in listIn:
            out += str(p) + ', '
        out = out[0:len(out) - 2]
        out += ']'
        return out

    def testExceptionMessage(self):
        mxScorePart = self.EL('<score-part><part-name>Elec.</part-name></score-part>')
        mxPart = self.EL('<part><measure><note><type>thirty-tooth</type></note></measure></part>')

        pp = PartParser(mxPart=mxPart, mxScorePart=mxScorePart)
        pp.partId = '1'

        msg = 'In part (Elec.), measure (0): found unknown MusicXML type: thirty-tooth'
        with self.assertRaises(MusicXMLImportException) as error:
            pp.parse()
        self.assertEqual(str(error.exception), msg)

    def testBarRepeatConversion(self):
        from music21 import corpus
        # a = converter.parse(testPrimitive.simpleRepeat45a)
        # this is a good example with repeats
        s = corpus.parse('k80/movement3')
        for p in s.parts:
            post = p[bar.Repeat]
            self.assertEqual(len(post), 6)

        # a = corpus.parse('opus41no1/movement3')
        # s.show()

    def testVoices(self):
        from music21 import converter
        from music21.musicxml import testPrimitive

        s = converter.parse(testPrimitive.voiceDouble)
        m1 = s.parts[0].getElementsByClass(stream.Measure).first()
        self.assertTrue(m1.hasVoices())

        self.assertEqual([v.id for v in m1.voices], ['1', '2'])

        self.assertEqual([e.offset for e in m1.voices[0]], [0.0, 1.0, 2.0, 3.0])
        self.assertEqual([e.offset for e in m1.voices['1']], [0.0, 1.0, 2.0, 3.0])

        self.assertEqual([e.offset for e in m1.voices[1]], [0.0, 2.0, 2.5, 3.0, 3.5])
        self.assertEqual([e.offset for e in m1.voices['2']], [0.0, 2.0, 2.5, 3.0, 3.5])
        # s.show()

    def testSlurInputA(self):
        from music21 import converter
        from music21.musicxml import testPrimitive

        s = converter.parse(testPrimitive.spannersSlurs33c)
        # have 5 spanners
        self.assertEqual(len(s[spanner.Spanner]), 5)

        # can get the same from a recurse search
        self.assertEqual(len(s.recurse().getElementsByClass(spanner.Spanner)), 5)

        # s.show('t')
        # s.show()

    def testMultipleStavesPerPartA(self):
        from music21 import converter
        from music21.musicxml import testPrimitive

        s = converter.parse(testPrimitive.pianoStaff43a)
        self.assertEqual(len(s.parts), 2)
        # s.show()
        self.assertEqual(len(s.parts[0][note.Note]), 1)
        self.assertEqual(len(s.parts[1][note.Note]), 1)

        self.assertIsInstance(s.parts[0], stream.PartStaff)
        self.assertIsInstance(s.parts[1], stream.PartStaff)

        # make sure both staves get identical key signatures, but not the same object
        keySigs = s[key.KeySignature]
        self.assertEqual(len(keySigs), 2)
        self.assertEqual(keySigs[0], keySigs[1])
        self.assertIsNot(keySigs[0], keySigs[1])

    def testMultipleStavesPerPartB(self):
        from music21 import converter
        from music21.musicxml import testFiles

        s = converter.parse(testFiles.moussorgskyPromenade)
        self.assertEqual(len(s.parts), 2)

        self.assertEqual(len(s.parts[0][note.Note]), 19)
        # only chords in the second part
        self.assertEqual(len(s.parts[1][note.Note]), 0)

        self.assertEqual(len(s.parts[0][chord.Chord]), 11)
        self.assertEqual(len(s.parts[1][chord.Chord]), 11)

        # s.show()

    def testMultipleStavesPerPartC(self):
        from music21 import corpus
        s = corpus.parse('schoenberg/opus19/movement2')
        self.assertEqual(len(s.parts), 2)
        self.assertEqual(len(s.getElementsByClass(stream.PartStaff)), 2)

        # test that all elements are unique
        setElementIds = set()
        for el in s.recurse():
            setElementIds.add(id(el))
        self.assertEqual(len(setElementIds), len(s.recurse()))


    def testMultipleStavesInPartWithBarline(self):
        from music21 import converter
        from music21.musicxml import testPrimitive
        s = converter.parse(testPrimitive.mixedVoices1a)
        self.assertEqual(len(s.getElementsByClass(stream.PartStaff)), 2)
        self.assertEqual(len(s.recurse().getElementsByClass(bar.Barline)), 2)
        lastMeasure = s.parts[0].getElementsByClass(stream.Measure).last()
        lastElement = lastMeasure.last()
        lastOffset = lastMeasure.elementOffset(lastElement, returnSpecial=True)
        self.assertEqual(lastOffset, 'highestTime')

    def testMultipleStavesInPartWithOttava(self):
        from music21 import converter
        from music21.musicxml import testPrimitive
        s = converter.parse(testPrimitive.pianoStaffWithOttava)
        self.assertEqual(len(s.getElementsByClass(stream.PartStaff)), 2)
        ps0 = s[stream.PartStaff][0]
        self.assertEqual(len(ps0.getElementsByClass(spanner.Ottava)), 1)
        m0 = ps0[stream.Measure][0]
        self.assertEqual(
            [p.nameWithOctave for p in m0.pitches],
            ['E-5', 'E-6', 'D5', 'D6', 'C5', 'C6', 'E-5', 'E-6', 'F5', 'F6', 'E5', 'E6',
             'D5', 'D6', 'F5', 'F6', 'F#5', 'A5', 'G#5', 'B5']
        )
        s.toWrittenPitch(inPlace=True)
        self.assertEqual(
            [p.nameWithOctave for p in m0.pitches],
            ['E-4', 'E-5', 'D4', 'D5', 'C4', 'C5', 'E-4', 'E-5', 'F4', 'F5', 'E4', 'E5',
             'D4', 'D5', 'F4', 'F5', 'F#4', 'A4', 'G#4', 'B4']
        )

    def testSpannersA(self):
        from music21 import converter
        from music21.musicxml import testPrimitive

        s = converter.parse(testPrimitive.spanners33a)
        # this number will change as more are being imported
        self.assertGreaterEqual(len(s.flatten().spanners), 2)

        # environLocal.printDebug(['pre s.measures(2,3)', 's', s])
        ex = s.measures(2, 3)

        # just the relevant spanners
        self.assertEqual(len(ex.flatten().spanners), 2)
        # ex.show()

        # slurs are on measures 2, 3
        # crescendos are on measures 4, 5
        # wavy lines on measures 6, 7
        # brackets etc. on measures 10-14
        # glissando on measure 16
        # slide on measure 18 (= music21 Glissando)

    def testTextExpressionsA(self):
        from music21 import converter
        from music21.musicxml import testPrimitive

        s = converter.parse(testPrimitive.textExpressions)
        # s.show()
        self.assertEqual(len(s[expressions.TextExpression]), 3)

        p1 = s.parts[0]
        m1 = p1.getElementsByClass(stream.Measure)[0]
        self.assertEqual(len(m1.getElementsByClass(expressions.TextExpression)), 0)
        # all in measure 2
        m2 = p1.getElementsByClass(stream.Measure)[1]
        self.assertEqual(len(m2.getElementsByClass(expressions.TextExpression)), 3)

        teStream = m2.getElementsByClass(expressions.TextExpression)
        self.assertEqual([te.offset for te in teStream], [1.0, 1.5, 4.0])

        # s.show()

    def testTextExpressionsC(self):
        from music21 import corpus
        s = corpus.parse('bwv66.6')
        p = s.parts[0]
        for m in p.getElementsByClass(stream.Measure):
            for n in m.flatten().notes:
                if n.pitch.name in ['B']:
                    msg = f'{n.pitch.nameWithOctave}\n{n.duration.quarterLength}'
                    te = expressions.TextExpression(msg)
                    te.style.fontSize = 14
                    te.style.fontWeight = 'bold'
                    te.style.justify = 'center'
                    te.style.enclosure = 'rectangle'
                    te.style.absoluteY = -80
                    m.insert(n.offset, te)
        # p.show()

    def testTextExpressionsD(self):
        from music21 import corpus
        # test placing text expression in arbitrary locations
        s = corpus.parse('bwv66.6')
        p = s.parts[-1]  # get bass
        for m in p.getElementsByClass(stream.Measure)[1:]:
            for pos in [1.5, 2.5]:
                te = expressions.TextExpression(pos)
                te.style.fontWeight = 'bold'
                te.style.justify = 'center'
                te.style.enclosure = 'rectangle'
                m.insert(pos, te)
        # p.show()

    def testTextExpressionsE(self):
        import random
        s = stream.Stream()
        for i in range(6):
            m = stream.Measure(number=i + 1)
            m.append(layout.SystemLayout(isNew=True))
            m.append(note.Rest(type='whole'))
            s.append(m)
        for m in s.getElementsByClass(stream.Measure):
            offsets = [x * 0.25 for x in range(16)]
            random.shuffle(offsets)
            offsets = offsets[:4]
            for o in offsets:
                te = expressions.TextExpression(o)
                te.style.fontWeight = 'bold'
                te.style.justify = 'center'
                te.style.enclosure = 'rectangle'
                m.insert(o, te)
        # s.show()

    def testImportRepeatExpressionsA(self):
        # test importing from musicxml
        from music21.musicxml import testPrimitive
        from music21 import converter

        # has one segno
        s = converter.parse(testPrimitive.repeatExpressionsA)
        self.assertEqual(len(s[repeat.Segno]), 1)
        self.assertEqual(len(s[repeat.Fine]), 1)
        self.assertEqual(len(s[repeat.DalSegnoAlFine]), 1)

        # has two codas
        s = converter.parse(testPrimitive.repeatExpressionsB)
        self.assertEqual(len(s[repeat.Coda]), 2)
        # has one d.c.al coda
        self.assertEqual(len(s[repeat.DaCapoAlCoda]), 1)

    def testImportRepeatBracketA(self):
        from music21 import corpus
        # has repeats in it; start with single measure
        s = corpus.parse('opus74no1', 3)
        # there are 2 for each part, totaling 8
        self.assertEqual(len(s[spanner.RepeatBracket]), 8)
        # can get for each part as spanners are stored in Part now

        # TODO: need to test getting repeat brackets after measure extraction
        # s.parts[0].show()  # 72 through 77
        sSub = s.parts[0].measures(72, 77)
        # 2 repeat brackets are gathered b/c they are stored at the Part by
        # default
        rbSpanners = sSub.getElementsByClass(spanner.RepeatBracket)
        self.assertEqual(len(rbSpanners), 2)

    def testImportVoicesA(self):
        # testing problematic voice imports

        from music21.musicxml import testPrimitive
        from music21 import converter
        # this 2 part segments was importing multiple voices within
        # a measure, even though there was no data in the second voice
        s = converter.parse(testPrimitive.mixedVoices1a)
        # s.show('text')
        self.assertEqual(len(s.parts), 2)
        # there are voices, but they have been removed
        self.assertEqual(len(s.parts[0].getElementsByClass(
            stream.Measure)[0].voices), 0)

        # s.parts[0].show('t')
        # self.assertEqual(len(s.parts[0].voices), 2)
        s = converter.parse(testPrimitive.mixedVoices1b)
        self.assertEqual(len(s.parts), 2)
        self.assertEqual(len(s.parts[0].getElementsByClass(
            stream.Measure)[0].voices), 0)
        # s.parts[0].show('t')

        # this case, there were 4, but there should be 2
        s = converter.parse(testPrimitive.mixedVoices2)
        self.assertEqual(len(s.parts), 2)
        self.assertEqual(len(s.parts[0].getElementsByClass(
            stream.Measure)[0].voices), 2)
        self.assertEqual(len(s.parts[1].getElementsByClass(
            stream.Measure)[0].voices), 2)

        # s.parts[0].show('t')

        # s = converter.parse(testPrimitive.mixedVoices1b)
        # s = converter.parse(testPrimitive.mixedVoices2)

        # s = converter.parse(testPrimitive.mixedVoices1b)
        # s = converter.parse(testPrimitive.mixedVoices2)

    def testImportMetronomeMarksA(self):
        from music21.musicxml import testPrimitive
        from music21 import converter
        # has metronome marks defined, not with sound tag
        s = converter.parse(testPrimitive.metronomeMarks31c)
        # get all tempo indications
        mms = s[tempo.TempoIndication]
        self.assertGreater(len(mms), 3)

    def testImportMetronomeMarksB(self):
        '''
        Import sound tempo marks as MetronomeMarks but only set numberSounding
        '''
        from music21 import corpus
        s = corpus.parse('bach/bwv69.6.xml')
        self.assertEqual(len(s.flatten()[tempo.MetronomeMark]), 8)
        for p in s.parts:
            mm = p.measure(0)[tempo.MetronomeMark].first()
            self.assertIsNone(mm.number)
            self.assertEqual(mm.numberSounding, 96)
            self.assertEqual(mm.referent, duration.Duration(1.0))

    def testImportMetronomeMarksC(self):
        '''
        Import tempo into only the first PartStaff
        '''
        from music21 import corpus
        s = corpus.parse('demos/two-parts')
        self.assertEqual(len(s.parts.first()[tempo.MetronomeMark]), 1)
        self.assertEqual(len(s.parts.last()[tempo.MetronomeMark]), 0)

    def testImportGraceNotesA(self):
        # test importing from musicxml
        from music21.musicxml import testPrimitive
        from music21 import converter
        unused_s = converter.parse(testPrimitive.graceNotes24a)

        # s.show()

    def testChordalStemDirImport(self):
        # NB: Finale apparently will not display a pitch that is a member of a chord without a stem
        # unless all chord members are without stems.
        # MuseScore 2.0.3 -- last <stem> tag rules.
        from music21.musicxml import m21ToXml
        from music21 import converter

        # this also tests the EXPORTING of stem directions on notes within chords
        n1 = note.Note('f3')
        n1.notehead = 'diamond'
        n1.stemDirection = 'down'
        n2 = note.Note('c4')
        n2.stemDirection = 'noStem'
        c = chord.Chord([n1, n2])
        c.quarterLength = 2

        GEX = m21ToXml.GeneralObjectExporter()
        xml = GEX.parse(c).decode('utf-8')
        # print(xml.decode('utf-8'))
        # c.show()
        inputStream = converter.parse(xml)
        chordResult = inputStream.flatten().notes[0]
        #         for n in chordResult:
        #             print(n.stemDirection)

        self.assertEqual(chordResult.getStemDirection(chordResult.pitches[0]), 'down')
        self.assertEqual(chordResult.getStemDirection(chordResult.pitches[1]), 'noStem')

    def testStaffGroupsA(self):
        from music21.musicxml import testPrimitive
        from music21 import converter

        s = converter.parse(testPrimitive.staffGroupsNested41d)
        staffGroups = s.getElementsByClass(layout.StaffGroup)
        # staffGroups.show()
        self.assertEqual(len(staffGroups), 2)

        sg1 = staffGroups[0]
        self.assertEqual(sg1.symbol, 'line')
        self.assertTrue(sg1.barTogether)

        sg2 = staffGroups[1]  # Order is right here, was wrong in fromMxObjects
        self.assertEqual(sg2.symbol, 'brace')
        self.assertTrue(sg2.barTogether)

        # TODO: more tests about which parts are there

    def testStaffGroupsPiano(self):
        from music21.musicxml import testPrimitive
        from music21 import converter

        s = converter.parse(testPrimitive.pianoStaff43a)
        sgs = s.getElementsByClass(layout.StaffGroup)
        self.assertEqual(len(sgs), 1)
        self.assertEqual(sgs[0].symbol, 'brace')
        self.assertIs(sgs[0].barTogether, True)
        self.assertIs(sgs[0].style.hideObjectOnPrint, True)

    def testInstrumentTranspositionA(self):
        from music21.musicxml import testPrimitive
        from music21 import converter

        s = converter.parse(testPrimitive.transposingInstruments72a)
        i1 = s.parts[0].flatten().getElementsByClass(instrument.Instrument).first()
        i2 = s.parts[1].flatten().getElementsByClass(instrument.Instrument).first()
        # unused_i3 = s.parts[2].flatten().getElementsByClass(instrument.Instrument).first()

        self.assertEqual(str(i1.transposition), '<music21.interval.Interval M-2>')
        self.assertEqual(str(i2.transposition), '<music21.interval.Interval M-6>')

    def testInstrumentTranspositionB(self):
        from music21.musicxml import testPrimitive
        from music21 import converter

        s = converter.parse(testPrimitive.transposing01)
        # three parts
        # Oboe -> English Horn -> Oboe
        # Cl Bb -> Cl A -> Cl Bb
        # F-horn in F
        # N.B. names don't change just transpositions.
        # all playing A4 in concert pitch.

        iStream1 = s.parts[0][instrument.Instrument].stream()
        # three instruments; one initial, and then one for each transposition
        self.assertEqual(len(iStream1), 3)
        i1 = iStream1[0]
        self.assertIsInstance(i1, instrument.Oboe)

        # should be 3
        iStream2 = s.parts[1][instrument.Instrument].stream()
        self.assertEqual(len(iStream2), 3)
        i2 = iStream2[0]
        self.assertIsInstance(i2, instrument.Clarinet)

        iStream3 = s.parts[2][instrument.Instrument].stream()
        self.assertEqual(len(iStream3), 1)
        i3 = iStream3[0]
        self.assertIsInstance(i3, instrument.Horn)

        self.assertEqual(str(iStream1[0].transposition), 'None')
        self.assertEqual(str(iStream1[1].transposition), '<music21.interval.Interval P-5>')
        self.assertEqual(str(iStream1[2].transposition), '<music21.interval.Interval P1>')

        self.assertEqual(str(iStream2[0].transposition), '<music21.interval.Interval M-2>')
        self.assertEqual(str(iStream2[1].transposition), '<music21.interval.Interval m3>')

        self.assertEqual(str(i3.transposition), '<music21.interval.Interval P-5>')

        self.assertEqual(self.pitchOut(s.parts[0].flatten().pitches),
                         '[A4, A4, A4, A4, A4, A4, A4, A4, '
                         + 'E5, E5, E5, E5, E5, E5, E5, E5, E5, E5, E5, E5, E5, E5, E5, E5, '
                         + 'A4, A4, A4, A4]')
        self.assertEqual(self.pitchOut(s.parts[1].flatten().pitches),
                         '[B4, B4, B4, B4, '
                         + 'F#4, F#4, F#4, F#4, F#4, F#4, F#4, F#4, F#4, F#4, F#4, '
                         + 'F#4, F#4, F#4, F#4, F#4, B4, B4, B4, B4, B4, B4]')
        self.assertEqual(self.pitchOut(s.parts[2].flatten().pitches),
                         '[E5, E5, E5, E5, E5, E5, E5, E5, E5, E5, E5, E5, E5, E5, E5, E5, E5, '
                         + 'E5, E5, E5, E5, E5, E5, E5, E5]')

        self.assertFalse(s.parts[0].flatten().atSoundingPitch)

        sSounding = s.toSoundingPitch(inPlace=False)

        # all A4s
        self.assertEqual({p.nameWithOctave for p in sSounding.parts[0].flatten().pitches},
                         {'A4'})
        self.assertEqual({p.nameWithOctave for p in sSounding.parts[1].flatten().pitches},
                         {'A4'})
        self.assertEqual({p.nameWithOctave for p in sSounding.parts[2].flatten().pitches},
                         {'A4'})

        # chordification by default places notes at sounding pitch
        sChords = s.chordify()
        self.assertEqual({p.nameWithOctave for p in sChords.flatten().pitches},
                         {'A4'})
        # sChords.show()

    def testInstrumentTranspositionC(self):
        # generate all transpositions on output
        from music21 import converter
        from music21.musicxml import testPrimitive

        s = converter.parse(testPrimitive.transposing01)
        instStream = s[instrument.Instrument]
        # for i in instStream:
        #    print(i.offset, i, i.transposition)
        self.assertEqual(len(instStream), 7)
        # s.show()

    def testHarmonyA(self):
        from music21 import corpus

        s = corpus.parse('leadSheet/berlinAlexandersRagtime.xml')
        self.assertEqual(len(s[harmony.ChordSymbol]), 19)

        match = [h.chordKind for h in s[harmony.ChordSymbol]]
        self.assertEqual(match, ['major', 'dominant-seventh', 'major', 'major', 'major',
                                 'major', 'dominant-seventh', 'major', 'dominant-seventh',
                                 'major', 'dominant-seventh', 'major', 'dominant-seventh',
                                 'major', 'dominant-seventh', 'major', 'dominant-seventh',
                                 'major', 'major'])

        match = [str(h.root()) for h in s[harmony.ChordSymbol]]

        self.assertEqual(match, ['F3', 'C3', 'F3', 'B-2', 'F3', 'C3', 'G2', 'C3', 'C3',
                                 'F3', 'C3', 'F3', 'F2', 'B-2', 'F2', 'F3', 'C3', 'F3', 'C3'])

        match = {str(h.figure) for h in s[harmony.ChordSymbol]}

        self.assertEqual(match, {'F', 'F7', 'B-', 'C7', 'G7', 'C'})

        s = corpus.parse('monteverdi/madrigal.3.12.xml')
        self.assertEqual(len(s[harmony.ChordSymbol]), 10)

        s = corpus.parse('leadSheet/fosterBrownHair.xml')
        self.assertEqual(len(s[harmony.ChordSymbol]), 40)

        # s.show()

    def x_testOrnamentAndTechnical(self):
        from music21 import converter
        beethoven = common.getCorpusFilePath() + '/beethoven/opus133.mxl'
        # TODO: this is way too long. Lots of hidden 32nd notes for trills.
        s = converter.parse(beethoven, format='musicxml')
        ex = s.parts[0]
        countTrill = 0
        for n in ex.recurse().notes:
            for e in n.expressions:
                if 'Trill' in e.classes:
                    countTrill += 1
        self.assertEqual(countTrill, 54)

        # TODO: Get a better test: the single harmonic in the viola part,
        #     m. 482 is probably a mistake for an open string.
        countTechnical = 0
        for n in s.parts[2].recurse().notes:
            for a in n.articulations:
                if 'TechnicalIndication' in a.classes:
                    countTechnical += 1
        self.assertEqual(countTechnical, 1)

    def testOrnamentC(self):
        from music21 import converter
        from music21.musicxml import testPrimitive

        # has many ornaments
        s = converter.parse(testPrimitive.notations32a)

        # s.flatten().show('t')
        num_tremolo_spanners = len(s['TremoloSpanner'])
        self.assertEqual(num_tremolo_spanners, 0)  # no spanned tremolos

        count = 0
        for n in s.recurse().notes:
            for e in n.expressions:
                if 'Tremolo' in e.classes:
                    count += 1
        self.assertEqual(count, 1)  # One single Tremolo

        count = 0
        for n in s.recurse().notes:
            for e in n.expressions:
                if 'Turn' in e.classes:
                    count += 1
        self.assertEqual(count, 5)  # include inverted turn

        count = 0
        for n in s.recurse().notes:
            for e in n.expressions:
                if 'InvertedTurn' in e.classes:
                    count += 1
        self.assertEqual(count, 1)

        upperCount = 0
        lowerCount = 0
        for n in s.recurse().notes:
            for e in n.expressions:
                if 'Turn' in e.classes:
                    if e.upperAccidental is not None:
                        upperCount += 1
                    if e.lowerAccidental is not None:
                        lowerCount += 1
        self.assertEqual(upperCount, 2)
        self.assertEqual(lowerCount, 1)

        count = 0
        for n in s.recurse().notes:
            for e in n.expressions:
                if 'Shake' in e.classes:
                    count += 1
        self.assertEqual(count, 1)

        count = 0
        for n in s.recurse().notes:
            for e in n.expressions:
                if 'Schleifer' in e.classes:
                    count += 1
        self.assertEqual(count, 1)

    def testTextBoxA(self):
        from music21 import converter
        from music21.musicxml import testPrimitive

        s = converter.parse(testPrimitive.textBoxes01)
        tbs = s[text.TextBox]
        self.assertEqual(len(tbs), 5)

        msg = []
        for tb in tbs:
            msg.append(tb.content)
        self.assertEqual(msg, ['This is a text box!', 'pos 200/300 (lower left)',
                               'pos 1000/300 (lower right)', 'pos 200/1500 (upper left)',
                               'pos 1000/1500 (upper right)'])

    def testImportSlursA(self):
        from music21 import corpus
        # this is a good test as this encoding uses staffs, not parts
        # to encode both parts; this requires special spanner handling
        s = corpus.parse('mozart/k545/movement1_exposition')
        sf = s.flatten()
        slurs = sf.getElementsByClass(spanner.Slur)
        self.assertEqual(len(slurs), 2)

        n1, n2 = s.parts[0].flatten().notes[3], s.parts[0].flatten().notes[5]
        # environLocal.printDebug(['n1', n1, 'id(n1)', id(n1),
        #     slurs[0].getSpannedElementIds(), slurs[0].getSpannedElementIds()])
        self.assertEqual(id(n1), slurs[0].getSpannedElementIds()[0])
        self.assertEqual(id(n2), slurs[0].getSpannedElementIds()[1])

        # environLocal.printDebug(['n2', n2, 'id(n2)', id(n2), slurs[0].getSpannedElementIds()])

    def testImportWedgeA(self):
        from music21 import converter
        from music21.musicxml import testPrimitive

        s = converter.parse(testPrimitive.spanners33a)
        self.assertEqual(len(s[dynamics.Crescendo]), 1)
        self.assertEqual(len(s[dynamics.Diminuendo]), 1)

    def testImportWedgeB(self):
        from music21 import converter
        from music21.musicxml import testPrimitive

        # this produces a single component cresc
        s = converter.parse(testPrimitive.directions31a)
        self.assertEqual(len(s[dynamics.Crescendo]), 2)

    def testBracketImportB(self):
        from music21 import converter
        from music21.musicxml import testPrimitive

        s = converter.parse(testPrimitive.spanners33a)
        # s.show()
        self.assertEqual(len(s[spanner.Line]), 6)

    def testTrillExtensionImportA(self):
        from music21 import converter
        from music21.musicxml import testPrimitive
        s = converter.parse(testPrimitive.notations32a)
        # s.show()
        self.assertEqual(len(s[expressions.TrillExtension]), 2)

    def testGlissandoImportA(self):
        from music21 import converter
        from music21.musicxml import testPrimitive
        s = converter.parse(testPrimitive.spanners33a)
        # s.show()
        glisses = list(s[spanner.Glissando])
        self.assertEqual(len(glisses), 2)
        self.assertEqual(glisses[0].slideType, 'chromatic')
        self.assertEqual(glisses[1].slideType, 'continuous')

    def testImportDashes(self):
        # dashes are imported as Lines (as are brackets)
        from music21 import converter
        from music21.musicxml import testPrimitive

        s = converter.parse(testPrimitive.spanners33a, format='musicxml')
        self.assertEqual(len(s[spanner.Line]), 6)

    def testImportGraceA(self):
        from music21 import converter
        from music21.musicxml import testPrimitive

        s = converter.parse(testPrimitive.graceNotes24a)
        # s.show()
        match = [str(p) for p in s.pitches]
        # print(match)
        self.assertEqual(match, ['D5', 'C5', 'E5', 'D5', 'C5', 'D5', 'C5', 'D5',
                                 'C5', 'D5', 'C5', 'E5', 'D5', 'C5', 'D5', 'C5',
                                 'D5', 'C5', 'E5', 'E5', 'F4', 'C5', 'D#5', 'C5',
                                 'D-5', 'A-4', 'C5', 'C5'])

    def testBarException(self):
        MP = MeasureParser()
        mxBarline = self.EL('<barline><bar-style>light-heavy</bar-style></barline>')
        # Raises the BarException
        self.assertRaises(bar.BarException, MP.xmlToRepeat, mxBarline)

        mxBarline = self.EL('<barline><bar-style>light-heavy</bar-style>'
                            + '<repeat direction="backward"/></barline>')

        # all fine now, no exceptions here
        MP.xmlToRepeat(mxBarline)

        # Raising the BarException
        mxBarline = self.EL('<barline><bar-style>wunderbar</bar-style></barline>')
        self.assertRaises(bar.BarException, MP.xmlToRepeat, mxBarline)

    def testChordSymbolException(self):
        MP = MeasureParser()
        mxHarmony = self.EL('<harmony><root><root-step>A</root-step></root>'
        '<degree><degree-value></degree-value><degree-type>add</degree-type></degree></harmony>')
        with self.assertRaisesRegex(MusicXMLImportException, 'degree-value missing'):
            MP.xmlToChordSymbol(mxHarmony)

    def testStaffLayout(self):
        from music21 import corpus
        c = corpus.parse('demos/layoutTest.xml')
        layouts = c.flatten().getElementsByClass(layout.LayoutBase).stream()
        systemLayouts = layouts.getElementsByClass(layout.SystemLayout)
        self.assertEqual(len(systemLayouts), 42)
        staffLayouts = layouts.getElementsByClass(layout.StaffLayout)
        self.assertEqual(len(staffLayouts), 20)
        pageLayouts = layouts.getElementsByClass(layout.PageLayout)
        self.assertEqual(len(pageLayouts), 10)
        scoreLayouts = layouts.getElementsByClass(layout.ScoreLayout)
        self.assertEqual(len(scoreLayouts), 1)

        self.assertEqual(len(layouts), 73)

        sl0 = systemLayouts[0]
        self.assertEqual(sl0.distance, None)
        self.assertEqual(sl0.topDistance, 211.0)
        self.assertEqual(sl0.leftMargin, 70.0)
        self.assertEqual(sl0.rightMargin, 0.0)

        sizes = []
        for s in staffLayouts:
            if s.staffSize is not None:
                sizes.append(s.staffSize)
        self.assertEqual(sizes, [80.0, 120.0, 80.0])

    def testStaffLayoutMore(self):
        from music21 import corpus
        c = corpus.parse('demos/layoutTestMore.xml')
        layouts = c.flatten().getElementsByClass(layout.LayoutBase).stream()
        self.assertEqual(len(layouts), 76)
        systemLayouts = layouts.getElementsByClass(layout.SystemLayout)
        sl0 = systemLayouts[0]
        self.assertEqual(sl0.distance, None)
        self.assertEqual(sl0.topDistance, 211.0)
        self.assertEqual(sl0.leftMargin, 70.0)
        self.assertEqual(sl0.rightMargin, 0.0)

        staffLayouts = layouts.getElementsByClass(layout.StaffLayout)
        sizes = []
        for s in staffLayouts:
            if s.staffSize is not None:
                sizes.append(s.staffSize)
        self.assertEqual(sizes, [80.0, 120.0, 80.0])

    def testCountDynamics(self):
        '''
        good test of both dynamics and a PartStaff.
        '''
        from music21 import corpus
        c = corpus.parse('schoenberg/opus19/movement2.mxl')
        dynAll = c.flatten().getElementsByClass(dynamics.Dynamic)
        self.assertEqual(len(dynAll), 6)
        notesOrChords = (note.Note, chord.Chord)
        allNotesOrChords = c.flatten().getElementsByClass(notesOrChords)
        self.assertEqual(len(allNotesOrChords), 50)
        allChords = c[chord.Chord]
        self.assertEqual(len(allChords), 45)
        pCount = 0
        for cc in allChords:
            pCount += len(cc.pitches)
        self.assertEqual(pCount, 97)

    def testTrillOnOneNote(self):
        from music21 import converter
        thisDir = common.getSourceFilePath() / 'musicxml'
        testFp = thisDir / 'testTrillOnOneNote.xml'
        c = converter.parse(testFp)  # , forceSource=True)

        trillExtension = c.parts[0].getElementsByClass(expressions.TrillExtension).first()
        fSharpTrill = c.recurse().notes[0]
        # print(trillExtension.placement)
        self.assertEqual(fSharpTrill.name, 'F#')
        self.assertIs(trillExtension[0], fSharpTrill)
        self.assertIs(trillExtension[-1], fSharpTrill)

    def testLucaGloriaSpanners(self):
        '''
        lots of lines, including overlapping here; testing that
        a line attached to a rest is still there.  Formerly was a problem.

        Many more tests could be done on this piece.
        '''
        from music21 import corpus
        c = corpus.parse('luca/gloria')
        sa = c.parts[1].measure(99).getElementsByClass(spanner.SpannerAnchor).first()
        bracketAttachedToAnchor = sa.getSpannerSites()[0]
        self.assertIn('Line', bracketAttachedToAnchor.classes)
        self.assertEqual(bracketAttachedToAnchor.idLocal, '1')

        # c.show()
        # c.parts[1].show('t')

    def testTwoVoicesWithChords(self):
        from music21 import corpus
        c = corpus.parse('demos/voices_with_chords.xml')
        m1 = c.parts[0].measure(1)
        # m1.show('text')
        firstChord = m1.voices.getElementById('2').getElementsByClass(chord.Chord).first()
        self.assertEqual(repr(firstChord), '<music21.chord.Chord G4 B4>')
        self.assertEqual(firstChord.offset, 1.0)

    def testParseTupletStartStop(self):
        '''
        test that three notes with tuplets start, none, stop
        have these types
        '''

        def getNoteByTupletTypeNumber(tupletType=None, number=None):
            mxNBase = '''
            <note>
            <pitch>
              <step>C</step>
              <octave>4</octave>
            </pitch>
            <duration>56</duration>
            <voice>1</voice>
            <type>quarter</type>
            <time-modification>
              <actual-notes>3</actual-notes>
              <normal-notes>2</normal-notes>
            </time-modification>
            '''
            mxNEnd = '</note>'
            if tupletType is None:
                return mxNBase + mxNEnd

            if number is None:
                mxNMiddle = f'<notations><tuplet type="{tupletType}" /></notations>'
            else:
                mxNMiddle = (
                    f'<notations><tuplet number="{number}" type="{tupletType}" /></notations>'
                )
            return mxNBase + mxNMiddle + mxNEnd

        n0 = getNoteByTupletTypeNumber('start', 1)
        n1 = getNoteByTupletTypeNumber()
        n2 = getNoteByTupletTypeNumber('stop', 1)

        MP = MeasureParser()
        tupTypes = ('start', None, 'stop')
        for i, n in enumerate([n0, n1, n2]):
            mxNote = ET.fromstring(n)
            # mxNotations = mxNote.find('notations')
            # mxTuplets = mxNotations.findall('tuplet')
            tuplets = MP.xmlToTuplets(mxNote)
            self.assertEqual(len(tuplets), 1)
            self.assertEqual(tuplets[0].type, tupTypes[i])

        # without number.
        n0 = getNoteByTupletTypeNumber('start')
        n1 = getNoteByTupletTypeNumber()
        n2 = getNoteByTupletTypeNumber('stop')

        MP = MeasureParser()
        tupTypes = ('start', None, 'stop')
        for i, n in enumerate([n0, n1, n2]):
            mxNote = ET.fromstring(n)
            # mxNotations = mxNote.find('notations')
            # mxTuplets = mxNotations.findall('tuplet')
            tuplets = MP.xmlToTuplets(mxNote)
            self.assertEqual(len(tuplets), 1)
            self.assertEqual(tuplets[0].type, tupTypes[i])

    def testComplexTupletNote(self):
        '''
        test that a note with nested tuplets gets converted properly.
        '''
        mxN = f'''
        <note default-x="347">
        <pitch>
          <step>D</step>
          <octave>5</octave>
        </pitch>
        <duration>{defaults.divisionsPerQuarter * 0.5 * (2 / 3) * (2 / 3)}</duration>
        <voice>1</voice>
        <type>eighth</type>
        <time-modification>
          <actual-notes>9</actual-notes>
          <normal-notes>4</normal-notes>
        </time-modification>
        <stem default-y="-55">down</stem>
        <beam number="1">begin</beam>
        <notations>
          <tuplet bracket="yes" number="1" placement="below" type="start">
            <tuplet-actual>
              <tuplet-number>3</tuplet-number>
              <tuplet-type>eighth</tuplet-type>
            </tuplet-actual>
            <tuplet-normal>
              <tuplet-number>2</tuplet-number>
              <tuplet-type>eighth</tuplet-type>
            </tuplet-normal>
          </tuplet>
          <tuplet number="2" placement="below" type="start">
            <tuplet-actual>
              <tuplet-number>3</tuplet-number>
              <tuplet-type>eighth</tuplet-type>
            </tuplet-actual>
            <tuplet-normal>
              <tuplet-number>2</tuplet-number>
              <tuplet-type>eighth</tuplet-type>
            </tuplet-normal>
          </tuplet>
        </notations>
      </note>
        '''
        MP = MeasureParser()
        mxNote = ET.fromstring(mxN)
        # mxNotations = mxNote.find('notations')
        # mxTuplets = mxNotations.findall('tuplet')
        tuplets = MP.xmlToTuplets(mxNote)
        self.assertEqual(len(tuplets), 2)
        MP.xmlToNote(mxNote)
        n = MP.nLast
        self.assertEqual(len(n.duration.tuplets), 2)
        expected_tuplet_repr = ('(<music21.duration.Tuplet 3/2/eighth>, '
                                + '<music21.duration.Tuplet 3/2/eighth>)')
        self.assertEqual(repr(n.duration.tuplets),
                         expected_tuplet_repr)
        self.assertEqual(n.duration.quarterLength, fractions.Fraction(2, 9))

    def testNestedTuplets(self):
        from music21 import corpus
        c = corpus.parse('demos/nested_tuplet_finale_test2.xml')
        nList = list(c.recurse().notes)
        self.assertEqual(repr(nList[0].duration.tuplets),
                         '(<music21.duration.Tuplet 3/2/eighth>,)')
        expected_tuplet_repr_1_to_6 = ('(<music21.duration.Tuplet 3/2/eighth>, '
                                       + '<music21.duration.Tuplet 5/2/eighth>)')
        for i in range(1, 6):
            self.assertEqual(repr(nList[i].duration.tuplets),
                             expected_tuplet_repr_1_to_6)
        self.assertEqual(repr(nList[6].duration.tuplets), '()')
        expected_tuplet_repr_7_to_12 = ('(<music21.duration.Tuplet 5/4/16th>, '
                                        + '<music21.duration.Tuplet 3/2/eighth>)')
        for i in range(7, 12):
            self.assertEqual(repr(nList[i].duration.tuplets),
                             expected_tuplet_repr_7_to_12)
        self.assertEqual(repr(nList[12].duration.tuplets),
                         '(<music21.duration.Tuplet 3/2/eighth>,)')

        tuplet_pairs_per_note = []
        for n in nList[1:6]:
            tuplet_pairs_per_note.append((n.duration.tuplets[0].type, n.duration.tuplets[1].type))
        self.assertEqual(
            # https://github.com/cuthbertLab/music21/issues/1263
            # First element was (None, None)
            tuplet_pairs_per_note,
            [(None, 'start'), (None, None), (None, None), (None, None), ('stop', 'stop')]
        )

    def testImpliedTuplet(self):
        from music21 import converter
        from music21.musicxml import testPrimitive

        s = converter.parse(testPrimitive.tupletsImplied)
        # First tuplet group of 3 is silent on bracket and show-number: draw bracket
        # Second tuplet group of 3 is silent on bracket but show-number="none": don't draw bracket
        tuplets = [n.duration.tuplets[0] for n in s.recurse().notes]
        self.assertEqual([tup.bracket for tup in tuplets], [True, True, True, False, False, False])

    def test34MeasureRestWithoutTag(self):
        from xml.etree.ElementTree import fromstring as EL

        # 40320 = 4 quarter notes
        scoreMeasure = '<measure><note><rest/><duration>40320</duration></note></measure>'
        mxMeasure = EL(scoreMeasure)
        pp = PartParser()
        pp.lastTimeSignature = meter.TimeSignature('3/4')
        m = pp.xmlMeasureToMeasure(mxMeasure)
        measureRest = m.notesAndRests[0]
        self.assertEqual(measureRest.duration.type, 'half')
        self.assertEqual(measureRest.duration.quarterLength, 3.0)

    def testPickupMeasureRestSchoenberg(self):
        '''
        Staff 2 of piano part 0 of schoenberg opus19.6 has a quarter rest not
        marked as a full measure rest (GOOD) as the last beat of a pickup measure.

        It should NOT become a full measure rest
        '''
        from music21 import corpus
        sch = corpus.parse('schoenberg/opus19/movement6')
        r = sch.parts[1].measure(1).notesAndRests[0]
        self.assertEqual(r.duration.type, 'quarter')
        self.assertEqual(r.fullMeasure, 'auto')

    def testRehearsalMarks(self):
        from music21 import converter
        from music21.musicxml import testPrimitive

        s = converter.parse(testPrimitive.directions31a)
        rmIterator = s[expressions.RehearsalMark]
        self.assertEqual(len(rmIterator), 4)
        self.assertEqual(rmIterator[0].content, 'A')
        self.assertEqual(rmIterator[1].content, 'B')
        self.assertEqual(rmIterator[1].style.enclosure,
                         style.Enclosure.NO_ENCLOSURE)
        self.assertEqual(rmIterator[2].content, 'Test')
        self.assertEqual(rmIterator[2].style.enclosure, 'square')

    def testPedalMarks(self):
        from music21 import converter
        from music21 import corpus
        from music21.musicxml import testPrimitive

        s = converter.parse(testPrimitive.directions31a)
        pedals = list(s[expressions.PedalMark])
        self.assertEqual(len(pedals), 1)
        pm = pedals[0]
        pm.fill(s)
        self.assertEqual(pm.pedalType, expressions.PedalType.Sustain)
        self.assertEqual(pm.startForm, expressions.PedalForm.VerticalLine)
        self.assertEqual(pm.continueLine, expressions.PedalLine.Line)
        self.assertEqual(pm.bounceUp, expressions.PedalForm.Unspecified)
        self.assertEqual(pm.bounceDown, expressions.PedalForm.Unspecified)
        self.assertEqual(pm.endForm, expressions.PedalForm.VerticalLine)
        self.assertFalse(pm.abbreviated)
        spElements = pm.getSpannedElements()
<<<<<<< HEAD
        self.assertEqual(len(spElements), 4)
        expectedOffsets = [0., 1., 1., 2.]
        for i, (el, expectedOffset) in enumerate(zip(spElements, expectedOffsets)):
            if i == 1:
                self.assertIsInstance(el, expressions.PedalBounce)
                self.assertEqual(el.overrideBounceUp, expressions.PedalForm.SlantedLine)
                self.assertEqual(el.overrideBounceDown, expressions.PedalForm.SlantedLine)
                self.assertEqual(el.bounceUp, expressions.PedalForm.SlantedLine)
                self.assertEqual(el.bounceDown, expressions.PedalForm.SlantedLine)
            else:
                self.assertIsInstance(el, note.Note)
                self.assertEqual(el.fullName, 'C in octave 4 Quarter Note')
=======
        self.assertEqual(len(spElements), 6)
        expectedInstances = [
            spanner.SpannerAnchor,
            expressions.PedalBounce,
            note.Note,
            note.Note,
            note.Note,
            spanner.SpannerAnchor
        ]
        expectedOffsets = [0., 1., 0., 1., 2., 3.]
        for i, (el, expectedOffset, expectedInstance) in enumerate(zip(
                spElements, expectedOffsets, expectedInstances)):
            self.assertIsInstance(el, expectedInstance)
>>>>>>> a8df0dcc
            self.assertEqual(el.offset, expectedOffset)
            if expectedInstance == note.Note:
                self.assertEqual(el.fullName, 'C in octave 4 Quarter Note')

        s = converter.parse(testPrimitive.spanners33a)
        pedals = list(s[expressions.PedalMark])
        self.assertEqual(len(pedals), 1)
        pm = pedals[0]
        pm.fill(s)
        self.assertEqual(pm.pedalType, expressions.PedalType.Sustain)
        self.assertEqual(pm.startForm, expressions.PedalForm.VerticalLine)
        self.assertEqual(pm.continueLine, expressions.PedalLine.Line)
        self.assertEqual(pm.bounceUp, expressions.PedalForm.Unspecified)
        self.assertEqual(pm.bounceDown, expressions.PedalForm.Unspecified)
        self.assertEqual(pm.endForm, expressions.PedalForm.VerticalLine)
        self.assertFalse(pm.abbreviated)
        spElements = pm.getSpannedElements()
<<<<<<< HEAD
        self.assertEqual(len(spElements), 3)
        expectedOffsets = [0., 1., 1.]
        for i, (el, expectedOffset) in enumerate(zip(spElements, expectedOffsets)):
            if i == 1:
                self.assertIsInstance(el, expressions.PedalBounce)
                self.assertEqual(el.overrideBounceUp, expressions.PedalForm.SlantedLine)
                self.assertEqual(el.overrideBounceDown, expressions.PedalForm.SlantedLine)
                self.assertEqual(el.bounceUp, expressions.PedalForm.SlantedLine)
                self.assertEqual(el.bounceDown, expressions.PedalForm.SlantedLine)
            else:
                self.assertIsInstance(el, note.Note)
                self.assertEqual(el.fullName, 'B in octave 4 Quarter Note')
=======
        self.assertEqual(len(spElements), 5)
        expectedInstances = [
            spanner.SpannerAnchor,
            expressions.PedalBounce,
            note.Note,
            note.Note,
            spanner.SpannerAnchor
        ]
        expectedOffsets = [0., 1., 0., 1., 2.]
        for i, (el, expectedOffset, expectedInstance) in enumerate(zip(
                spElements, expectedOffsets, expectedInstances)):
            self.assertIsInstance(el, expectedInstance)
>>>>>>> a8df0dcc
            self.assertEqual(el.offset, expectedOffset)
            if expectedInstance == note.Note:
                self.assertEqual(el.fullName, 'B in octave 4 Quarter Note')

        s = corpus.parse('beach')  # , forceSource=True)
        pedals = list(s[expressions.PedalMark])
        self.assertEqual(len(pedals), 1)
        pm = pedals[0]
        pm.fill(s.parts[5])
        self.assertEqual(pm.pedalType, expressions.PedalType.Sustain)
        self.assertEqual(pm.startForm, expressions.PedalForm.PedalName)
        self.assertEqual(pm.continueLine, expressions.PedalLine.NoLine)
        self.assertEqual(pm.bounceUp, expressions.PedalForm.Unspecified)
        self.assertEqual(pm.bounceDown, expressions.PedalForm.PedalName)
        self.assertEqual(pm.endForm, expressions.PedalForm.Star)
        self.assertFalse(pm.abbreviated)
        spElements = pm.getSpannedElements()
        self.assertEqual(len(spElements), 2)
        self.assertIsInstance(spElements[0], chord.Chord)
        self.assertEqual(
            spElements[0].fullName,
            'Chord {E-flat in octave 2 | B-flat in octave 2} Whole'
        )
        self.assertEqual(spElements[0].offset, 0.)
        self.assertIsInstance(spElements[1], note.Note)
        self.assertEqual(spElements[1].fullName, 'E-flat in octave 1 Whole Note')
        self.assertEqual(spElements[1].offset, 0.)

        s = corpus.parse('dichterliebe_no2')  # , forceSource=True)
        pedals = list(s[expressions.PedalMark])
        self.assertEqual(len(pedals), 1)
        pm = pedals[0]
        pm.fill(s.parts[2])
        self.assertEqual(pm.pedalType, expressions.PedalType.Sustain)
        self.assertEqual(pm.startForm, expressions.PedalForm.PedalName)
        self.assertEqual(pm.continueLine, expressions.PedalLine.NoLine)
        self.assertEqual(pm.bounceUp, expressions.PedalForm.Unspecified)
        self.assertEqual(pm.bounceDown, expressions.PedalForm.PedalName)
        self.assertEqual(pm.endForm, expressions.PedalForm.Star)
        spElements = pm.getSpannedElements()
        self.assertEqual(len(spElements), 5)
        expectedOffsets = [1.5, 1.75, 0., 0.75, 1.0]
        for i, (el, expectedOffset) in enumerate(zip(spElements, expectedOffsets)):
            self.assertIsInstance(el, note.Note)
            self.assertEqual(el.nameWithOctave, 'A3')
            self.assertEqual(el.offset, expectedOffset)

    def testNoChordImport(self):
        from music21 import converter

        thisDir = common.getSourceFilePath() / 'musicxml'
        testFp = thisDir / 'testNC.xml'
        s = converter.parse(testFp)

        self.assertEqual(5, len(s[harmony.ChordSymbol]))
        self.assertEqual(2, len(s[harmony.NoChord]))

        self.assertEqual('augmented-seventh',
                         s[harmony.ChordSymbol][0].chordKind)
        self.assertEqual('none',
                         s[harmony.ChordSymbol][1].chordKind)

        self.assertEqual('random', str(s[harmony.NoChord][
                                       0].chordKindStr))
        self.assertEqual('N.C.', str(s[harmony.NoChord][
                                     1].chordKindStr))

    def testChordAlias(self):
        '''
        m21 name ('dominant-seventh') should be looked up from musicXML aliases
        (such as 'dominant').
        '''
        from xml.etree.ElementTree import fromstring as EL
        mp = MeasureParser()

        elStr = '<harmony><root><root-step>D</root-step><root-alter>-1</root-alter>'
        elStr += '</root><kind>major-minor</kind></harmony>'
        mxHarmony = EL(elStr)
        cs = mp.xmlToChordSymbol(mxHarmony)
        self.assertEqual(cs.chordKind, 'minor-major-seventh')

    def testChordOffset(self):
        from music21 import converter

        thisDir = common.getSourceFilePath() / 'musicxml'
        testFp = thisDir / 'testChordOffset.xml'
        s = converter.parse(testFp)

        offsets = [0.0, 2.0, 0.0, 2.0, 0.0, 2.0]
        for ch, offset in zip(s[harmony.ChordSymbol],
                              offsets):
            self.assertEqual(ch.offset, offset)

    def testChordInversion(self):
        from xml.etree.ElementTree import fromstring as EL
        h = EL('''
        <harmony><root><root-step>C</root-step></root>
        <kind>major</kind><inversion>1</inversion></harmony>''')
        mp = MeasureParser()
        cs = mp.xmlToChordSymbol(h)
        self.assertEqual(cs.inversion(), 1)

    def testLineHeight(self):
        from xml.etree.ElementTree import fromstring as EL
        el1 = EL('<bracket type="start" line-end="down" end-length="12.5" number="1"></bracket>')
        el2 = EL('<bracket type="stop" line-end="down" end-length="12.5" number="1"></bracket>')

        mp = MeasureParser()
        line = mp.xmlDirectionTypeToSpanners(el1, 1, 0.0)[0]
        mp.xmlDirectionTypeToSpanners(el2, 1, 1.0)
        self.assertEqual(line.startHeight, 12.5)
        self.assertEqual(line.endHeight, 12.5)

    def testStringIndication(self):
        from music21 import converter

        thisDir = common.getSourceFilePath() / 'musicxml'
        testFp = thisDir / 'testTab.xml'
        score = converter.parse(testFp)
        guitar_part = score.parts[0]
        notes = list(guitar_part.recurse().notes)

        self.assertIsInstance(notes[0].articulations[0], articulations.StringIndication)
        self.assertEqual(notes[0].articulations[0].number, 4)

        self.assertIsInstance(notes[1].articulations[0], articulations.StringIndication)
        self.assertEqual(notes[1].articulations[0].number, 4)

        self.assertIsInstance(notes[2].articulations[0], articulations.StringIndication)
        self.assertEqual(notes[2].articulations[0].number, 1)

        self.assertIsInstance(notes[3].articulations[0], articulations.StringIndication)
        self.assertEqual(notes[3].articulations[0].number, 2)

    def testArticulationsOnChord(self):
        from music21 import converter
        from music21.musicxml import testPrimitive

        s = converter.parse(testPrimitive.multipleFingeringsOnChord)
        c = s[chord.Chord].first()
        self.assertEqual(len(c.articulations), 3)

    def testFretIndication(self):
        from music21 import converter

        thisDir = common.getSourceFilePath() / 'musicxml'
        testFp = thisDir / 'testTab.xml'
        score = converter.parse(testFp)
        guitar_part = score.parts[0]
        notes = list(guitar_part.recurse().notes)

        self.assertIsInstance(notes[0].articulations[1], articulations.FretIndication)
        self.assertEqual(notes[0].articulations[1].number, 7)

        self.assertIsInstance(notes[1].articulations[1], articulations.FretIndication)
        self.assertEqual(notes[1].articulations[1].number, 4)

        self.assertIsInstance(notes[2].articulations[1], articulations.FretIndication)
        self.assertEqual(notes[2].articulations[1].number, 0)

        self.assertIsInstance(notes[3].articulations[1], articulations.FretIndication)
        self.assertEqual(notes[3].articulations[1].number, 3)

    def testArpeggioMarks(self):
        from music21 import converter
        from music21.musicxml import testPrimitive

        s = converter.parse(testPrimitive.arpeggio32d)
        p = s.parts[0]
        m = p.measure(1)
        gnote_index = 0
        for el in m:
            if isinstance(el, note.GeneralNote):
                # There should be exactly seven GeneralNotes in this measure, all of
                # which should be Chords with an ArpeggioMark.  The ArpeggioMarks, in
                # order, should be 'normal', 'up', 'normal', 'down', 'normal',
                # 'non-arpeggio', and 'normal'.
                # None of the Notes in those Chords should have an ArpeggioMark.
                with self.subTest(gnote_index=gnote_index):
                    self.assertIsInstance(el, chord.Chord)
                    self.assertIsInstance(el.expressions[0], expressions.ArpeggioMark)

                    if gnote_index == 0:
                        self.assertEqual(el.expressions[0].type, 'normal')
                    elif gnote_index == 1:
                        self.assertEqual(el.expressions[0].type, 'up')
                    elif gnote_index == 2:
                        self.assertEqual(el.expressions[0].type, 'normal')
                    elif gnote_index == 3:
                        self.assertEqual(el.expressions[0].type, 'down')
                    elif gnote_index == 4:
                        self.assertEqual(el.expressions[0].type, 'normal')
                    elif gnote_index == 5:
                        self.assertEqual(el.expressions[0].type, 'non-arpeggio')
                    elif gnote_index == 6:
                        self.assertEqual(el.expressions[0].type, 'normal')
                    self.assertFalse(gnote_index > 6)

                    for n in el.notes:
                        for exp in n.expressions:
                            self.assertNotIsInstance(exp, expressions.ArpeggioMark)

                    gnote_index += 1

    def testArpeggioMarkSpanners(self) -> None:
        from music21 import converter
        from music21.musicxml import testPrimitive

        s = t.cast(stream.Score, converter.parse(testPrimitive.multiStaffArpeggios))
        sb = s.spannerBundle.getByClass(expressions.ArpeggioMarkSpanner)
        self.assertIsNotNone(sb)
        sp = sb[0]
        # go find all the chords and check for spanner vs expressions
        chords: list[chord.Chord] = []
        for i, p in enumerate(s.parts):
            # ArpeggioMarkSpanner spans the second chord (index == 1) across both parts
            chords.append(p[chord.Chord][1])

        for spanned, ch in zip(sp, chords):
            self.assertIs(spanned, ch)

    def testHiddenRests(self):
        from music21 import converter
        from music21 import corpus
        from music21.musicxml import testPrimitive

        # Voice 1: Half note, <forward> (quarter), quarter note
        # Voice 2: <forward> (half), quarter note, <forward> (quarter)
        s = converter.parse(testPrimitive.hiddenRests)
        v1, v2 = s.recurse().voices
        self.assertEqual(v1.duration.quarterLength, v2.duration.quarterLength)

        restV1 = v1.getElementsByClass(note.Rest)[0]
        self.assertTrue(restV1.style.hideObjectOnPrint)
        restsV2 = v2.getElementsByClass(note.Rest)
        self.assertEqual([r.style.hideObjectOnPrint for r in restsV2], [True, True])

        # Schoenberg op.19/2
        # previously, last measure of LH duplicated hidden rest belonging to RH
        # causing unnecessary voices
        # https://github.com/cuthbertLab/music21/issues/991
        sch = corpus.parse('schoenberg/opus19', 2)
        rh_last = sch.parts[0][stream.Measure].last()
        lh_last = sch.parts[1][stream.Measure].last()

        hiddenRest = rh_last.voices.last().first()
        self.assertIsInstance(hiddenRest, note.Rest)
        self.assertEqual(hiddenRest.style.hideObjectOnPrint, True)
        self.assertEqual(hiddenRest.quarterLength, 2.0)

        self.assertEqual(len(lh_last.voices), 0)
        self.assertEqual([r.style.hideObjectOnPrint for r in lh_last[note.Rest]], [False] * 3)

    def testHiddenRestImpliedVoice(self):
        '''
        MuseScore expects readers to infer the voice context surrounding
        a <forward> tag.
        '''
        from xml.etree.ElementTree import fromstring as EL
        elStr = '<measure><note><rest/><duration>20160</duration><voice>1</voice></note>'
        elStr += '<backup><duration>20160</duration></backup>'
        elStr += '<note><rest/><duration>10080</duration><voice>non-integer-value</voice></note>'
        elStr += '<forward><duration>10080</duration></forward></measure>'
        mxMeasure = EL(elStr)
        MP = MeasureParser(mxMeasure=mxMeasure)
        MP.parse()

        self.assertEqual(len(MP.stream.voices), 2)
        self.assertEqual(len(MP.stream.voices[0].elements), 1)
        self.assertEqual(len(MP.stream.voices[1].elements), 2)
        self.assertEqual(MP.stream.voices[1].id, 'non-integer-value')

    def testMultiDigitEnding(self):
        from music21 import converter
        from music21.musicxml import testPrimitive

        # Relevant barlines:
        # Measure 2, left barline: <ending number="1,2" type="start"/>
        # Measure 2, right barline: <ending number="1,2" type="stop"/>
        # Measure 3, left barline: <ending number="3" type="start"/>
        # Measure 3, right barline: <ending number="3" type="stop"/>
        score = converter.parse(testPrimitive.multiDigitEnding)
        repeatBrackets = score.recurse().getElementsByClass(spanner.RepeatBracket)
        self.assertListEqual(repeatBrackets[0].numberRange, [1, 2])
        self.assertListEqual(repeatBrackets[1].numberRange, [3])

        nonconformingInput = testPrimitive.multiDigitEnding.replace('1,2', 'ad lib.')
        score2 = converter.parse(nonconformingInput)
        repeatBracket = score2.recurse().getElementsByClass(spanner.RepeatBracket).first()
        self.assertListEqual(repeatBracket.numberRange, [1])

    def testChordAlteration(self):
        from music21 import musicxml
        from xml.etree.ElementTree import fromstring as EL
        MP = musicxml.xmlToM21.MeasureParser()
        elStr = (r'''<harmony><root><root-step>C</root-step></root><kind text="7b5">dominant</kind>
        <degree><degree-value>5</degree-value><degree-alter>-1</degree-alter>
        <degree-type>alter</degree-type></degree></harmony>''')
        mxHarmony = EL(elStr)
        cs = MP.xmlToChordSymbol(mxHarmony)
        # Check that we parsed a modification
        self.assertTrue(len(cs.getChordStepModifications()) == 1)
        # And that it affected the correct pitch in the right way
        self.assertTrue(pitch.Pitch('G-3') == cs.pitches[2])

    def testCompositeLyrics(self):
        '''
        Tests multiple lyrics in same note but with same number (not stanza change)
        '''
        from music21 import converter

        xmlDir = common.getSourceFilePath() / 'musicxml' / 'lilypondTestSuite'
        fp = xmlDir / '61l-Lyrics-Elisions-Syllables.xml'
        s = converter.parse(fp)
        notes = list(s.flatten().notes)

        # Check that the second note has one composite lyric
        self.assertEqual(len(notes[1].lyrics), 1)
        ly1 = notes[1].lyrics[0]
        self.assertTrue(ly1.isComposite)
        self.assertEqual(ly1.syllabic, 'composite')
        self.assertEqual(len(ly1.components), 2)
        self.assertEqual(ly1.components[0].text, 'b')
        self.assertEqual(ly1.components[0].syllabic, 'middle')
        self.assertEqual(ly1.components[1].text, 'c')
        self.assertEqual(ly1.components[1].syllabic, 'middle')
        self.assertEqual(ly1.components[1].elisionBefore, ' ')

        # Third note is similar, but begins in the middle and ends at end
        # with empty elision tag.  Just check the rawText
        self.assertEqual(notes[2].name, 'E')  # make sure have right note
        self.assertEqual(len(notes[2].lyrics), 1)
        ly2 = notes[2].lyrics[0]
        self.assertEqual(len(ly2.components), 2)
        self.assertEqual(ly2.components[1].elisionBefore, '')
        self.assertEqual(ly2.rawText, '-de')

        # Check that the fourth note has parsed three separated lyrics (diff syllabic)
        self.assertEqual(notes[3].name, 'F')  # make sure have right note
        self.assertEqual(len(notes[3].lyrics), 1)
        ly3 = notes[3].lyrics[0]
        self.assertEqual(len(ly3.components), 3)
        self.assertEqual(ly3.components[1].elisionBefore, '_')
        self.assertEqual(ly3.components[2].elisionBefore, '~')
        self.assertEqual(ly3.rawText, 'f_g~h')
        self.assertEqual(ly3.components[0].syllabic, 'begin')
        self.assertEqual(ly3.components[1].syllabic, 'middle')
        self.assertEqual(ly3.components[2].syllabic, 'end')
        self.assertEqual(len(s.lyrics(recurse=True)[1][0]), 4)

    def testDirectionPosition(self):
        from music21 import converter
        from music21 import corpus
        from music21.musicxml import testPrimitive, testFiles

        # Dynamic
        s = converter.parse(testFiles.mozartTrioK581Excerpt)
        dyn = s[dynamics.Dynamic].first()
        self.assertEqual(dyn.style.relativeY, 6)

        # Coda/Segno
        s = converter.parse(testPrimitive.repeatExpressionsA)
        seg = s[repeat.Segno].first()
        self.assertEqual(seg.style.relativeX, 10)

        # TextExpression
        s = converter.parse(testPrimitive.textExpressions)
        positionedEls = [el for el in s.recurse() if el.hasStyleInformation
            and el.style.relativeX is not None]
        self.assertEqual(len(positionedEls), 3)
        self.assertEqual(
            list(set(type(el) for el in positionedEls)),
            [expressions.TextExpression]
        )

        # Wedge
        s = corpus.parse('beach')
        positionedEls = [el for el in s.recurse() if el.hasStyleInformation
            and el.style.relativeX is not None]
        self.assertEqual(len(positionedEls), 40)
        self.assertEqual(
            sorted(set(type(el) for el in positionedEls), key=repr),
            [dynamics.Crescendo, dynamics.Diminuendo, dynamics.Dynamic, expressions.TextExpression]
        )
        crescendos = [el for el in positionedEls if 'Crescendo' in el.classes]
        self.assertEqual(crescendos[0].style.relativeX, -6)

        # Metronome
        s = converter.parse(testFiles.tabTest)
        metro = s[tempo.MetronomeMark].first()
        self.assertEqual(metro.style.absoluteY, 40)
        self.assertEqual(metro.placement, 'above')

    def testImportOttava(self):
        from music21 import converter

        xml_dir = common.getSourceFilePath() / 'musicxml' / 'lilypondTestSuite'
        s = converter.parse(xml_dir / '33d-Spanners-OctaveShifts.xml')

        m = s[stream.Measure].first()
        self.assertEqual(
            [p.nameWithOctave for p in m.pitches],
            #      'C7' <---- TODO(bug): not reading <offset>-4</offset>
            ['A4', 'C5', 'A6', 'C3', 'B2', 'A5', 'A5', 'B3', 'C4']
        )
        self.assertEqual(
            [p.nameWithOctave for p in m.pitches],
            [p.nameWithOctave for p in m.toSoundingPitch().flatten().pitches],
        )
        ottava_objs = s[spanner.Ottava]
        self.assertEqual(
            [o.transposing for o in ottava_objs],
            [False, False, False, False]
        )
        self.assertEqual(
            [o.type for o in ottava_objs],
            ['15ma', '15mb', '8va', '8vb']
        )
        self.assertEqual(
            [o.placement for o in ottava_objs],
            ['above', 'below', 'above', 'below']
        )
        ottavaPitches = []
        for o in ottava_objs:
            ottavaPitches.append([])
            for p in o.getSpannedElements():
                if hasattr(p, 'nameWithOctave'):
                    name = p.nameWithOctave
                else:
                    name = repr(p)
                ottavaPitches[-1].append(name)

        self.assertEqual(
            ottavaPitches, [
                [
                    '<music21.spanner.SpannerAnchor at 0.5>',
                    'C5',
                    '<music21.spanner.SpannerAnchor at 1.0>'
                ],
                [
                    '<music21.spanner.SpannerAnchor at 1.5>',
                    'C3',
                    '<music21.spanner.SpannerAnchor at 2.0>'
                ],
                [
                    '<music21.spanner.SpannerAnchor at 2.5>',
                    'A5',
                    'A5',
                    '<music21.spanner.SpannerAnchor at 3.125>'
                ],
                [
                    '<music21.spanner.SpannerAnchor at 3.5>',
                    'B3',
                    '<music21.spanner.SpannerAnchor at 3.75>'
                ]
            ]
        )

    def testClearingTuplets(self):
        from xml.etree.ElementTree import fromstring as EL

        MP = MeasureParser()
        MP.divisions = 4
        d = duration.Duration(2 / 3)
        self.assertEqual(len(d.tuplets), 1)
        mxNoteNoType = EL('<note><pitch><step>D</step><octave>6</octave></pitch>'
                            '<duration>3</duration></note>')
        MP.xmlToDuration(mxNoteNoType, inputM21=d)
        self.assertEqual(len(d.tuplets), 0)
        self.assertEqual(d.linked, True)

    def testImportUnpitchedPercussion(self):
        from xml.etree.ElementTree import fromstring as EL
        scorePart = '''
        <score-part id="P4"><part-name>Tambourine</part-name>
        <part-abbreviation>Tamb.</part-abbreviation>
        <score-instrument id="P4-I55">
            <instrument-name>Tambourine</instrument-name>
        </score-instrument>
        <midi-instrument id="P4-I55">
           <midi-channel>10</midi-channel>
           <midi-unpitched>55</midi-unpitched>
        </midi-instrument>
        </score-part>
        '''

        pp = PartParser()
        mxScorePart = EL(scorePart)
        tmb = pp.getDefaultInstrument(mxScorePart)
        self.assertIsInstance(tmb, instrument.Tambourine)
        self.assertEqual(tmb.percMapPitch, 54)  # 1-indexed

        # An instrument music21 doesn't have yet (Cabasa):
        scorePart = scorePart.replace('Tambourine', 'Cabasa')
        scorePart = scorePart.replace('Tamb.', 'Cab.')
        scorePart = scorePart.replace('55', '70')  # 1-indexed
        pp = PartParser()
        mxScorePart = EL(scorePart)
        msg = '69 does not map to a valid instrument!'
        with self.assertWarnsRegex(MusicXMLWarning, msg):
            unp = pp.getDefaultInstrument(mxScorePart)
        self.assertIsInstance(unp, instrument.UnpitchedPercussion)
        self.assertEqual(unp.percMapPitch, 69)

    def testImportImplicitMeasureNumber(self):
        from music21 import converter

        xml_dir = common.getSourceFilePath() / 'musicxml' / 'lilypondTestSuite'
        s = converter.parse(xml_dir / '46d-PickupMeasure-ImplicitMeasures.xml')
        m = s[stream.Measure].first()
        self.assertIs(m.showNumber, stream.enums.ShowNumber.NEVER)

    def testAdjustTimeAttributesFromMeasure(self):
        # Ignore import artifacts:
        d = duration.Duration(3 + 3 / 480)
        m = stream.Measure([meter.TimeSignature('6/8'), note.Note(duration=d)])
        pp = PartParser()
        pp.lastMeasureOffset = 21.0
        pp.setLastMeasureInfo(m)
        with self.assertWarns(MusicXMLWarning):
            pp.adjustTimeAttributesFromMeasure(m)
        self.assertEqual(pp.lastMeasureOffset, 24.0)

        # Keep 'round' overful measures and extremely overful measures, as they were
        # likely intentional.
        d = duration.Duration(3.125)
        m = stream.Measure([meter.TimeSignature('6/8'), note.Note(duration=d)])
        pp = PartParser()
        pp.lastMeasureOffset = 21.0
        pp.setLastMeasureInfo(m)
        pp.adjustTimeAttributesFromMeasure(m)
        self.assertEqual(pp.lastMeasureOffset, 24.125)

        d = duration.Duration(4.0)
        m = stream.Measure([meter.TimeSignature('6/8'), note.Note(duration=d)])
        pp = PartParser()
        pp.lastMeasureOffset = 21.0
        pp.setLastMeasureInfo(m)
        pp.adjustTimeAttributesFromMeasure(m)
        self.assertEqual(pp.lastMeasureOffset, 25.0)


if __name__ == '__main__':
    import music21
    music21.mainTest(Test)<|MERGE_RESOLUTION|>--- conflicted
+++ resolved
@@ -1088,20 +1088,6 @@
         self.assertEqual(pm.endForm, expressions.PedalForm.VerticalLine)
         self.assertFalse(pm.abbreviated)
         spElements = pm.getSpannedElements()
-<<<<<<< HEAD
-        self.assertEqual(len(spElements), 4)
-        expectedOffsets = [0., 1., 1., 2.]
-        for i, (el, expectedOffset) in enumerate(zip(spElements, expectedOffsets)):
-            if i == 1:
-                self.assertIsInstance(el, expressions.PedalBounce)
-                self.assertEqual(el.overrideBounceUp, expressions.PedalForm.SlantedLine)
-                self.assertEqual(el.overrideBounceDown, expressions.PedalForm.SlantedLine)
-                self.assertEqual(el.bounceUp, expressions.PedalForm.SlantedLine)
-                self.assertEqual(el.bounceDown, expressions.PedalForm.SlantedLine)
-            else:
-                self.assertIsInstance(el, note.Note)
-                self.assertEqual(el.fullName, 'C in octave 4 Quarter Note')
-=======
         self.assertEqual(len(spElements), 6)
         expectedInstances = [
             spanner.SpannerAnchor,
@@ -1115,10 +1101,14 @@
         for i, (el, expectedOffset, expectedInstance) in enumerate(zip(
                 spElements, expectedOffsets, expectedInstances)):
             self.assertIsInstance(el, expectedInstance)
->>>>>>> a8df0dcc
             self.assertEqual(el.offset, expectedOffset)
             if expectedInstance == note.Note:
                 self.assertEqual(el.fullName, 'C in octave 4 Quarter Note')
+            elif expectedInstance == expressions.PedalBounce:
+                self.assertEqual(el.overrideBounceUp, expressions.PedalForm.SlantedLine)
+                self.assertEqual(el.overrideBounceDown, expressions.PedalForm.SlantedLine)
+                self.assertEqual(el.bounceUp, expressions.PedalForm.SlantedLine)
+                self.assertEqual(el.bounceDown, expressions.PedalForm.SlantedLine)
 
         s = converter.parse(testPrimitive.spanners33a)
         pedals = list(s[expressions.PedalMark])
@@ -1133,20 +1123,6 @@
         self.assertEqual(pm.endForm, expressions.PedalForm.VerticalLine)
         self.assertFalse(pm.abbreviated)
         spElements = pm.getSpannedElements()
-<<<<<<< HEAD
-        self.assertEqual(len(spElements), 3)
-        expectedOffsets = [0., 1., 1.]
-        for i, (el, expectedOffset) in enumerate(zip(spElements, expectedOffsets)):
-            if i == 1:
-                self.assertIsInstance(el, expressions.PedalBounce)
-                self.assertEqual(el.overrideBounceUp, expressions.PedalForm.SlantedLine)
-                self.assertEqual(el.overrideBounceDown, expressions.PedalForm.SlantedLine)
-                self.assertEqual(el.bounceUp, expressions.PedalForm.SlantedLine)
-                self.assertEqual(el.bounceDown, expressions.PedalForm.SlantedLine)
-            else:
-                self.assertIsInstance(el, note.Note)
-                self.assertEqual(el.fullName, 'B in octave 4 Quarter Note')
-=======
         self.assertEqual(len(spElements), 5)
         expectedInstances = [
             spanner.SpannerAnchor,
@@ -1159,10 +1135,14 @@
         for i, (el, expectedOffset, expectedInstance) in enumerate(zip(
                 spElements, expectedOffsets, expectedInstances)):
             self.assertIsInstance(el, expectedInstance)
->>>>>>> a8df0dcc
             self.assertEqual(el.offset, expectedOffset)
             if expectedInstance == note.Note:
                 self.assertEqual(el.fullName, 'B in octave 4 Quarter Note')
+            elif expectedInstance == expressions.PedalBounce:
+                self.assertEqual(el.overrideBounceUp, expressions.PedalForm.SlantedLine)
+                self.assertEqual(el.overrideBounceDown, expressions.PedalForm.SlantedLine)
+                self.assertEqual(el.bounceUp, expressions.PedalForm.SlantedLine)
+                self.assertEqual(el.bounceDown, expressions.PedalForm.SlantedLine)
 
         s = corpus.parse('beach')  # , forceSource=True)
         pedals = list(s[expressions.PedalMark])
