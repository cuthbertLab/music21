--- conflicted
+++ resolved
@@ -903,10 +903,10 @@
         '''
         from music21 import corpus
         c = corpus.parse('luca/gloria')
-        sa = c.parts[1].measure(99).getElementsByClass(spanner.SpannerAnchor).first()
-        bracketAttachedToAnchor = sa.getSpannerSites()[0]
-        self.assertIn('Line', bracketAttachedToAnchor.classes)
-        self.assertEqual(bracketAttachedToAnchor.idLocal, '1')
+        r = c.parts[1].measure(99).getElementsByClass(note.Rest).first()
+        bracketAttachedToRest = r.getSpannerSites()[0]
+        self.assertIn('Line', bracketAttachedToRest.classes)
+        self.assertEqual(bracketAttachedToRest.idLocal, '1')
 
         # c.show()
         # c.parts[1].show('t')
@@ -1133,18 +1133,6 @@
         self.assertIsNone(pm.pedalForm)
         self.assertEqual(pm.pedalType, expressions.PedalType.Sustain)
         spElements = pm.getSpannedElements()
-<<<<<<< HEAD
-        self.assertEqual(len(spElements), 6)
-        expectedInstances = [
-            spanner.SpannerAnchor,
-            expressions.PedalBounce,
-            note.Note,
-            note.Note,
-            note.Note,
-            spanner.SpannerAnchor
-        ]
-        expectedOffsets = [0., 1., 0., 1., 2., 3.]
-=======
         self.assertEqual(len(spElements), 4)
         expectedInstances = [
             note.Note,
@@ -1153,7 +1141,6 @@
             note.Note,
         ]
         expectedOffsets = [0., 1., 1., 2.]
->>>>>>> 05f0cb28
         for i, (el, expectedOffset, expectedInstance) in enumerate(zip(
                 spElements, expectedOffsets, expectedInstances)):
             self.assertIsInstance(el, expectedInstance)
@@ -1169,17 +1156,6 @@
         self.assertIsNone(pm.pedalForm)
         self.assertEqual(pm.pedalType, expressions.PedalType.Sustain)
         spElements = pm.getSpannedElements()
-<<<<<<< HEAD
-        self.assertEqual(len(spElements), 5)
-        expectedInstances = [
-            spanner.SpannerAnchor,
-            expressions.PedalBounce,
-            note.Note,
-            note.Note,
-            spanner.SpannerAnchor
-        ]
-        expectedOffsets = [0., 1., 0., 1., 2.]
-=======
         self.assertEqual(len(spElements), 3)
         expectedInstances = [
             note.Note,
@@ -1187,7 +1163,6 @@
             note.Note,
         ]
         expectedOffsets = [0., 1., 1.]
->>>>>>> 05f0cb28
         for i, (el, expectedOffset, expectedInstance) in enumerate(zip(
                 spElements, expectedOffsets, expectedInstances)):
             self.assertIsInstance(el, expectedInstance)
@@ -1203,29 +1178,21 @@
         self.assertEqual(pm.pedalForm, expressions.PedalForm.Symbol)
         self.assertEqual(pm.pedalType, expressions.PedalType.Sustain)
         spElements = pm.getSpannedElements()
-<<<<<<< HEAD
-        self.assertEqual(len(spElements), 4)
-        self.assertIsInstance(spElements[1], chord.Chord)
-=======
         self.assertEqual(len(spElements), 3)
         self.assertIsInstance(spElements[0], chord.Chord)
->>>>>>> 05f0cb28
         self.assertEqual(
-            spElements[1].fullName,
+            spElements[0].fullName,
             'Chord {E-flat in octave 2 | B-flat in octave 2} Whole'
         )
+        self.assertEqual(spElements[0].offset, 0.)
+        self.assertIsInstance(spElements[1], note.Note)
+        self.assertEqual(spElements[1].fullName, 'E-flat in octave 1 Whole Note')
         self.assertEqual(spElements[1].offset, 0.)
-<<<<<<< HEAD
-        self.assertIsInstance(spElements[2], note.Note)
-        self.assertEqual(spElements[2].fullName, 'E-flat in octave 1 Whole Note')
-        self.assertEqual(spElements[2].offset, 0.)
-=======
         self.assertEqual(spElements[1].quarterLength, 4.)
         # The pedal "stop" happens a quarter-note _before_ the end of the last whole note
         # (last whole note <duration> is 32, <pedal><offset> is -8)
         self.assertEqual(spElements[2].offset, 3.)
         self.assertIsInstance(spElements[2], spanner.SpannerAnchor)
->>>>>>> 05f0cb28
 
         s = corpus.parse('dichterliebe_no2')
         pedals = list(s[expressions.PedalMark])
@@ -1235,25 +1202,14 @@
         self.assertEqual(pm.pedalForm, expressions.PedalForm.Symbol)
         self.assertEqual(pm.pedalType, expressions.PedalType.Sustain)
         spElements = pm.getSpannedElements()
-<<<<<<< HEAD
-        self.assertEqual(len(spElements), 7)
-        expectedOffsets = [1.5, 1.5, 1.75, 0., 0.75, 1.0, 1.75]
-        expectedInstances = [
-            spanner.SpannerAnchor,
-=======
         self.assertEqual(len(spElements), 5)
         expectedOffsets = [1.5, 1.75, 0., 0.75, 1.0]
         expectedInstances = [
->>>>>>> 05f0cb28
             note.Note,
             note.Note,
             note.Note,
             note.Note,
             note.Note,
-<<<<<<< HEAD
-            spanner.SpannerAnchor
-=======
->>>>>>> 05f0cb28
         ]
         for i, (el, expectedOffset, expectedInstance) in enumerate(zip(
                 spElements, expectedOffsets, expectedInstances)):
@@ -1469,17 +1425,15 @@
         # https://github.com/cuthbertLab/music21/issues/991
         sch = corpus.parse('schoenberg/opus19', 2)
         rh_last = sch.parts[0][stream.Measure].last()
-        # lh_last = sch.parts[1][stream.Measure].last()
+        lh_last = sch.parts[1][stream.Measure].last()
 
         hiddenRest = rh_last.voices.last().first()
         self.assertIsInstance(hiddenRest, note.Rest)
         self.assertEqual(hiddenRest.style.hideObjectOnPrint, True)
         self.assertEqual(hiddenRest.quarterLength, 2.0)
 
-        # I'm not sure why this test is failing; probably because I don't have the
-        # complete fix from PR #1636 yet, just most of the pieces.
-        # self.assertEqual(len(lh_last.voices), 0)
-        # self.assertEqual([r.style.hideObjectOnPrint for r in lh_last[note.Rest]], [False] * 3)
+        self.assertEqual(len(lh_last.voices), 0)
+        self.assertEqual([r.style.hideObjectOnPrint for r in lh_last[note.Rest]], [False] * 3)
 
     def testHiddenRestImpliedVoice(self):
         '''
@@ -1668,27 +1622,15 @@
                     '<music21.spanner.SpannerAnchor at 1.0>'
                 ],
                 [
-<<<<<<< HEAD
-                    '<music21.spanner.SpannerAnchor at 1.5>',
-=======
->>>>>>> 05f0cb28
                     'C3',
                     '<music21.spanner.SpannerAnchor at 2.0>'
                 ],
                 [
-<<<<<<< HEAD
-                    '<music21.spanner.SpannerAnchor at 2.5>',
-=======
->>>>>>> 05f0cb28
                     'A5',
                     'A5',
                     '<music21.spanner.SpannerAnchor at 3.125>'
                 ],
                 [
-<<<<<<< HEAD
-                    '<music21.spanner.SpannerAnchor at 3.5>',
-=======
->>>>>>> 05f0cb28
                     'B3',
                     '<music21.spanner.SpannerAnchor at 3.75>'
                 ]
