from __future__ import annotations

import fractions
import typing as t
import unittest
import xml.etree.ElementTree as ET

from music21 import articulations
from music21 import bar
from music21 import chord
from music21 import common
from music21 import defaults
from music21 import duration
from music21 import dynamics
from music21 import expressions
from music21 import harmony
from music21 import instrument
from music21 import key
from music21 import layout
from music21 import meter
from music21 import note
from music21 import pitch
from music21 import repeat
from music21 import spanner
from music21 import stream
from music21 import style
from music21 import tempo
from music21 import text

from music21.musicxml.xmlToM21 import (
    MusicXMLImporter, MusicXMLImportException, MusicXMLWarning,
    MeasureParser, PartParser,
)

class Test(unittest.TestCase):
    def testParseSimple(self):
        MI = MusicXMLImporter()
        MI.xmlText = r'''<score-timewise />'''
        self.assertRaises(MusicXMLImportException, MI.parseXMLText)

    def EL(self, elText):
        return ET.fromstring(elText)

    def pitchOut(self, listIn):
        '''
        make it so that the tests that look for the old-style pitch.Pitch
        representation still work.
        '''
        out = '['
        for p in listIn:
            out += str(p) + ', '
        out = out[0:len(out) - 2]
        out += ']'
        return out

    def testExceptionMessage(self):
        mxScorePart = self.EL('<score-part><part-name>Elec.</part-name></score-part>')
        mxPart = self.EL('<part><measure><note><type>thirty-tooth</type></note></measure></part>')

        pp = PartParser(mxPart=mxPart, mxScorePart=mxScorePart)
        pp.partId = '1'

        msg = 'In part (Elec.), measure (0): found unknown MusicXML type: thirty-tooth'
        with self.assertRaises(MusicXMLImportException) as error:
            pp.parse()
        self.assertEqual(str(error.exception), msg)

    def testBarRepeatConversion(self):
        from music21 import corpus
        # a = converter.parse(testPrimitive.simpleRepeat45a)
        # this is a good example with repeats
        s = corpus.parse('k80/movement3')
        for p in s.parts:
            post = p[bar.Repeat]
            self.assertEqual(len(post), 6)

        # a = corpus.parse('opus41no1/movement3')
        # s.show()

    def testVoices(self):
        from music21 import converter
        from music21.musicxml import testPrimitive

        s = converter.parse(testPrimitive.voiceDouble)
        m1 = s.parts[0].getElementsByClass(stream.Measure).first()
        self.assertTrue(m1.hasVoices())

        self.assertEqual([v.id for v in m1.voices], ['1', '2'])

        self.assertEqual([e.offset for e in m1.voices[0]], [0.0, 1.0, 2.0, 3.0])
        self.assertEqual([e.offset for e in m1.voices['1']], [0.0, 1.0, 2.0, 3.0])

        self.assertEqual([e.offset for e in m1.voices[1]], [0.0, 2.0, 2.5, 3.0, 3.5])
        self.assertEqual([e.offset for e in m1.voices['2']], [0.0, 2.0, 2.5, 3.0, 3.5])
        # s.show()

    def testSlurInputA(self):
        from music21 import converter
        from music21.musicxml import testPrimitive

        s = converter.parse(testPrimitive.spannersSlurs33c)
        # have 5 spanners
        self.assertEqual(len(s[spanner.Spanner]), 5)

        # can get the same from a recurse search
        self.assertEqual(len(s.recurse().getElementsByClass(spanner.Spanner)), 5)

        # s.show('t')
        # s.show()

    def testMultipleStavesPerPartA(self):
        from music21 import converter
        from music21.musicxml import testPrimitive

        s = converter.parse(testPrimitive.pianoStaff43a)
        self.assertEqual(len(s.parts), 2)
        # s.show()
        self.assertEqual(len(s.parts[0][note.Note]), 1)
        self.assertEqual(len(s.parts[1][note.Note]), 1)

        self.assertIsInstance(s.parts[0], stream.PartStaff)
        self.assertIsInstance(s.parts[1], stream.PartStaff)

        # make sure both staves get identical key signatures, but not the same object
        keySigs = s[key.KeySignature]
        self.assertEqual(len(keySigs), 2)
        self.assertEqual(keySigs[0], keySigs[1])
        self.assertIsNot(keySigs[0], keySigs[1])

    def testMultipleStavesPerPartB(self):
        from music21 import converter
        from music21.musicxml import testFiles

        s = converter.parse(testFiles.moussorgskyPromenade)
        self.assertEqual(len(s.parts), 2)

        self.assertEqual(len(s.parts[0][note.Note]), 19)
        # only chords in the second part
        self.assertEqual(len(s.parts[1][note.Note]), 0)

        self.assertEqual(len(s.parts[0][chord.Chord]), 11)
        self.assertEqual(len(s.parts[1][chord.Chord]), 11)

        # s.show()

    def testMultipleStavesPerPartC(self):
        from music21 import corpus
        s = corpus.parse('schoenberg/opus19/movement2')
        self.assertEqual(len(s.parts), 2)
        self.assertEqual(len(s.getElementsByClass(stream.PartStaff)), 2)

        # test that all elements are unique
        setElementIds = set()
        for el in s.recurse():
            setElementIds.add(id(el))
        self.assertEqual(len(setElementIds), len(s.recurse()))


    def testMultipleStavesInPartWithBarline(self):
        from music21 import converter
        from music21.musicxml import testPrimitive
        s = converter.parse(testPrimitive.mixedVoices1a)
        self.assertEqual(len(s.getElementsByClass(stream.PartStaff)), 2)
        self.assertEqual(len(s.recurse().getElementsByClass(bar.Barline)), 2)
        lastMeasure = s.parts[0].getElementsByClass(stream.Measure).last()
        lastElement = lastMeasure.last()
        lastOffset = lastMeasure.elementOffset(lastElement, returnSpecial=True)
        self.assertEqual(lastOffset, 'highestTime')

    def testMultipleStavesInPartWithOttava(self):
        from music21 import converter
        from music21.musicxml import testPrimitive
        s = converter.parse(testPrimitive.pianoStaffWithOttava)
        self.assertEqual(len(s.getElementsByClass(stream.PartStaff)), 2)
        ps0 = s[stream.PartStaff][0]
        self.assertEqual(len(ps0.getElementsByClass(spanner.Ottava)), 1)
        m0 = ps0[stream.Measure][0]
        self.assertEqual(
            [p.nameWithOctave for p in m0.pitches],
            ['E-5', 'E-6', 'D5', 'D6', 'C5', 'C6', 'E-5', 'E-6', 'F5', 'F6', 'E5', 'E6',
             'D5', 'D6', 'F5', 'F6', 'F#5', 'A5', 'G#5', 'B5']
        )
        s.toWrittenPitch(inPlace=True)
        self.assertEqual(
            [p.nameWithOctave for p in m0.pitches],
            ['E-4', 'E-5', 'D4', 'D5', 'C4', 'C5', 'E-4', 'E-5', 'F4', 'F5', 'E4', 'E5',
             'D4', 'D5', 'F4', 'F5', 'F#4', 'A4', 'G#4', 'B4']
        )

    def testSpannersA(self):
        from music21 import converter
        from music21.musicxml import testPrimitive

        s = converter.parse(testPrimitive.spanners33a)
        # this number will change as more are being imported
        self.assertGreaterEqual(len(s.flatten().spanners), 2)

        # environLocal.printDebug(['pre s.measures(2,3)', 's', s])
        ex = s.measures(2, 3)

        # just the relevant spanners
        self.assertEqual(len(ex.flatten().spanners), 2)
        # ex.show()

        # slurs are on measures 2, 3
        # crescendos are on measures 4, 5
        # wavy lines on measures 6, 7
        # brackets etc. on measures 10-14
        # glissando on measure 16
        # slide on measure 18 (= music21 Glissando)

    def testTextExpressionsA(self):
        from music21 import converter
        from music21.musicxml import testPrimitive

        s = converter.parse(testPrimitive.textExpressions)
        # s.show()
        self.assertEqual(len(s[expressions.TextExpression]), 3)

        p1 = s.parts[0]
        m1 = p1.getElementsByClass(stream.Measure)[0]
        self.assertEqual(len(m1.getElementsByClass(expressions.TextExpression)), 0)
        # all in measure 2
        m2 = p1.getElementsByClass(stream.Measure)[1]
        self.assertEqual(len(m2.getElementsByClass(expressions.TextExpression)), 3)

        teStream = m2.getElementsByClass(expressions.TextExpression)
        self.assertEqual([te.offset for te in teStream], [1.0, 1.5, 4.0])

        # s.show()

    def testTextExpressionsC(self):
        from music21 import corpus
        s = corpus.parse('bwv66.6')
        p = s.parts[0]
        for m in p.getElementsByClass(stream.Measure):
            for n in m.flatten().notes:
                if n.pitch.name in ['B']:
                    msg = f'{n.pitch.nameWithOctave}\n{n.duration.quarterLength}'
                    te = expressions.TextExpression(msg)
                    te.style.fontSize = 14
                    te.style.fontWeight = 'bold'
                    te.style.justify = 'center'
                    te.style.enclosure = 'rectangle'
                    te.style.absoluteY = -80
                    m.insert(n.offset, te)
        # p.show()

    def testTextExpressionsD(self):
        from music21 import corpus
        # test placing text expression in arbitrary locations
        s = corpus.parse('bwv66.6')
        p = s.parts[-1]  # get bass
        for m in p.getElementsByClass(stream.Measure)[1:]:
            for pos in [1.5, 2.5]:
                te = expressions.TextExpression(pos)
                te.style.fontWeight = 'bold'
                te.style.justify = 'center'
                te.style.enclosure = 'rectangle'
                m.insert(pos, te)
        # p.show()

    def testTextExpressionsE(self):
        import random
        s = stream.Stream()
        for i in range(6):
            m = stream.Measure(number=i + 1)
            m.append(layout.SystemLayout(isNew=True))
            m.append(note.Rest(type='whole'))
            s.append(m)
        for m in s.getElementsByClass(stream.Measure):
            offsets = [x * 0.25 for x in range(16)]
            random.shuffle(offsets)
            offsets = offsets[:4]
            for o in offsets:
                te = expressions.TextExpression(o)
                te.style.fontWeight = 'bold'
                te.style.justify = 'center'
                te.style.enclosure = 'rectangle'
                m.insert(o, te)
        # s.show()

    def testImportRepeatExpressionsA(self):
        # test importing from musicxml
        from music21.musicxml import testPrimitive
        from music21 import converter

        # has one segno
        s = converter.parse(testPrimitive.repeatExpressionsA)
        self.assertEqual(len(s[repeat.Segno]), 1)
        self.assertEqual(len(s[repeat.Fine]), 1)
        self.assertEqual(len(s[repeat.DalSegnoAlFine]), 1)

        # has two codas
        s = converter.parse(testPrimitive.repeatExpressionsB)
        self.assertEqual(len(s[repeat.Coda]), 2)
        # has one d.c.al coda
        self.assertEqual(len(s[repeat.DaCapoAlCoda]), 1)

    def testImportRepeatBracketA(self):
        from music21 import corpus
        # has repeats in it; start with single measure
        s = corpus.parse('opus74no1', 3)
        # there are 2 for each part, totaling 8
        self.assertEqual(len(s[spanner.RepeatBracket]), 8)
        # can get for each part as spanners are stored in Part now

        # TODO: need to test getting repeat brackets after measure extraction
        # s.parts[0].show()  # 72 through 77
        sSub = s.parts[0].measures(72, 77)
        # 2 repeat brackets are gathered b/c they are stored at the Part by
        # default
        rbSpanners = sSub.getElementsByClass(spanner.RepeatBracket)
        self.assertEqual(len(rbSpanners), 2)

    def testImportVoicesA(self):
        # testing problematic voice imports

        from music21.musicxml import testPrimitive
        from music21 import converter
        # this 2 part segments was importing multiple voices within
        # a measure, even though there was no data in the second voice
        s = converter.parse(testPrimitive.mixedVoices1a)
        # s.show('text')
        self.assertEqual(len(s.parts), 2)
        # there are voices, but they have been removed
        self.assertEqual(len(s.parts[0].getElementsByClass(
            stream.Measure)[0].voices), 0)

        # s.parts[0].show('t')
        # self.assertEqual(len(s.parts[0].voices), 2)
        s = converter.parse(testPrimitive.mixedVoices1b)
        self.assertEqual(len(s.parts), 2)
        self.assertEqual(len(s.parts[0].getElementsByClass(
            stream.Measure)[0].voices), 0)
        # s.parts[0].show('t')

        # this case, there were 4, but there should be 2
        s = converter.parse(testPrimitive.mixedVoices2)
        self.assertEqual(len(s.parts), 2)
        self.assertEqual(len(s.parts[0].getElementsByClass(
            stream.Measure)[0].voices), 2)
        self.assertEqual(len(s.parts[1].getElementsByClass(
            stream.Measure)[0].voices), 2)

        # s.parts[0].show('t')

        # s = converter.parse(testPrimitive.mixedVoices1b)
        # s = converter.parse(testPrimitive.mixedVoices2)

        # s = converter.parse(testPrimitive.mixedVoices1b)
        # s = converter.parse(testPrimitive.mixedVoices2)

    def testImportMetronomeMarksA(self):
        from music21.musicxml import testPrimitive
        from music21 import converter
        # has metronome marks defined, not with sound tag
        s = converter.parse(testPrimitive.metronomeMarks31c)
        # get all tempo indications
        mms = s[tempo.TempoIndication]
        self.assertGreater(len(mms), 3)

    def testImportMetronomeMarksB(self):
        '''
        Import sound tempo marks as MetronomeMarks but only set numberSounding
        '''
        from music21 import corpus
        s = corpus.parse('bach/bwv69.6.xml')
        self.assertEqual(len(s.flatten()[tempo.MetronomeMark]), 8)
        for p in s.parts:
            mm = p.measure(0)[tempo.MetronomeMark].first()
            self.assertIsNone(mm.number)
            self.assertEqual(mm.numberSounding, 96)
            self.assertEqual(mm.referent, duration.Duration(1.0))

    def testImportMetronomeMarksC(self):
        '''
        Import tempo into only the first PartStaff
        '''
        from music21 import corpus
        s = corpus.parse('demos/two-parts')
        self.assertEqual(len(s.parts.first()[tempo.MetronomeMark]), 1)
        self.assertEqual(len(s.parts.last()[tempo.MetronomeMark]), 0)

    def testImportGraceNotesA(self):
        # test importing from musicxml
        from music21.musicxml import testPrimitive
        from music21 import converter
        unused_s = converter.parse(testPrimitive.graceNotes24a)

        # s.show()

    def testChordalStemDirImport(self):
        # NB: Finale apparently will not display a pitch that is a member of a chord without a stem
        # unless all chord members are without stems.
        # MuseScore 2.0.3 -- last <stem> tag rules.
        from music21.musicxml import m21ToXml
        from music21 import converter

        # this also tests the EXPORTING of stem directions on notes within chords
        n1 = note.Note('f3')
        n1.notehead = 'diamond'
        n1.stemDirection = 'down'
        n2 = note.Note('c4')
        n2.stemDirection = 'noStem'
        c = chord.Chord([n1, n2])
        c.quarterLength = 2

        GEX = m21ToXml.GeneralObjectExporter()
        xml = GEX.parse(c).decode('utf-8')
        # print(xml.decode('utf-8'))
        # c.show()
        inputStream = converter.parse(xml)
        chordResult = inputStream.flatten().notes[0]
        #         for n in chordResult:
        #             print(n.stemDirection)

        self.assertEqual(chordResult.getStemDirection(chordResult.pitches[0]), 'down')
        self.assertEqual(chordResult.getStemDirection(chordResult.pitches[1]), 'noStem')

    def testStaffGroupsA(self):
        from music21.musicxml import testPrimitive
        from music21 import converter

        s = converter.parse(testPrimitive.staffGroupsNested41d)
        staffGroups = s.getElementsByClass(layout.StaffGroup)
        # staffGroups.show()
        self.assertEqual(len(staffGroups), 2)

        sg1 = staffGroups[0]
        self.assertEqual(sg1.symbol, 'line')
        self.assertTrue(sg1.barTogether)

        sg2 = staffGroups[1]  # Order is right here, was wrong in fromMxObjects
        self.assertEqual(sg2.symbol, 'brace')
        self.assertTrue(sg2.barTogether)

        # TODO: more tests about which parts are there

    def testStaffGroupsPiano(self):
        from music21.musicxml import testPrimitive
        from music21 import converter

        s = converter.parse(testPrimitive.pianoStaff43a)
        sgs = s.getElementsByClass(layout.StaffGroup)
        self.assertEqual(len(sgs), 1)
        self.assertEqual(sgs[0].symbol, 'brace')
        self.assertIs(sgs[0].barTogether, True)
        self.assertIs(sgs[0].style.hideObjectOnPrint, True)

    def testInstrumentTranspositionA(self):
        from music21.musicxml import testPrimitive
        from music21 import converter

        s = converter.parse(testPrimitive.transposingInstruments72a)
        i1 = s.parts[0].flatten().getElementsByClass(instrument.Instrument).first()
        i2 = s.parts[1].flatten().getElementsByClass(instrument.Instrument).first()
        # unused_i3 = s.parts[2].flatten().getElementsByClass(instrument.Instrument).first()

        self.assertEqual(str(i1.transposition), '<music21.interval.Interval M-2>')
        self.assertEqual(str(i2.transposition), '<music21.interval.Interval M-6>')

    def testInstrumentTranspositionB(self):
        from music21.musicxml import testPrimitive
        from music21 import converter

        s = converter.parse(testPrimitive.transposing01)
        # three parts
        # Oboe -> English Horn -> Oboe
        # Cl Bb -> Cl A -> Cl Bb
        # F-horn in F
        # N.B. names don't change just transpositions.
        # all playing A4 in concert pitch.

        iStream1 = s.parts[0][instrument.Instrument].stream()
        # three instruments; one initial, and then one for each transposition
        self.assertEqual(len(iStream1), 3)
        i1 = iStream1[0]
        self.assertIsInstance(i1, instrument.Oboe)

        # should be 3
        iStream2 = s.parts[1][instrument.Instrument].stream()
        self.assertEqual(len(iStream2), 3)
        i2 = iStream2[0]
        self.assertIsInstance(i2, instrument.Clarinet)

        iStream3 = s.parts[2][instrument.Instrument].stream()
        self.assertEqual(len(iStream3), 1)
        i3 = iStream3[0]
        self.assertIsInstance(i3, instrument.Horn)

        self.assertEqual(str(iStream1[0].transposition), 'None')
        self.assertEqual(str(iStream1[1].transposition), '<music21.interval.Interval P-5>')
        self.assertEqual(str(iStream1[2].transposition), '<music21.interval.Interval P1>')

        self.assertEqual(str(iStream2[0].transposition), '<music21.interval.Interval M-2>')
        self.assertEqual(str(iStream2[1].transposition), '<music21.interval.Interval m3>')

        self.assertEqual(str(i3.transposition), '<music21.interval.Interval P-5>')

        self.assertEqual(self.pitchOut(s.parts[0].flatten().pitches),
                         '[A4, A4, A4, A4, A4, A4, A4, A4, '
                         + 'E5, E5, E5, E5, E5, E5, E5, E5, E5, E5, E5, E5, E5, E5, E5, E5, '
                         + 'A4, A4, A4, A4]')
        self.assertEqual(self.pitchOut(s.parts[1].flatten().pitches),
                         '[B4, B4, B4, B4, '
                         + 'F#4, F#4, F#4, F#4, F#4, F#4, F#4, F#4, F#4, F#4, F#4, '
                         + 'F#4, F#4, F#4, F#4, F#4, B4, B4, B4, B4, B4, B4]')
        self.assertEqual(self.pitchOut(s.parts[2].flatten().pitches),
                         '[E5, E5, E5, E5, E5, E5, E5, E5, E5, E5, E5, E5, E5, E5, E5, E5, E5, '
                         + 'E5, E5, E5, E5, E5, E5, E5, E5]')

        self.assertFalse(s.parts[0].flatten().atSoundingPitch)

        sSounding = s.toSoundingPitch(inPlace=False)

        # all A4s
        self.assertEqual({p.nameWithOctave for p in sSounding.parts[0].flatten().pitches},
                         {'A4'})
        self.assertEqual({p.nameWithOctave for p in sSounding.parts[1].flatten().pitches},
                         {'A4'})
        self.assertEqual({p.nameWithOctave for p in sSounding.parts[2].flatten().pitches},
                         {'A4'})

        # chordification by default places notes at sounding pitch
        sChords = s.chordify()
        self.assertEqual({p.nameWithOctave for p in sChords.flatten().pitches},
                         {'A4'})
        # sChords.show()

    def testInstrumentTranspositionC(self):
        # generate all transpositions on output
        from music21 import converter
        from music21.musicxml import testPrimitive

        s = converter.parse(testPrimitive.transposing01)
        instStream = s[instrument.Instrument]
        # for i in instStream:
        #    print(i.offset, i, i.transposition)
        self.assertEqual(len(instStream), 7)
        # s.show()

    def testHarmonyA(self):
        from music21 import corpus

        s = corpus.parse('leadSheet/berlinAlexandersRagtime.xml')
        self.assertEqual(len(s[harmony.ChordSymbol]), 19)

        match = [h.chordKind for h in s[harmony.ChordSymbol]]
        self.assertEqual(match, ['major', 'dominant-seventh', 'major', 'major', 'major',
                                 'major', 'dominant-seventh', 'major', 'dominant-seventh',
                                 'major', 'dominant-seventh', 'major', 'dominant-seventh',
                                 'major', 'dominant-seventh', 'major', 'dominant-seventh',
                                 'major', 'major'])

        match = [str(h.root()) for h in s[harmony.ChordSymbol]]

        self.assertEqual(match, ['F3', 'C3', 'F3', 'B-2', 'F3', 'C3', 'G2', 'C3', 'C3',
                                 'F3', 'C3', 'F3', 'F2', 'B-2', 'F2', 'F3', 'C3', 'F3', 'C3'])

        match = {str(h.figure) for h in s[harmony.ChordSymbol]}

        self.assertEqual(match, {'F', 'F7', 'B-', 'C7', 'G7', 'C'})

        s = corpus.parse('monteverdi/madrigal.3.12.xml')
        self.assertEqual(len(s[harmony.ChordSymbol]), 10)

        s = corpus.parse('leadSheet/fosterBrownHair.xml')
        self.assertEqual(len(s[harmony.ChordSymbol]), 40)

        # s.show()

    def x_testOrnamentAndTechnical(self):
        from music21 import converter
        beethoven = common.getCorpusFilePath() + '/beethoven/opus133.mxl'
        # TODO: this is way too long. Lots of hidden 32nd notes for trills.
        s = converter.parse(beethoven, format='musicxml')
        ex = s.parts[0]
        countTrill = 0
        for n in ex.recurse().notes:
            for e in n.expressions:
                if 'Trill' in e.classes:
                    countTrill += 1
        self.assertEqual(countTrill, 54)

        # TODO: Get a better test: the single harmonic in the viola part,
        #     m. 482 is probably a mistake for an open string.
        countTechnical = 0
        for n in s.parts[2].recurse().notes:
            for a in n.articulations:
                if 'TechnicalIndication' in a.classes:
                    countTechnical += 1
        self.assertEqual(countTechnical, 1)

    def testOrnamentC(self):
        from music21 import converter
        from music21.musicxml import testPrimitive

        # has many ornaments
        s = converter.parse(testPrimitive.notations32a)

        # s.flatten().show('t')
        num_tremolo_spanners = len(s['TremoloSpanner'])
        self.assertEqual(num_tremolo_spanners, 0)  # no spanned tremolos

        count = 0
        for n in s.recurse().notes:
            for e in n.expressions:
                if 'Tremolo' in e.classes:
                    count += 1
        self.assertEqual(count, 1)  # One single Tremolo

        count = 0
        for n in s.recurse().notes:
            for e in n.expressions:
                if 'Turn' in e.classes:
                    count += 1
        self.assertEqual(count, 5)  # include inverted turn

        count = 0
        for n in s.recurse().notes:
            for e in n.expressions:
                if 'InvertedTurn' in e.classes:
                    count += 1
        self.assertEqual(count, 1)

        upperCount = 0
        lowerCount = 0
        for n in s.recurse().notes:
            for e in n.expressions:
                if 'Turn' in e.classes:
                    if e.upperAccidental is not None:
                        upperCount += 1
                    if e.lowerAccidental is not None:
                        lowerCount += 1
        self.assertEqual(upperCount, 2)
        self.assertEqual(lowerCount, 1)

        count = 0
        for n in s.recurse().notes:
            for e in n.expressions:
                if 'Shake' in e.classes:
                    count += 1
        self.assertEqual(count, 1)

        count = 0
        for n in s.recurse().notes:
            for e in n.expressions:
                if 'Schleifer' in e.classes:
                    count += 1
        self.assertEqual(count, 1)

    def testTextBoxA(self):
        from music21 import converter
        from music21.musicxml import testPrimitive

        s = converter.parse(testPrimitive.textBoxes01)
        tbs = s[text.TextBox]
        self.assertEqual(len(tbs), 5)

        msg = []
        for tb in tbs:
            msg.append(tb.content)
        self.assertEqual(msg, ['This is a text box!', 'pos 200/300 (lower left)',
                               'pos 1000/300 (lower right)', 'pos 200/1500 (upper left)',
                               'pos 1000/1500 (upper right)'])

    def testImportSlursA(self):
        from music21 import corpus
        # this is a good test as this encoding uses staffs, not parts
        # to encode both parts; this requires special spanner handling
        s = corpus.parse('mozart/k545/movement1_exposition')
        sf = s.flatten()
        slurs = sf.getElementsByClass(spanner.Slur)
        self.assertEqual(len(slurs), 2)

        n1, n2 = s.parts[0].flatten().notes[3], s.parts[0].flatten().notes[5]
        # environLocal.printDebug(['n1', n1, 'id(n1)', id(n1),
        #     slurs[0].getSpannedElementIds(), slurs[0].getSpannedElementIds()])
        self.assertEqual(id(n1), slurs[0].getSpannedElementIds()[0])
        self.assertEqual(id(n2), slurs[0].getSpannedElementIds()[1])

        # environLocal.printDebug(['n2', n2, 'id(n2)', id(n2), slurs[0].getSpannedElementIds()])

    def testImportWedgeA(self):
        from music21 import converter
        from music21.musicxml import testPrimitive

        s = converter.parse(testPrimitive.spanners33a)
        self.assertEqual(len(s[dynamics.Crescendo]), 1)
        self.assertEqual(len(s[dynamics.Diminuendo]), 1)

    def testImportWedgeB(self):
        from music21 import converter
        from music21.musicxml import testPrimitive

        # this produces a single component cresc
        s = converter.parse(testPrimitive.directions31a)
        self.assertEqual(len(s[dynamics.Crescendo]), 2)

    def testBracketImportB(self):
        from music21 import converter
        from music21.musicxml import testPrimitive

        s = converter.parse(testPrimitive.spanners33a)
        # s.show()
        self.assertEqual(len(s[spanner.Line]), 6)

    def testTrillExtensionImportA(self):
        from music21 import converter
        from music21.musicxml import testPrimitive
        s = converter.parse(testPrimitive.notations32a)
        # s.show()
        self.assertEqual(len(s[expressions.TrillExtension]), 2)

    def testGlissandoImportA(self):
        from music21 import converter
        from music21.musicxml import testPrimitive
        s = converter.parse(testPrimitive.spanners33a)
        # s.show()
        glisses = list(s[spanner.Glissando])
        self.assertEqual(len(glisses), 2)
        self.assertEqual(glisses[0].slideType, 'chromatic')
        self.assertEqual(glisses[1].slideType, 'continuous')

    def testImportDashes(self):
        # dashes are imported as Lines (as are brackets)
        from music21 import converter
        from music21.musicxml import testPrimitive

        s = converter.parse(testPrimitive.spanners33a, format='musicxml')
        self.assertEqual(len(s[spanner.Line]), 6)

    def testImportGraceA(self):
        from music21 import converter
        from music21.musicxml import testPrimitive

        s = converter.parse(testPrimitive.graceNotes24a)
        # s.show()
        match = [str(p) for p in s.pitches]
        # print(match)
        self.assertEqual(match, ['D5', 'C5', 'E5', 'D5', 'C5', 'D5', 'C5', 'D5',
                                 'C5', 'D5', 'C5', 'E5', 'D5', 'C5', 'D5', 'C5',
                                 'D5', 'C5', 'E5', 'E5', 'F4', 'C5', 'D#5', 'C5',
                                 'D-5', 'A-4', 'C5', 'C5'])

    def testBarException(self):
        MP = MeasureParser()
        mxBarline = self.EL('<barline><bar-style>light-heavy</bar-style></barline>')
        # Raises the BarException
        self.assertRaises(bar.BarException, MP.xmlToRepeat, mxBarline)

        mxBarline = self.EL('<barline><bar-style>light-heavy</bar-style>'
                            + '<repeat direction="backward"/></barline>')

        # all fine now, no exceptions here
        MP.xmlToRepeat(mxBarline)

        # Raising the BarException
        mxBarline = self.EL('<barline><bar-style>wunderbar</bar-style></barline>')
        self.assertRaises(bar.BarException, MP.xmlToRepeat, mxBarline)

    def testChordSymbolException(self):
        MP = MeasureParser()
        mxHarmony = self.EL('<harmony><root><root-step>A</root-step></root>'
        '<degree><degree-value></degree-value><degree-type>add</degree-type></degree></harmony>')
        with self.assertRaisesRegex(MusicXMLImportException, 'degree-value missing'):
            MP.xmlToChordSymbol(mxHarmony)

    def testStaffLayout(self):
        from music21 import corpus
        c = corpus.parse('demos/layoutTest.xml')
        layouts = c.flatten().getElementsByClass(layout.LayoutBase).stream()
        systemLayouts = layouts.getElementsByClass(layout.SystemLayout)
        self.assertEqual(len(systemLayouts), 42)
        staffLayouts = layouts.getElementsByClass(layout.StaffLayout)
        self.assertEqual(len(staffLayouts), 20)
        pageLayouts = layouts.getElementsByClass(layout.PageLayout)
        self.assertEqual(len(pageLayouts), 10)
        scoreLayouts = layouts.getElementsByClass(layout.ScoreLayout)
        self.assertEqual(len(scoreLayouts), 1)

        self.assertEqual(len(layouts), 73)

        sl0 = systemLayouts[0]
        self.assertEqual(sl0.distance, None)
        self.assertEqual(sl0.topDistance, 211.0)
        self.assertEqual(sl0.leftMargin, 70.0)
        self.assertEqual(sl0.rightMargin, 0.0)

        sizes = []
        for s in staffLayouts:
            if s.staffSize is not None:
                sizes.append(s.staffSize)
        self.assertEqual(sizes, [80.0, 120.0, 80.0])

    def testStaffLayoutMore(self):
        from music21 import corpus
        c = corpus.parse('demos/layoutTestMore.xml')
        layouts = c.flatten().getElementsByClass(layout.LayoutBase).stream()
        self.assertEqual(len(layouts), 76)
        systemLayouts = layouts.getElementsByClass(layout.SystemLayout)
        sl0 = systemLayouts[0]
        self.assertEqual(sl0.distance, None)
        self.assertEqual(sl0.topDistance, 211.0)
        self.assertEqual(sl0.leftMargin, 70.0)
        self.assertEqual(sl0.rightMargin, 0.0)

        staffLayouts = layouts.getElementsByClass(layout.StaffLayout)
        sizes = []
        for s in staffLayouts:
            if s.staffSize is not None:
                sizes.append(s.staffSize)
        self.assertEqual(sizes, [80.0, 120.0, 80.0])

    def testCountDynamics(self):
        '''
        good test of both dynamics and a PartStaff.
        '''
        from music21 import corpus
        c = corpus.parse('schoenberg/opus19/movement2.mxl')
        dynAll = c.flatten().getElementsByClass(dynamics.Dynamic)
        self.assertEqual(len(dynAll), 6)
        notesOrChords = (note.Note, chord.Chord)
        allNotesOrChords = c.flatten().getElementsByClass(notesOrChords)
        self.assertEqual(len(allNotesOrChords), 50)
        allChords = c[chord.Chord]
        self.assertEqual(len(allChords), 45)
        pCount = 0
        for cc in allChords:
            pCount += len(cc.pitches)
        self.assertEqual(pCount, 97)

    def testTrillOnOneNote(self):
        from music21 import converter
        thisDir = common.getSourceFilePath() / 'musicxml'
        testFp = thisDir / 'testTrillOnOneNote.xml'
        c = converter.parse(testFp)  # , forceSource=True)

        trillExtension = c.parts[0].getElementsByClass(expressions.TrillExtension).first()
        fSharpTrill = c.recurse().notes[0]
        # print(trillExtension.placement)
        self.assertEqual(fSharpTrill.name, 'F#')
        self.assertIs(trillExtension[0], fSharpTrill)
        self.assertIs(trillExtension[-1], fSharpTrill)

    def testLucaGloriaSpanners(self):
        '''
        lots of lines, including overlapping here; testing that
        a line attached to a rest is still there.  Formerly was a problem.

        Many more tests could be done on this piece.
        '''
        from music21 import corpus
        c = corpus.parse('luca/gloria')
        sa = c.parts[1].measure(99).getElementsByClass(spanner.SpannerAnchor).first()
        bracketAttachedToAnchor = sa.getSpannerSites()[0]
        self.assertIn('Line', bracketAttachedToAnchor.classes)
        self.assertEqual(bracketAttachedToAnchor.idLocal, '1')

        # c.show()
        # c.parts[1].show('t')

    def testTwoVoicesWithChords(self):
        from music21 import corpus
        c = corpus.parse('demos/voices_with_chords.xml')
        m1 = c.parts[0].measure(1)
        # m1.show('text')
        firstChord = m1.voices.getElementById('2').getElementsByClass(chord.Chord).first()
        self.assertEqual(repr(firstChord), '<music21.chord.Chord G4 B4>')
        self.assertEqual(firstChord.offset, 1.0)

    def testParseTupletStartStop(self):
        '''
        test that three notes with tuplets start, none, stop
        have these types
        '''

        def getNoteByTupletTypeNumber(tupletType=None, number=None):
            mxNBase = '''
            <note>
            <pitch>
              <step>C</step>
              <octave>4</octave>
            </pitch>
            <duration>56</duration>
            <voice>1</voice>
            <type>quarter</type>
            <time-modification>
              <actual-notes>3</actual-notes>
              <normal-notes>2</normal-notes>
            </time-modification>
            '''
            mxNEnd = '</note>'
            if tupletType is None:
                return mxNBase + mxNEnd

            if number is None:
                mxNMiddle = f'<notations><tuplet type="{tupletType}" /></notations>'
            else:
                mxNMiddle = (
                    f'<notations><tuplet number="{number}" type="{tupletType}" /></notations>'
                )
            return mxNBase + mxNMiddle + mxNEnd

        n0 = getNoteByTupletTypeNumber('start', 1)
        n1 = getNoteByTupletTypeNumber()
        n2 = getNoteByTupletTypeNumber('stop', 1)

        MP = MeasureParser()
        tupTypes = ('start', None, 'stop')
        for i, n in enumerate([n0, n1, n2]):
            mxNote = ET.fromstring(n)
            # mxNotations = mxNote.find('notations')
            # mxTuplets = mxNotations.findall('tuplet')
            tuplets = MP.xmlToTuplets(mxNote)
            self.assertEqual(len(tuplets), 1)
            self.assertEqual(tuplets[0].type, tupTypes[i])

        # without number.
        n0 = getNoteByTupletTypeNumber('start')
        n1 = getNoteByTupletTypeNumber()
        n2 = getNoteByTupletTypeNumber('stop')

        MP = MeasureParser()
        tupTypes = ('start', None, 'stop')
        for i, n in enumerate([n0, n1, n2]):
            mxNote = ET.fromstring(n)
            # mxNotations = mxNote.find('notations')
            # mxTuplets = mxNotations.findall('tuplet')
            tuplets = MP.xmlToTuplets(mxNote)
            self.assertEqual(len(tuplets), 1)
            self.assertEqual(tuplets[0].type, tupTypes[i])

    def testComplexTupletNote(self):
        '''
        test that a note with nested tuplets gets converted properly.
        '''
        mxN = f'''
        <note default-x="347">
        <pitch>
          <step>D</step>
          <octave>5</octave>
        </pitch>
        <duration>{defaults.divisionsPerQuarter * 0.5 * (2 / 3) * (2 / 3)}</duration>
        <voice>1</voice>
        <type>eighth</type>
        <time-modification>
          <actual-notes>9</actual-notes>
          <normal-notes>4</normal-notes>
        </time-modification>
        <stem default-y="-55">down</stem>
        <beam number="1">begin</beam>
        <notations>
          <tuplet bracket="yes" number="1" placement="below" type="start">
            <tuplet-actual>
              <tuplet-number>3</tuplet-number>
              <tuplet-type>eighth</tuplet-type>
            </tuplet-actual>
            <tuplet-normal>
              <tuplet-number>2</tuplet-number>
              <tuplet-type>eighth</tuplet-type>
            </tuplet-normal>
          </tuplet>
          <tuplet number="2" placement="below" type="start">
            <tuplet-actual>
              <tuplet-number>3</tuplet-number>
              <tuplet-type>eighth</tuplet-type>
            </tuplet-actual>
            <tuplet-normal>
              <tuplet-number>2</tuplet-number>
              <tuplet-type>eighth</tuplet-type>
            </tuplet-normal>
          </tuplet>
        </notations>
      </note>
        '''
        MP = MeasureParser()
        mxNote = ET.fromstring(mxN)
        # mxNotations = mxNote.find('notations')
        # mxTuplets = mxNotations.findall('tuplet')
        tuplets = MP.xmlToTuplets(mxNote)
        self.assertEqual(len(tuplets), 2)
        MP.xmlToNote(mxNote)
        n = MP.nLast
        self.assertEqual(len(n.duration.tuplets), 2)
        expected_tuplet_repr = ('(<music21.duration.Tuplet 3/2/eighth>, '
                                + '<music21.duration.Tuplet 3/2/eighth>)')
        self.assertEqual(repr(n.duration.tuplets),
                         expected_tuplet_repr)
        self.assertEqual(n.duration.quarterLength, fractions.Fraction(2, 9))

    def testNestedTuplets(self):
        from music21 import corpus
        c = corpus.parse('demos/nested_tuplet_finale_test2.xml')
        nList = list(c.recurse().notes)
        self.assertEqual(repr(nList[0].duration.tuplets),
                         '(<music21.duration.Tuplet 3/2/eighth>,)')
        expected_tuplet_repr_1_to_6 = ('(<music21.duration.Tuplet 3/2/eighth>, '
                                       + '<music21.duration.Tuplet 5/2/eighth>)')
        for i in range(1, 6):
            self.assertEqual(repr(nList[i].duration.tuplets),
                             expected_tuplet_repr_1_to_6)
        self.assertEqual(repr(nList[6].duration.tuplets), '()')
        expected_tuplet_repr_7_to_12 = ('(<music21.duration.Tuplet 5/4/16th>, '
                                        + '<music21.duration.Tuplet 3/2/eighth>)')
        for i in range(7, 12):
            self.assertEqual(repr(nList[i].duration.tuplets),
                             expected_tuplet_repr_7_to_12)
        self.assertEqual(repr(nList[12].duration.tuplets),
                         '(<music21.duration.Tuplet 3/2/eighth>,)')

        tuplet_pairs_per_note = []
        for n in nList[1:6]:
            tuplet_pairs_per_note.append((n.duration.tuplets[0].type, n.duration.tuplets[1].type))
        self.assertEqual(
            # https://github.com/cuthbertLab/music21/issues/1263
            # First element was (None, None)
            tuplet_pairs_per_note,
            [(None, 'start'), (None, None), (None, None), (None, None), ('stop', 'stop')]
        )

    def testImpliedTuplet(self):
        from music21 import converter
        from music21.musicxml import testPrimitive

        s = converter.parse(testPrimitive.tupletsImplied)
        # First tuplet group of 3 is silent on bracket and show-number: draw bracket
        # Second tuplet group of 3 is silent on bracket but show-number="none": don't draw bracket
        tuplets = [n.duration.tuplets[0] for n in s.recurse().notes]
        self.assertEqual([tup.bracket for tup in tuplets], [True, True, True, False, False, False])

    def test34MeasureRestWithoutTag(self):
        from xml.etree.ElementTree import fromstring as EL

        # 40320 = 4 quarter notes
        scoreMeasure = '<measure><note><rest/><duration>40320</duration></note></measure>'
        mxMeasure = EL(scoreMeasure)
        pp = PartParser()
        pp.lastTimeSignature = meter.TimeSignature('3/4')
        m = pp.xmlMeasureToMeasure(mxMeasure)
        measureRest = m.notesAndRests[0]
        self.assertEqual(measureRest.duration.type, 'half')
        self.assertEqual(measureRest.duration.quarterLength, 3.0)

    def testPickupMeasureRestSchoenberg(self):
        '''
        Staff 2 of piano part 0 of schoenberg opus19.6 has a quarter rest not
        marked as a full measure rest (GOOD) as the last beat of a pickup measure.

        It should NOT become a full measure rest
        '''
        from music21 import corpus
        sch = corpus.parse('schoenberg/opus19/movement6')
        r = sch.parts[1].measure(1).notesAndRests[0]
        self.assertEqual(r.duration.type, 'quarter')
        self.assertEqual(r.fullMeasure, 'auto')

    def testRehearsalMarks(self):
        from music21 import converter
        from music21.musicxml import testPrimitive

        s = converter.parse(testPrimitive.directions31a)
        rmIterator = s[expressions.RehearsalMark]
        self.assertEqual(len(rmIterator), 4)
        self.assertEqual(rmIterator[0].content, 'A')
        self.assertEqual(rmIterator[1].content, 'B')
        self.assertEqual(rmIterator[1].style.enclosure,
                         style.Enclosure.NO_ENCLOSURE)
        self.assertEqual(rmIterator[2].content, 'Test')
        self.assertEqual(rmIterator[2].style.enclosure, 'square')

    def testPedalMarks(self):
        from music21 import converter
        from music21 import corpus
        from music21.musicxml import testPrimitive

        s = converter.parse(testPrimitive.directions31a)
        pedals = list(s[expressions.PedalMark])
        self.assertEqual(len(pedals), 1)
        pm = pedals[0]
        pm.fill(s)
        self.assertEqual(pm.pedalType, expressions.PedalType.Sustain)
        self.assertEqual(pm.startForm, expressions.PedalForm.VerticalLine)
        self.assertEqual(pm.continueLine, expressions.PedalLine.Line)
        self.assertEqual(pm.bounceUp, expressions.PedalForm.Unspecified)
        self.assertEqual(pm.bounceDown, expressions.PedalForm.Unspecified)
        self.assertEqual(pm.endForm, expressions.PedalForm.VerticalLine)
        self.assertFalse(pm.abbreviated)
        spElements = pm.getSpannedElements()
        self.assertEqual(len(spElements), 4)
        expectedInstances = [
            note.Note,
            expressions.PedalBounce,
            note.Note,
            note.Note,
        ]
        expectedOffsets = [0., 1., 1., 2.]
        for i, (el, expectedOffset, expectedInstance) in enumerate(zip(
                spElements, expectedOffsets, expectedInstances)):
            self.assertIsInstance(el, expectedInstance)
            self.assertEqual(el.offset, expectedOffset)
            if expectedInstance == note.Note:
                self.assertEqual(el.fullName, 'C in octave 4 Quarter Note')
            elif expectedInstance == expressions.PedalBounce:
                self.assertEqual(el.overrideBounceUp, expressions.PedalForm.SlantedLine)
                self.assertEqual(el.overrideBounceDown, expressions.PedalForm.SlantedLine)
                self.assertEqual(el.bounceUp, expressions.PedalForm.SlantedLine)
                self.assertEqual(el.bounceDown, expressions.PedalForm.SlantedLine)

        s = converter.parse(testPrimitive.spanners33a)
        pedals = list(s[expressions.PedalMark])
        self.assertEqual(len(pedals), 1)
        pm = pedals[0]
        pm.fill(s)
        self.assertEqual(pm.pedalType, expressions.PedalType.Sustain)
        self.assertEqual(pm.startForm, expressions.PedalForm.VerticalLine)
        self.assertEqual(pm.continueLine, expressions.PedalLine.Line)
        self.assertEqual(pm.bounceUp, expressions.PedalForm.Unspecified)
        self.assertEqual(pm.bounceDown, expressions.PedalForm.Unspecified)
        self.assertEqual(pm.endForm, expressions.PedalForm.VerticalLine)
        self.assertFalse(pm.abbreviated)
        spElements = pm.getSpannedElements()
        self.assertEqual(len(spElements), 3)
        expectedInstances = [
            note.Note,
            expressions.PedalBounce,
            note.Note,
        ]
        expectedOffsets = [0., 1., 1.]
        for i, (el, expectedOffset, expectedInstance) in enumerate(zip(
                spElements, expectedOffsets, expectedInstances)):
            self.assertIsInstance(el, expectedInstance)
            self.assertEqual(el.offset, expectedOffset)
            if expectedInstance == note.Note:
                self.assertEqual(el.fullName, 'B in octave 4 Quarter Note')
            elif expectedInstance == expressions.PedalBounce:
                self.assertEqual(el.overrideBounceUp, expressions.PedalForm.SlantedLine)
                self.assertEqual(el.overrideBounceDown, expressions.PedalForm.SlantedLine)
                self.assertEqual(el.bounceUp, expressions.PedalForm.SlantedLine)
                self.assertEqual(el.bounceDown, expressions.PedalForm.SlantedLine)

        s = corpus.parse('beach')  # , forceSource=True)
        pedals = list(s[expressions.PedalMark])
        self.assertEqual(len(pedals), 1)
        pm = pedals[0]
        pm.fill(s.parts[5])
        self.assertEqual(pm.pedalType, expressions.PedalType.Sustain)
        self.assertEqual(pm.startForm, expressions.PedalForm.PedalName)
        self.assertEqual(pm.continueLine, expressions.PedalLine.NoLine)
        self.assertEqual(pm.bounceUp, expressions.PedalForm.Unspecified)
        self.assertEqual(pm.bounceDown, expressions.PedalForm.PedalName)
        self.assertEqual(pm.endForm, expressions.PedalForm.Star)
        self.assertFalse(pm.abbreviated)
        spElements = pm.getSpannedElements()
<<<<<<< HEAD
        self.assertEqual(len(spElements), 4)
        self.assertIsInstance(spElements[0], spanner.SpannerAnchor)
        self.assertEqual(spElements[0].offset, 0.)
        self.assertIsInstance(spElements[1], chord.Chord)
=======
        self.assertEqual(len(spElements), 3)
        self.assertIsInstance(spElements[0], chord.Chord)
>>>>>>> e36df6e1
        self.assertEqual(
            spElements[0].fullName,
            'Chord {E-flat in octave 2 | B-flat in octave 2} Whole'
        )
        self.assertEqual(spElements[0].offset, 0.)
        self.assertIsInstance(spElements[1], note.Note)
        self.assertEqual(spElements[1].fullName, 'E-flat in octave 1 Whole Note')
        self.assertEqual(spElements[1].offset, 0.)
<<<<<<< HEAD
        self.assertIsInstance(spElements[2], note.Note)
        self.assertEqual(spElements[2].fullName, 'E-flat in octave 1 Whole Note')
        self.assertEqual(spElements[2].offset, 0.)
        self.assertIsInstance(spElements[3], spanner.SpannerAnchor)
        self.assertEqual(spElements[3].offset, 3.)
=======
        self.assertEqual(spElements[1].quarterLength, 4.)
        # The pedal "stop" happens a quarter-note _before_ the end of the last whole note
        # (last whole note <duration> is 32, <pedal><offset> is -8)
        self.assertEqual(spElements[2].offset, 3.)
        self.assertIsInstance(spElements[2], spanner.SpannerAnchor)
>>>>>>> e36df6e1

        s = corpus.parse('dichterliebe_no2')  # , forceSource=True)
        pedals = list(s[expressions.PedalMark])
        self.assertEqual(len(pedals), 1)
        pm = pedals[0]
        pm.fill(s.parts[2])
        self.assertEqual(pm.pedalType, expressions.PedalType.Sustain)
        self.assertEqual(pm.startForm, expressions.PedalForm.PedalName)
        self.assertEqual(pm.continueLine, expressions.PedalLine.NoLine)
        self.assertEqual(pm.bounceUp, expressions.PedalForm.Unspecified)
        self.assertEqual(pm.bounceDown, expressions.PedalForm.PedalName)
        self.assertEqual(pm.endForm, expressions.PedalForm.Star)
        spElements = pm.getSpannedElements()
        self.assertEqual(len(spElements), 5)
        expectedOffsets = [1.5, 1.75, 0., 0.75, 1.0]
        expectedInstances = [
            note.Note,
            note.Note,
            note.Note,
            note.Note,
            note.Note,
<<<<<<< HEAD
            spanner.SpannerAnchor,
=======
>>>>>>> e36df6e1
        ]
        for i, (el, expectedOffset, expectedInstance) in enumerate(zip(
                spElements, expectedOffsets, expectedInstances)):
            self.assertIsInstance(el, expectedInstance)
            if expectedInstance == note.Note:
                self.assertEqual(el.nameWithOctave, 'A3')
            self.assertEqual(el.offset, expectedOffset)

    def testNoChordImport(self):
        from music21 import converter

        thisDir = common.getSourceFilePath() / 'musicxml'
        testFp = thisDir / 'testNC.xml'
        s = converter.parse(testFp)

        self.assertEqual(5, len(s[harmony.ChordSymbol]))
        self.assertEqual(2, len(s[harmony.NoChord]))

        self.assertEqual('augmented-seventh',
                         s[harmony.ChordSymbol][0].chordKind)
        self.assertEqual('none',
                         s[harmony.ChordSymbol][1].chordKind)

        self.assertEqual('random', str(s[harmony.NoChord][
                                       0].chordKindStr))
        self.assertEqual('N.C.', str(s[harmony.NoChord][
                                     1].chordKindStr))

    def testChordAlias(self):
        '''
        m21 name ('dominant-seventh') should be looked up from musicXML aliases
        (such as 'dominant').
        '''
        from xml.etree.ElementTree import fromstring as EL
        mp = MeasureParser()

        elStr = '<harmony><root><root-step>D</root-step><root-alter>-1</root-alter>'
        elStr += '</root><kind>major-minor</kind></harmony>'
        mxHarmony = EL(elStr)
        cs = mp.xmlToChordSymbol(mxHarmony)
        self.assertEqual(cs.chordKind, 'minor-major-seventh')

    def testChordOffset(self):
        from music21 import converter

        thisDir = common.getSourceFilePath() / 'musicxml'
        testFp = thisDir / 'testChordOffset.xml'
        s = converter.parse(testFp)

        offsets = [0.0, 2.0, 0.0, 2.0, 0.0, 2.0]
        for ch, offset in zip(s[harmony.ChordSymbol],
                              offsets):
            self.assertEqual(ch.offset, offset)

    def testChordInversion(self):
        from xml.etree.ElementTree import fromstring as EL
        h = EL('''
        <harmony><root><root-step>C</root-step></root>
        <kind>major</kind><inversion>1</inversion></harmony>''')
        mp = MeasureParser()
        cs = mp.xmlToChordSymbol(h)
        self.assertEqual(cs.inversion(), 1)

    def testLineHeight(self):
        from xml.etree.ElementTree import fromstring as EL
        el1 = EL('<bracket type="start" line-end="down" end-length="12.5" number="1"></bracket>')
        el2 = EL('<bracket type="stop" line-end="down" end-length="12.5" number="1"></bracket>')

        mp = MeasureParser()
        line = mp.xmlDirectionTypeToSpanners(el1, 1, 0.0)[0]
        mp.xmlDirectionTypeToSpanners(el2, 1, 1.0)
        self.assertEqual(line.startHeight, 12.5)
        self.assertEqual(line.endHeight, 12.5)

    def testStringIndication(self):
        from music21 import converter

        thisDir = common.getSourceFilePath() / 'musicxml'
        testFp = thisDir / 'testTab.xml'
        score = converter.parse(testFp)
        guitar_part = score.parts[0]
        notes = list(guitar_part.recurse().notes)

        self.assertIsInstance(notes[0].articulations[0], articulations.StringIndication)
        self.assertEqual(notes[0].articulations[0].number, 4)

        self.assertIsInstance(notes[1].articulations[0], articulations.StringIndication)
        self.assertEqual(notes[1].articulations[0].number, 4)

        self.assertIsInstance(notes[2].articulations[0], articulations.StringIndication)
        self.assertEqual(notes[2].articulations[0].number, 1)

        self.assertIsInstance(notes[3].articulations[0], articulations.StringIndication)
        self.assertEqual(notes[3].articulations[0].number, 2)

    def testArticulationsOnChord(self):
        from music21 import converter
        from music21.musicxml import testPrimitive

        s = converter.parse(testPrimitive.multipleFingeringsOnChord)
        c = s[chord.Chord].first()
        self.assertEqual(len(c.articulations), 3)

    def testFretIndication(self):
        from music21 import converter

        thisDir = common.getSourceFilePath() / 'musicxml'
        testFp = thisDir / 'testTab.xml'
        score = converter.parse(testFp)
        guitar_part = score.parts[0]
        notes = list(guitar_part.recurse().notes)

        self.assertIsInstance(notes[0].articulations[1], articulations.FretIndication)
        self.assertEqual(notes[0].articulations[1].number, 7)

        self.assertIsInstance(notes[1].articulations[1], articulations.FretIndication)
        self.assertEqual(notes[1].articulations[1].number, 4)

        self.assertIsInstance(notes[2].articulations[1], articulations.FretIndication)
        self.assertEqual(notes[2].articulations[1].number, 0)

        self.assertIsInstance(notes[3].articulations[1], articulations.FretIndication)
        self.assertEqual(notes[3].articulations[1].number, 3)

    def testArpeggioMarks(self):
        from music21 import converter
        from music21.musicxml import testPrimitive

        s = converter.parse(testPrimitive.arpeggio32d)
        p = s.parts[0]
        m = p.measure(1)
        gnote_index = 0
        for el in m:
            if isinstance(el, note.GeneralNote):
                # There should be exactly seven GeneralNotes in this measure, all of
                # which should be Chords with an ArpeggioMark.  The ArpeggioMarks, in
                # order, should be 'normal', 'up', 'normal', 'down', 'normal',
                # 'non-arpeggio', and 'normal'.
                # None of the Notes in those Chords should have an ArpeggioMark.
                with self.subTest(gnote_index=gnote_index):
                    self.assertIsInstance(el, chord.Chord)
                    self.assertIsInstance(el.expressions[0], expressions.ArpeggioMark)

                    if gnote_index == 0:
                        self.assertEqual(el.expressions[0].type, 'normal')
                    elif gnote_index == 1:
                        self.assertEqual(el.expressions[0].type, 'up')
                    elif gnote_index == 2:
                        self.assertEqual(el.expressions[0].type, 'normal')
                    elif gnote_index == 3:
                        self.assertEqual(el.expressions[0].type, 'down')
                    elif gnote_index == 4:
                        self.assertEqual(el.expressions[0].type, 'normal')
                    elif gnote_index == 5:
                        self.assertEqual(el.expressions[0].type, 'non-arpeggio')
                    elif gnote_index == 6:
                        self.assertEqual(el.expressions[0].type, 'normal')
                    self.assertFalse(gnote_index > 6)

                    for n in el.notes:
                        for exp in n.expressions:
                            self.assertNotIsInstance(exp, expressions.ArpeggioMark)

                    gnote_index += 1

    def testArpeggioMarkSpanners(self) -> None:
        from music21 import converter
        from music21.musicxml import testPrimitive

        s = t.cast(stream.Score, converter.parse(testPrimitive.multiStaffArpeggios))
        sb = s.spannerBundle.getByClass(expressions.ArpeggioMarkSpanner)
        self.assertIsNotNone(sb)
        sp = sb[0]
        # go find all the chords and check for spanner vs expressions
        chords: list[chord.Chord] = []
        for i, p in enumerate(s.parts):
            # ArpeggioMarkSpanner spans the second chord (index == 1) across both parts
            chords.append(p[chord.Chord][1])

        for spanned, ch in zip(sp, chords):
            self.assertIs(spanned, ch)

    def testHiddenRests(self):
        from music21 import converter
        from music21 import corpus
        from music21.musicxml import testPrimitive

        # With most software, <forward> tags should map to no objects at all
        # Voice 1: Half note, <forward> (quarter), quarter note
        # Voice 2: <forward> (half), quarter note, <forward> (quarter)
        s = converter.parse(testPrimitive.hiddenRestsNoFinale)
        v1, v2 = s.recurse().voices
        # No rests should have been added
        self.assertFalse(v1.getElementsByClass(note.Rest))
        self.assertFalse(v2.getElementsByClass(note.Rest))

        # Finale uses <forward> tags to represent hidden rests,
        # so we want to have rests here
        # Voice 1: Half note, <forward> (quarter), quarter note
        # Voice 2: <forward> (half), quarter note, <forward> (quarter)
        s = converter.parse(testPrimitive.hiddenRestsFinale)
        v1, v2 = s.recurse().voices
        self.assertEqual(v1.duration.quarterLength, v2.duration.quarterLength)

        restV1 = v1.getElementsByClass(note.Rest)[0]
        self.assertTrue(restV1.style.hideObjectOnPrint)
        restsV2 = v2.getElementsByClass(note.Rest)
        self.assertEqual([r.style.hideObjectOnPrint for r in restsV2], [True, True])

        # Schoenberg op.19/2
        # previously, last measure of LH duplicated hidden rest belonging to RH
        # causing unnecessary voices
        # https://github.com/cuthbertLab/music21/issues/991
        sch = corpus.parse('schoenberg/opus19', 2)
        rh_last = sch.parts[0][stream.Measure].last()
        # lh_last = sch.parts[1][stream.Measure].last()

        hiddenRest = rh_last.voices.last().first()
        self.assertIsInstance(hiddenRest, note.Rest)
        self.assertEqual(hiddenRest.style.hideObjectOnPrint, True)
        self.assertEqual(hiddenRest.quarterLength, 2.0)

        # I'm not sure why this test is failing; probably because I don't have the
        # complete fix from PR #1636 yet, just most of the pieces.
        # self.assertEqual(len(lh_last.voices), 0)
        # self.assertEqual([r.style.hideObjectOnPrint for r in lh_last[note.Rest]], [False] * 3)

    def testHiddenRestImpliedVoice(self):
        '''
        MuseScore expects readers to infer the voice context surrounding
        a <forward> tag.
        '''
        from xml.etree.ElementTree import fromstring as EL
        elStr = '<measure><note><rest/><duration>20160</duration><voice>1</voice></note>'
        elStr += '<backup><duration>20160</duration></backup>'
        elStr += '<note><rest/><duration>10080</duration><voice>non-integer-value</voice></note>'
        elStr += '<forward><duration>10080</duration></forward></measure>'
        mxMeasure = EL(elStr)
        MP = MeasureParser(mxMeasure=mxMeasure)
        MP.parse()

        self.assertEqual(len(MP.stream.voices), 2)
        self.assertEqual(len(MP.stream.voices[0].elements), 1)
        self.assertEqual(len(MP.stream.voices[1].elements), 1)
        self.assertEqual(MP.stream.voices[1].id, 'non-integer-value')

    def testMultiDigitEnding(self):
        from music21 import converter
        from music21.musicxml import testPrimitive

        # Relevant barlines:
        # Measure 2, left barline: <ending number="1,2" type="start"/>
        # Measure 2, right barline: <ending number="1,2" type="stop"/>
        # Measure 3, left barline: <ending number="3" type="start"/>
        # Measure 3, right barline: <ending number="3" type="stop"/>
        score = converter.parse(testPrimitive.multiDigitEnding)
        repeatBrackets = score.recurse().getElementsByClass(spanner.RepeatBracket)
        self.assertListEqual(repeatBrackets[0].numberRange, [1, 2])
        self.assertListEqual(repeatBrackets[1].numberRange, [3])

        nonconformingInput = testPrimitive.multiDigitEnding.replace('1,2', 'ad lib.')
        score2 = converter.parse(nonconformingInput)
        repeatBracket = score2.recurse().getElementsByClass(spanner.RepeatBracket).first()
        self.assertListEqual(repeatBracket.numberRange, [1])

    def testChordAlteration(self):
        from music21 import musicxml
        from xml.etree.ElementTree import fromstring as EL
        MP = musicxml.xmlToM21.MeasureParser()
        elStr = (r'''<harmony><root><root-step>C</root-step></root><kind text="7b5">dominant</kind>
        <degree><degree-value>5</degree-value><degree-alter>-1</degree-alter>
        <degree-type>alter</degree-type></degree></harmony>''')
        mxHarmony = EL(elStr)
        cs = MP.xmlToChordSymbol(mxHarmony)
        # Check that we parsed a modification
        self.assertTrue(len(cs.getChordStepModifications()) == 1)
        # And that it affected the correct pitch in the right way
        self.assertTrue(pitch.Pitch('G-3') == cs.pitches[2])

    def testCompositeLyrics(self):
        '''
        Tests multiple lyrics in same note but with same number (not stanza change)
        '''
        from music21 import converter

        xmlDir = common.getSourceFilePath() / 'musicxml' / 'lilypondTestSuite'
        fp = xmlDir / '61l-Lyrics-Elisions-Syllables.xml'
        s = converter.parse(fp)
        notes = list(s.flatten().notes)

        # Check that the second note has one composite lyric
        self.assertEqual(len(notes[1].lyrics), 1)
        ly1 = notes[1].lyrics[0]
        self.assertTrue(ly1.isComposite)
        self.assertEqual(ly1.syllabic, 'composite')
        self.assertEqual(len(ly1.components), 2)
        self.assertEqual(ly1.components[0].text, 'b')
        self.assertEqual(ly1.components[0].syllabic, 'middle')
        self.assertEqual(ly1.components[1].text, 'c')
        self.assertEqual(ly1.components[1].syllabic, 'middle')
        self.assertEqual(ly1.components[1].elisionBefore, ' ')

        # Third note is similar, but begins in the middle and ends at end
        # with empty elision tag.  Just check the rawText
        self.assertEqual(notes[2].name, 'E')  # make sure have right note
        self.assertEqual(len(notes[2].lyrics), 1)
        ly2 = notes[2].lyrics[0]
        self.assertEqual(len(ly2.components), 2)
        self.assertEqual(ly2.components[1].elisionBefore, '')
        self.assertEqual(ly2.rawText, '-de')

        # Check that the fourth note has parsed three separated lyrics (diff syllabic)
        self.assertEqual(notes[3].name, 'F')  # make sure have right note
        self.assertEqual(len(notes[3].lyrics), 1)
        ly3 = notes[3].lyrics[0]
        self.assertEqual(len(ly3.components), 3)
        self.assertEqual(ly3.components[1].elisionBefore, '_')
        self.assertEqual(ly3.components[2].elisionBefore, '~')
        self.assertEqual(ly3.rawText, 'f_g~h')
        self.assertEqual(ly3.components[0].syllabic, 'begin')
        self.assertEqual(ly3.components[1].syllabic, 'middle')
        self.assertEqual(ly3.components[2].syllabic, 'end')
        self.assertEqual(len(s.lyrics(recurse=True)[1][0]), 4)

    def testDirectionPosition(self):
        from music21 import converter
        from music21 import corpus
        from music21.musicxml import testPrimitive, testFiles

        # Dynamic
        s = converter.parse(testFiles.mozartTrioK581Excerpt)
        dyn = s[dynamics.Dynamic].first()
        self.assertEqual(dyn.style.relativeY, 6)

        # Coda/Segno
        s = converter.parse(testPrimitive.repeatExpressionsA)
        seg = s[repeat.Segno].first()
        self.assertEqual(seg.style.relativeX, 10)

        # TextExpression
        s = converter.parse(testPrimitive.textExpressions)
        positionedEls = [el for el in s.recurse() if el.hasStyleInformation
            and el.style.relativeX is not None]
        self.assertEqual(len(positionedEls), 3)
        self.assertEqual(
            list(set(type(el) for el in positionedEls)),
            [expressions.TextExpression]
        )

        # Wedge
        s = corpus.parse('beach')
        positionedEls = [el for el in s.recurse() if el.hasStyleInformation
            and el.style.relativeX is not None]
        self.assertEqual(len(positionedEls), 40)
        self.assertEqual(
            sorted(set(type(el) for el in positionedEls), key=repr),
            [dynamics.Crescendo, dynamics.Diminuendo, dynamics.Dynamic, expressions.TextExpression]
        )
        crescendos = [el for el in positionedEls if 'Crescendo' in el.classes]
        self.assertEqual(crescendos[0].style.relativeX, -6)

        # Metronome
        s = converter.parse(testFiles.tabTest)
        metro = s[tempo.MetronomeMark].first()
        self.assertEqual(metro.style.absoluteY, 40)
        self.assertEqual(metro.placement, 'above')

    def testImportOttava(self):
        from music21 import converter

        xml_dir = common.getSourceFilePath() / 'musicxml' / 'lilypondTestSuite'
        s = converter.parse(xml_dir / '33d-Spanners-OctaveShifts.xml')

        m = s[stream.Measure].first()
        self.assertEqual(
            [p.nameWithOctave for p in m.pitches],
            #      'C7' <---- TODO(bug): not reading <offset>-4</offset>
            ['A4', 'C5', 'A6', 'C3', 'B2', 'A5', 'A5', 'B3', 'C4']
        )
        self.assertEqual(
            [p.nameWithOctave for p in m.pitches],
            [p.nameWithOctave for p in m.toSoundingPitch().flatten().pitches],
        )
        ottava_objs = s[spanner.Ottava]
        self.assertEqual(
            [o.transposing for o in ottava_objs],
            [False, False, False, False]
        )
        self.assertEqual(
            [o.type for o in ottava_objs],
            ['15ma', '15mb', '8va', '8vb']
        )
        self.assertEqual(
            [o.placement for o in ottava_objs],
            ['above', 'below', 'above', 'below']
        )
        ottavaPitches = []
        for o in ottava_objs:
            ottavaPitches.append([])
            for p in o.getSpannedElements():
                if hasattr(p, 'nameWithOctave'):
                    name = p.nameWithOctave
                else:
                    name = repr(p)
                ottavaPitches[-1].append(name)

        self.assertEqual(
            ottavaPitches, [
                [
                    '<music21.spanner.SpannerAnchor at 0.5>',
                    'C5',
                    '<music21.spanner.SpannerAnchor at 1.0>'
                ],
                [
                    'C3',
                    '<music21.spanner.SpannerAnchor at 2.0>'
                ],
                [
                    'A5',
                    'A5',
                    '<music21.spanner.SpannerAnchor at 3.125>'
                ],
                [
                    'B3',
                    '<music21.spanner.SpannerAnchor at 3.75>'
                ]
            ]
        )

    def testClearingTuplets(self):
        from xml.etree.ElementTree import fromstring as EL

        MP = MeasureParser()
        MP.divisions = 4
        d = duration.Duration(2 / 3)
        self.assertEqual(len(d.tuplets), 1)
        mxNoteNoType = EL('<note><pitch><step>D</step><octave>6</octave></pitch>'
                            '<duration>3</duration></note>')
        MP.xmlToDuration(mxNoteNoType, inputM21=d)
        self.assertEqual(len(d.tuplets), 0)
        self.assertEqual(d.linked, True)

    def testImportUnpitchedPercussion(self):
        from xml.etree.ElementTree import fromstring as EL
        scorePart = '''
        <score-part id="P4"><part-name>Tambourine</part-name>
        <part-abbreviation>Tamb.</part-abbreviation>
        <score-instrument id="P4-I55">
            <instrument-name>Tambourine</instrument-name>
        </score-instrument>
        <midi-instrument id="P4-I55">
           <midi-channel>10</midi-channel>
           <midi-unpitched>55</midi-unpitched>
        </midi-instrument>
        </score-part>
        '''

        pp = PartParser()
        mxScorePart = EL(scorePart)
        tmb = pp.getDefaultInstrument(mxScorePart)
        self.assertIsInstance(tmb, instrument.Tambourine)
        self.assertEqual(tmb.percMapPitch, 54)  # 1-indexed

        # An instrument music21 doesn't have yet (Cabasa):
        scorePart = scorePart.replace('Tambourine', 'Cabasa')
        scorePart = scorePart.replace('Tamb.', 'Cab.')
        scorePart = scorePart.replace('55', '70')  # 1-indexed
        pp = PartParser()
        mxScorePart = EL(scorePart)
        msg = '69 does not map to a valid instrument!'
        with self.assertWarnsRegex(MusicXMLWarning, msg):
            unp = pp.getDefaultInstrument(mxScorePart)
        self.assertIsInstance(unp, instrument.UnpitchedPercussion)
        self.assertEqual(unp.percMapPitch, 69)

    def testImportImplicitMeasureNumber(self):
        from music21 import converter

        xml_dir = common.getSourceFilePath() / 'musicxml' / 'lilypondTestSuite'
        s = converter.parse(xml_dir / '46d-PickupMeasure-ImplicitMeasures.xml')
        m = s[stream.Measure].first()
        self.assertIs(m.showNumber, stream.enums.ShowNumber.NEVER)

    def testAdjustTimeAttributesFromMeasure(self):
        # Ignore import artifacts:
        d = duration.Duration(3 + 3 / 480)
        m = stream.Measure([meter.TimeSignature('6/8'), note.Note(duration=d)])
        pp = PartParser()
        pp.lastMeasureOffset = 21.0
        pp.setLastMeasureInfo(m)
        with self.assertWarns(MusicXMLWarning):
            pp.adjustTimeAttributesFromMeasure(m)
        self.assertEqual(pp.lastMeasureOffset, 24.0)

        # Keep 'round' overful measures and extremely overful measures, as they were
        # likely intentional.
        d = duration.Duration(3.125)
        m = stream.Measure([meter.TimeSignature('6/8'), note.Note(duration=d)])
        pp = PartParser()
        pp.lastMeasureOffset = 21.0
        pp.setLastMeasureInfo(m)
        pp.adjustTimeAttributesFromMeasure(m)
        self.assertEqual(pp.lastMeasureOffset, 24.125)

        d = duration.Duration(4.0)
        m = stream.Measure([meter.TimeSignature('6/8'), note.Note(duration=d)])
        pp = PartParser()
        pp.lastMeasureOffset = 21.0
        pp.setLastMeasureInfo(m)
        pp.adjustTimeAttributesFromMeasure(m)
        self.assertEqual(pp.lastMeasureOffset, 25.0)


if __name__ == '__main__':
    import music21
    music21.mainTest(Test)<|MERGE_RESOLUTION|>--- conflicted
+++ resolved
@@ -1153,15 +1153,8 @@
         self.assertEqual(pm.endForm, expressions.PedalForm.Star)
         self.assertFalse(pm.abbreviated)
         spElements = pm.getSpannedElements()
-<<<<<<< HEAD
-        self.assertEqual(len(spElements), 4)
-        self.assertIsInstance(spElements[0], spanner.SpannerAnchor)
-        self.assertEqual(spElements[0].offset, 0.)
-        self.assertIsInstance(spElements[1], chord.Chord)
-=======
         self.assertEqual(len(spElements), 3)
         self.assertIsInstance(spElements[0], chord.Chord)
->>>>>>> e36df6e1
         self.assertEqual(
             spElements[0].fullName,
             'Chord {E-flat in octave 2 | B-flat in octave 2} Whole'
@@ -1170,19 +1163,11 @@
         self.assertIsInstance(spElements[1], note.Note)
         self.assertEqual(spElements[1].fullName, 'E-flat in octave 1 Whole Note')
         self.assertEqual(spElements[1].offset, 0.)
-<<<<<<< HEAD
-        self.assertIsInstance(spElements[2], note.Note)
-        self.assertEqual(spElements[2].fullName, 'E-flat in octave 1 Whole Note')
-        self.assertEqual(spElements[2].offset, 0.)
-        self.assertIsInstance(spElements[3], spanner.SpannerAnchor)
-        self.assertEqual(spElements[3].offset, 3.)
-=======
         self.assertEqual(spElements[1].quarterLength, 4.)
         # The pedal "stop" happens a quarter-note _before_ the end of the last whole note
         # (last whole note <duration> is 32, <pedal><offset> is -8)
         self.assertEqual(spElements[2].offset, 3.)
         self.assertIsInstance(spElements[2], spanner.SpannerAnchor)
->>>>>>> e36df6e1
 
         s = corpus.parse('dichterliebe_no2')  # , forceSource=True)
         pedals = list(s[expressions.PedalMark])
@@ -1204,10 +1189,6 @@
             note.Note,
             note.Note,
             note.Note,
-<<<<<<< HEAD
-            spanner.SpannerAnchor,
-=======
->>>>>>> e36df6e1
         ]
         for i, (el, expectedOffset, expectedInstance) in enumerate(zip(
                 spElements, expectedOffsets, expectedInstances)):
