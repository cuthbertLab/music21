--- conflicted
+++ resolved
@@ -3325,11 +3325,7 @@
         else:
             # if necessary, jump to end of the measure.
             if self.offsetInMeasure < firstPassEndOffsetInMeasure:
-<<<<<<< HEAD
-                self.moveForward(firstPassEndOffsetInMeasure - self.offsetInMeasure)
-=======
                 self.moveForward(opFrac(firstPassEndOffsetInMeasure - self.offsetInMeasure))
->>>>>>> 05f0cb28
 
         self.currentVoiceId = None
 
