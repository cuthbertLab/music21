--- conflicted
+++ resolved
@@ -2438,19 +2438,12 @@
 
     def parse(self):
         '''
-<<<<<<< HEAD
         Set up instruments, convert sounding pitch to written pitch,
         create a partId (if no good one exists) and set it on
-        <part>, fix up the notation (`fixupNotationFlat()` or `fixupNotationMeasured()`),
+        <part>, fixes up the notation
+        (:meth:`fixupNotationFlat` or :meth:`fixupNotationMeasured`),
         setIdLocals() on spanner bundle. Run parse() on each measure's MeasureExporter and
         append the output to the <part> object.
-=======
-        Set up instruments, create a partId (if no good one exists) and sets it on
-        <part>, fixes up the notation (:meth:`fixupNotationFlat` or :meth:`fixupNotationMeasured`,
-        if :attr:`makeNotation` is True),
-        setsIdLocals on spanner bundle. runs parse() on each measure's MeasureExporter and
-        appends the output to the <part> object.
->>>>>>> b14377a9
 
         In other words, one-stop shopping.
 
