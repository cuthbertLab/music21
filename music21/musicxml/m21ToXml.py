# -*- coding: utf-8 -*-
# ------------------------------------------------------------------------------
# Name:         musicxml/m21ToXml.py
# Purpose:      Translate from music21 objects to musicxml representation
#
# Authors:      Christopher Ariza
#               Michael Scott Cuthbert
#
# Copyright:    Copyright © 2010-2012, 2015-19 Michael Scott Cuthbert and the music21 Project
# License:      BSD, see license.txt
# ------------------------------------------------------------------------------
'''
Converters for music21 objects to musicxml using ElementTree
'''
from collections import OrderedDict
import copy
import datetime
import fractions
import io
import math
import unittest
import xml.etree.ElementTree as ET
from xml.etree.ElementTree import Element, SubElement, ElementTree
from typing import List, Optional, Union

# external dependencies
import webcolors

# modules that import this include converter.py.
# thus, cannot import these here
from music21 import base
from music21 import common
from music21 import defaults
from music21 import exceptions21

from music21 import bar
from music21 import clef
from music21 import chord  # for typing
from music21 import duration
from music21 import metadata
from music21 import note
from music21 import meter
from music21 import pitch
from music21 import spanner
from music21 import stream
from music21 import style
from music21.stream.iterator import OffsetIterator

from music21.musicxml import helpers
from music21.musicxml.partStaffExporter import PartStaffExporterMixin
from music21.musicxml import xmlObjects
from music21.musicxml.xmlObjects import MusicXMLExportException

from music21 import environment
_MOD = "musicxml.m21ToXml"
environLocal = environment.Environment(_MOD)

# ------------------------------------------------------------------------------

def typeToMusicXMLType(value):
    '''Convert a music21 type to a MusicXML type.

    >>> musicxml.m21ToXml.typeToMusicXMLType('longa')
    'long'
    >>> musicxml.m21ToXml.typeToMusicXMLType('quarter')
    'quarter'
    >>> musicxml.m21ToXml.typeToMusicXMLType('inexpressible')
    Traceback (most recent call last):
    music21.musicxml.xmlObjects.MusicXMLExportException:
    Cannot convert inexpressible durations to MusicXML.
    >>> musicxml.m21ToXml.typeToMusicXMLType('zero')
    Traceback (most recent call last):
    music21.musicxml.xmlObjects.MusicXMLExportException:
    Cannot convert durations without types to MusicXML.
    '''
    # MusicXML uses long instead of longa
    if value == 'longa':
        return 'long'
    elif value == '2048th':
        raise MusicXMLExportException('Cannot convert "2048th" duration to MusicXML (too short).')
    elif value == 'inexpressible':
        raise MusicXMLExportException('Cannot convert inexpressible durations to MusicXML.')
    elif value == 'zero':
        raise MusicXMLExportException('Cannot convert durations without types to MusicXML.')
    else:
        return value


def normalizeColor(color):
    '''
    Normalize a css3 name to hex or leave it alone...

    >>> musicxml.m21ToXml.normalizeColor('')
    ''
    >>> musicxml.m21ToXml.normalizeColor('red')
    '#FF0000'
    >>> musicxml.m21ToXml.normalizeColor('#00ff00')
    '#00FF00'
    '''
    if color in (None, ''):
        return color
    if '#' not in color:
        return webcolors.name_to_hex(color).upper()
    else:
        return color.upper()


def getMetadataFromContext(s):
    # noinspection PyShadowingNames
    '''
    Get metadata from site or context, so that a Part
    can be shown and have the rich metadata of its Score

    >>> s = stream.Stream()
    >>> s2 = s.transpose(4)
    >>> md = metadata.Metadata()
    >>> md.title = 'emptiness'
    >>> s.metadata = md
    >>> s2.metadata is None
    True
    >>> musicxml.m21ToXml.getMetadataFromContext(s2).title
    'emptiness'
    >>> musicxml.m21ToXml.getMetadataFromContext(s).title
    'emptiness'
    >>> p = stream.Part()
    >>> s2.insert(0, p)
    >>> musicxml.m21ToXml.getMetadataFromContext(p).title
    'emptiness'
    '''
    # get metadata from context.
    md = s.metadata
    if md is not None:
        return md

    for contextSite in s.contextSites():
        if contextSite.site.metadata is not None:
            return contextSite.site.metadata
    return None


def _setTagTextFromAttribute(
    m21El,
    xmlEl: Element,
    tag: str,
    attributeName: Optional[str] = None,
    *,
    transform=None,
    forceEmpty=False
):
    '''
    If m21El has an attribute called attributeName, create a new SubElement
    for xmlEl and set its text to the value of the m21El attribute.

    Pass a function or lambda function as transform to transform the
    value before setting it.  String transformation is assumed.

    Returns the SubElement

    Will not create an empty element unless forceEmpty is True


    >>> from xml.etree.ElementTree import Element
    >>> e = Element('accidental')

    >>> seta = musicxml.m21ToXml._setTagTextFromAttribute
    >>> acc = pitch.Accidental()
    >>> acc.alter = -2.0

    >>> subEl = seta(acc, e, 'alter')
    >>> subEl.text
    '-2.0'
    >>> subEl in e
    True

    >>> XB = musicxml.m21ToXml.XMLExporterBase()
    >>> XB.dump(e)
    <accidental>
      <alter>-2.0</alter>
    </accidental>

    add a transform

    >>> subEl = seta(acc, e, 'alter', transform=int)
    >>> subEl.text
    '-2'

    '''
    if attributeName is None:
        attributeName = common.hyphenToCamelCase(tag)

    try:
        value = getattr(m21El, attributeName)
    except AttributeError:
        return None

    if transform is not None:
        value = transform(value)

    if value in (None, '') and forceEmpty is not True:
        return None

    subElement = SubElement(xmlEl, tag)

    if value is not None:
        subElement.text = str(value)

    return subElement


def _setAttributeFromAttribute(m21El, xmlEl, xmlAttributeName, attributeName=None, transform=None):
    '''
    If m21El has a at least one element of tag==tag with some text. If
    it does, set the attribute either with the same name (with "foo-bar" changed to
    "fooBar") or with attributeName to the text contents.

    Pass a function or lambda function as transform to transform the value before setting it

    >>> from xml.etree.ElementTree import fromstring as El
    >>> e = El('<page-layout/>')

    >>> setb = musicxml.m21ToXml._setAttributeFromAttribute
    >>> pl = layout.PageLayout()
    >>> pl.pageNumber = 4
    >>> pl.isNew = True

    >>> setb(pl, e, 'page-number')
    >>> e.get('page-number')
    '4'

    >>> XB = musicxml.m21ToXml.XMLExporterBase()
    >>> XB.dump(e)
    <page-layout page-number="4" />

    >>> setb(pl, e, 'new-page', 'isNew')
    >>> e.get('new-page')
    'True'


    Transform the isNew value to 'yes'.

    >>> convBool = musicxml.xmlObjects.booleanToYesNo
    >>> setb(pl, e, 'new-page', 'isNew', transform=convBool)
    >>> e.get('new-page')
    'yes'
    '''
    if attributeName is None:
        attributeName = common.hyphenToCamelCase(xmlAttributeName)

    value = getattr(m21El, attributeName, None)
    if value is None:
        return

    if transform is not None:
        value = transform(value)

    xmlEl.set(xmlAttributeName, str(value))


def _synchronizeIds(element: Element, m21Object: Optional[base.Music21Object]) -> None:
    # noinspection PyTypeChecker
    '''
    MusicXML 3.1 defines the id attribute (entity: %optional-unique-id)
    on many elements which is perfect for getting from .id on
    a music21 element.

    >>> from xml.etree.ElementTree import fromstring as El
    >>> e = El('<fermata />')
    >>> f = expressions.Fermata()
    >>> f.id = 'fermata1'
    >>> musicxml.m21ToXml._synchronizeIds(e, f)
    >>> e.get('id')
    'fermata1'

    Does not set attr: id if el.id is not valid or default:

    >>> e = El('<fermata />')
    >>> f = expressions.Fermata()
    >>> musicxml.m21ToXml._synchronizeIds(e, f)
    >>> e.get('id', None) is None
    True
    >>> f.id = '123456'  # invalid for MusicXML id
    >>> musicxml.m21ToXml._synchronizeIds(e, f)
    >>> e.get('id', None) is None
    True

    None can be passed in instead of a m21object.

    >>> e = El('<fermata />')
    >>> musicxml.m21ToXml._synchronizeIds(e, None)
    >>> e.get('id', 'no idea')
    'no idea'
    '''
    # had to suppress type-checking because of spurious error on
    #    e.get('id', 'no idea')
    if m21Object is None or not hasattr(m21Object, 'id'):
        return
    if not xmlObjects.isValidXSDID(m21Object.id):
        return
    element.set('id', m21Object.id)


class GeneralObjectExporter:
    classMapping = OrderedDict([
        ('Score', 'fromScore'),
        ('Part', 'fromPart'),
        ('Measure', 'fromMeasure'),
        ('Voice', 'fromVoice'),
        ('Stream', 'fromStream'),
        # ## individual parts
        ('GeneralNote', 'fromGeneralNote'),
        ('Pitch', 'fromPitch'),
        ('Duration', 'fromDuration'),  # not an m21 object
        ('Dynamic', 'fromDynamic'),
        ('DiatonicScale', 'fromDiatonicScale'),
        ('Scale', 'fromScale'),
        ('Music21Object', 'fromMusic21Object'),
    ])

    def __init__(self, obj=None):
        self.generalObj = obj

    def parse(self, obj=None):
        r'''
        return a bytes object representation of anything from a
        Score to a single pitch.

        >>> p = pitch.Pitch('D#4')
        >>> GEX = musicxml.m21ToXml.GeneralObjectExporter(p)
        >>> out = GEX.parse()  # out is bytes
        >>> outStr = out.decode('utf-8')  # now is string
        >>> print(outStr.strip())
        <?xml version="1.0" encoding="utf-8"?>
        <!DOCTYPE score-partwise
          PUBLIC "-//Recordare//DTD MusicXML ... Partwise//EN"
          "http://www.musicxml.org/dtds/partwise.dtd">
        <score-partwise version="...">
          <movement-title>Music21 Fragment</movement-title>
          <identification>
            <creator type="composer">Music21</creator>
            <encoding>
              <encoding-date>...</encoding-date>
              <software>music21 v...</software>
            </encoding>
          </identification>
          <defaults>
            <scaling>
              <millimeters>7</millimeters>
              <tenths>40</tenths>
            </scaling>
          </defaults>
          <part-list>
            <score-part id="...">
              <part-name />
            </score-part>
          </part-list>
          <!--=========================== Part 1 ===========================-->
          <part id="...">
            <!--========================= Measure 1 ==========================-->
            <measure number="1">
              <attributes>
                <divisions>10080</divisions>
                <time>
                  <beats>1</beats>
                  <beat-type>4</beat-type>
                </time>
                <clef>
                  <sign>G</sign>
                  <line>2</line>
                </clef>
              </attributes>
              <note>
                <pitch>
                  <step>D</step>
                  <alter>1</alter>
                  <octave>4</octave>
                </pitch>
                <duration>10080</duration>
                <type>quarter</type>
                <accidental>sharp</accidental>
              </note>
            </measure>
          </part>
        </score-partwise>
        '''
        if obj is None:
            obj = self.generalObj
        outObj = self.fromGeneralObject(obj)
        # TODO: set whether to do an additional score copy in submethods.
        return self.parseWellformedObject(outObj)

    def parseWellformedObject(self, sc):
        '''
        parse an object that has already gone through the
        `.fromGeneralObject` conversion.  Returns bytes.
        '''
        scoreExporter = ScoreExporter(sc)
        scoreExporter.parse()
        return scoreExporter.asBytes()

    def fromGeneralObject(self, obj):
        '''
        Converts any Music21Object (or a duration or a pitch) to something that
        can be passed to ScoreExporter()

        >>> GEX = musicxml.m21ToXml.GeneralObjectExporter()
        >>> s = GEX.fromGeneralObject(duration.Duration(3.0))
        >>> s
        <music21.stream.Score 0x...>
        >>> s.show('t')
        {0.0} <music21.stream.Part 0x...>
            {0.0} <music21.stream.Measure 1 offset=0.0>
                {0.0} <music21.clef.TrebleClef>
                {0.0} <music21.meter.TimeSignature 6/8>
                {0.0} <music21.note.Note C>
        >>> s.flat.notes[0].duration
        <music21.duration.Duration 3.0>
        '''
        classes = obj.classes
        outObj = None
        for cM, methName in self.classMapping.items():
            if cM in classes:
                meth = getattr(self, methName)
                outObj = meth(obj)
                break
        if outObj is None:
            raise MusicXMLExportException(
                'Cannot translate the object '
                + f'{self.generalObj} to a complete musicXML document; put it in a Stream first!'
            )
        return outObj

    def fromScore(self, sc):
        '''
        the best one of all -- a perfectly made Score (or something like that)
        '''
        scOut = sc.makeNotation(inPlace=False)
        # scOut.makeImmutable()
        return scOut

    def fromPart(self, p):
        '''
        from a part, put it in a score...
        '''
        if p.isFlat:
            p = p.makeMeasures()
        # p.makeImmutable()  # impossible, we haven't made notation yet.
        s = stream.Score()
        s.insert(0, p)
        s.metadata = copy.deepcopy(getMetadataFromContext(p))
        return self.fromScore(s)

    def fromMeasure(self, m):
        '''
        Translate a music21 Measure into a
        complete MusicXML string representation.

        Note: this method is called for complete MusicXML
        representation of a Measure, not for partial
        solutions in Part or Stream production.
        '''
        mCopy = m.makeNotation()
        if not m.recurse().getElementsByClass('Clef').getElementsByOffset(0.0):
            mCopy.clef = clef.bestClef(mCopy, recurse=True)
        p = stream.Part()
        p.append(mCopy)
        p.metadata = copy.deepcopy(getMetadataFromContext(m))
        return self.fromPart(p)

    def fromVoice(self, v):
        m = stream.Measure(number=1)
        m.insert(0, v)
        return self.fromMeasure(m)

    def fromStream(self, st):
        if st.isFlat:
            st2 = stream.Part()
            st2.mergeAttributes(st)
            st2.elements = copy.deepcopy(st)
            if not st.getElementsByClass('Clef').getElementsByOffset(0.0):
                st2.clef = clef.bestClef(st2)
            st2.makeNotation(inPlace=True)
            st2.metadata = copy.deepcopy(getMetadataFromContext(st))
            return self.fromPart(st2)

        elif st.hasPartLikeStreams():
            st2 = stream.Score()
            st2.mergeAttributes(st)
            st2.elements = copy.deepcopy(st)
            st2.makeNotation(inPlace=True)
            st2.metadata = copy.deepcopy(getMetadataFromContext(st))
            return self.fromScore(st2)

        elif st.getElementsByClass('Stream').first().isFlat:  # like a part w/ measures...
            st2 = stream.Part()
            st2.mergeAttributes(st)
            st2.elements = copy.deepcopy(st)
            if not st.getElementsByClass('Clef').getElementsByOffset(0.0):
                bestClef = True
            else:
                bestClef = False
            st2.makeNotation(inPlace=True, bestClef=bestClef)
            st2.metadata = copy.deepcopy(getMetadataFromContext(st))
            return self.fromPart(st2)

        else:
            # probably a problem? or a voice...
            if not st.getElementsByClass('Clef').getElementsByOffset(0.0):
                bestClef = True
            else:
                bestClef = False
            st2 = st.makeNotation(inPlace=False, bestClef=bestClef)
            return self.fromScore(st)

    def fromDuration(self, d):
        '''
        Translate a music21 :class:`~music21.duration.Duration` into
        a complete MusicXML representation.

        Rarely rarely used.  Only if you call .show() on a duration object
        '''
        # make a copy, as we this process will change tuple types
        # not needed, since fromGeneralNote does it too.  but so
        # rarely used, it doesn't matter, and the extra safety is nice.
        dCopy = copy.deepcopy(d)
        n = note.Note()
        n.duration = dCopy
        # call the musicxml property on Stream
        return self.fromGeneralNote(n)

    def fromDynamic(self, dynamicObject):
        '''
        Provide a complete MusicXML string from a single dynamic by
        putting it into a Stream first.

        '''
        dCopy = copy.deepcopy(dynamicObject)
        out = stream.Stream()
        out.append(dCopy)
        # call the musicxml property on Stream
        return self.fromStream(out)

    def fromScale(self, scaleObject):
        # noinspection PyShadowingNames
        '''
        Generate the pitches from this scale
        and put it into a stream.Measure, then call
        fromMeasure on it.

        >>> cMaj = scale.MajorScale('C')
        >>> GEX = musicxml.m21ToXml.GeneralObjectExporter()
        >>> m = GEX.fromScale(cMaj)
        >>> m
        <music21.stream.Score 0x11d4f17b8>

        >>> m.show('text')
        {0.0} <music21.stream.Part 0x116a04b38>
            {0.0} <music21.stream.Measure 1 offset=0.0>
                {0.0} <music21.clef.TrebleClef>
                {0.0} <music21.meter.TimeSignature 10/4>
                {0.0} <music21.note.Note C>
                {4.0} <music21.note.Note D>
                {5.0} <music21.note.Note E>
                {6.0} <music21.note.Note F>
                {7.0} <music21.note.Note G>
                {8.0} <music21.note.Note A>
                {9.0} <music21.note.Note B>
        '''
        m = stream.Measure(number=1)
        for i in range(1, scaleObject.abstract.getDegreeMaxUnique() + 1):
            p = scaleObject.pitchFromDegree(i)
            n = note.Note()
            n.pitch = p
            if i == 1:
                n.addLyric(scaleObject.name)

            if p.name == scaleObject.getTonic().name:
                n.quarterLength = 4  # set longer
            else:
                n.quarterLength = 1
            m.append(n)
        m.timeSignature = m.bestTimeSignature()
        return self.fromMeasure(m)

    def fromDiatonicScale(self, diatonicScaleObject):
        # noinspection PyShadowingNames
        '''
        Return a complete musicxml of the DiatonicScale

        Overrides the general scale behavior to highlight
        the tonic and dominant.

        >>> cMaj = scale.MajorScale('C')
        >>> GEX = musicxml.m21ToXml.GeneralObjectExporter()
        >>> m = GEX.fromDiatonicScale(cMaj)
        >>> m
        <music21.stream.Score 0x11d4f17b8>

        >>> m.show('text')
        {0.0} <music21.stream.Part 0x116a04b38>
            {0.0} <music21.stream.Measure 1 offset=0.0>
                {0.0} <music21.clef.TrebleClef>
                {0.0} <music21.meter.TimeSignature 11/4>
                {0.0} <music21.note.Note C>
                {4.0} <music21.note.Note D>
                {5.0} <music21.note.Note E>
                {6.0} <music21.note.Note F>
                {7.0} <music21.note.Note G>
                {9.0} <music21.note.Note A>
                {10.0} <music21.note.Note B>
        '''
        m = stream.Measure(number=1)
        for i in range(1, diatonicScaleObject.abstract.getDegreeMaxUnique() + 1):
            p = diatonicScaleObject.pitchFromDegree(i)
            n = note.Note()
            n.pitch = p
            if i == 1:
                n.addLyric(diatonicScaleObject.name)

            if p.name == diatonicScaleObject.getTonic().name:
                n.quarterLength = 4  # set longer
            elif p.name == diatonicScaleObject.getDominant().name:
                n.quarterLength = 2  # set longer
            else:
                n.quarterLength = 1
            m.append(n)
        m.timeSignature = m.bestTimeSignature()
        return self.fromMeasure(m)

    def fromMusic21Object(self, obj):
        '''
        return a single TimeSignature as a musicxml document
        '''
        # return a complete musicxml representation
        objCopy = copy.deepcopy(obj)
        # m = stream.Measure()
        # m.timeSignature = tsCopy
        # m.append(note.Rest())
        out = stream.Measure(number=1)
        out.append(objCopy)
        return self.fromMeasure(out)

    def fromGeneralNote(self, n):
        # noinspection PyShadowingNames
        '''
        Translate a music21 :class:`~music21.note.Note` into an object
        ready to be parsed.

        >>> n = note.Note('c3')
        >>> n.quarterLength = 3
        >>> GEX = musicxml.m21ToXml.GeneralObjectExporter()
        >>> sc = GEX.fromGeneralNote(n)
        >>> sc.show('t')
        {0.0} <music21.stream.Part 0x1046afa90>
            {0.0} <music21.stream.Measure 1 offset=0.0>
                {0.0} <music21.clef.BassClef>
                {0.0} <music21.meter.TimeSignature 6/8>
                {0.0} <music21.note.Note C>
        '''
        # make a copy, as this process will change tuple types
        # this method is called infrequently, and only for display of a single
        # note
        nCopy = copy.deepcopy(n)

        # modifies in place
        stream.makeNotation.makeTupletBrackets([nCopy.duration], inPlace=True)
        out = stream.Measure(number=1)
        out.append(nCopy)

        # call the musicxml property on Stream
        return self.fromMeasure(out)

    def fromPitch(self, p):
        # noinspection PyShadowingNames
        '''
        Translate a music21 :class:`~music21.pitch.Pitch` into an object
        ready to be parsed.

        >>> p = pitch.Pitch('c#3')
        >>> GEX = musicxml.m21ToXml.GeneralObjectExporter()
        >>> sc = GEX.fromPitch(p)
        >>> sc.show('t')
        {0.0} <music21.stream.Part 0x1046afa90>
            {0.0} <music21.stream.Measure 1 offset=0.0>
                {0.0} <music21.clef.BassClef>
                {0.0} <music21.meter.TimeSignature 1/4>
                {0.0} <music21.note.Note C#>
        '''
        n = note.Note()
        n.pitch = copy.deepcopy(p)
        out = stream.Measure(number=1)
        out.append(n)
        # call the musicxml property on Stream
        return self.fromMeasure(out)


class XMLExporterBase:
    '''
    contains functions that could be called
    at multiple levels of exporting (Score, Part, Measure).
    '''
    def __init__(self):
        self.xmlRoot = None

    def asBytes(self, noCopy=True) -> bytes:
        '''
        returns the xmlRoot as a bytes object. If noCopy is True
        (default), modifies the file for pretty-printing in place.  Otherwise,
        make a copy.
        '''
        sio = io.BytesIO()
        sio.write(self.xmlHeader())
        rootObj = self.xmlRoot
        rootObj_string = helpers.dumpString(rootObj, noCopy=noCopy)
        sio.write(rootObj_string.encode('utf-8'))
        v = sio.getvalue()
        sio.close()
        return v

    def addDividerComment(self, comment: str = '') -> None:
        '''
        Add a divider to xmlRoot.

        >>> from xml.etree.ElementTree import Element
        >>> e1 = Element('accidental')
        >>> e2 = Element('accidental')

        >>> XB = musicxml.m21ToXml.ScoreExporter()
        >>> XB.xmlRoot.append(e1)
        >>> XB.addDividerComment('second accidental below')
        >>> XB.xmlRoot.append(e2)
        >>> XB.dump(XB.xmlRoot)
        <score-partwise version="...">
          <accidental />
          <!--================== second accidental below ===================-->
          <accidental />
          </score-partwise>
        '''
        commentLength = min(len(comment), 60)
        spacerLengthLow = math.floor((60 - commentLength) / 2)
        spacerLengthHigh = math.ceil((60 - commentLength) / 2)

        commentText = ('=' * spacerLengthLow) + ' ' + comment + ' ' + ('=' * spacerLengthHigh)

        divider = ET.Comment(commentText)
        self.xmlRoot.append(divider)

    # ------------------------------------------------------------------------------
    @staticmethod
    def dump(obj):
        return helpers.dump(obj)

    def xmlHeader(self) -> bytes:
        return (b'''<?xml version="1.0" encoding="utf-8"?>\n<!DOCTYPE score-partwise  '''
                + b'''PUBLIC "-//Recordare//DTD MusicXML '''
                + defaults.musicxmlVersion.encode('utf-8')
                + b''' Partwise//EN" '''
                + b'''"http://www.musicxml.org/dtds/partwise.dtd">\n''')

    # style attributes

    def setStyleAttributes(self, mxObject, m21Object, musicXMLNames, m21Names=None):
        '''
        Sets any attribute from .style, doing some conversions.

        m21Object can also be a style.Style object itself.
        '''
        if isinstance(m21Object, style.Style):
            stObj = m21Object
        elif m21Object.hasStyleInformation is False:
            return
        else:
            stObj = m21Object.style

        if not common.isIterable(musicXMLNames):
            musicXMLNames = (musicXMLNames,)

        if m21Names is None:
            m21Names = (common.hyphenToCamelCase(x) for x in musicXMLNames)
        elif not common.isIterable(m21Names):
            m21Names = (m21Names,)

        for xmlName, m21Name in zip(musicXMLNames, m21Names):
            try:
                m21Value = getattr(stObj, m21Name)
            except AttributeError:
                continue

            if m21Name in xmlObjects.STYLE_ATTRIBUTES_STR_NONE_TO_NONE and m21Value is None:
                m21Value = 'none'
            if m21Name in xmlObjects.STYLE_ATTRIBUTES_YES_NO_TO_BOOL:
                m21Value = xmlObjects.booleanToYesNo(m21Value)

            if m21Value is None:
                continue

            try:
                m21Value = str(m21Value)
            except ValueError:
                continue

            mxObject.set(xmlName, m21Value)

    def setTextFormatting(self, mxObject, m21Object):
        '''
        sets the justification, print-style-align group, and
        text-decoration, text-rotation,
        letter-spacing, line-height, lang, text-direction, and
        enclosure, on an
        m21Object, which must have style.TextStyle as its Style class,
        and then calls setPrintStyleAlign

        conforms to attr-group %text-formatting in the MusicXML DTD
        '''
        musicXMLNames = ('justify', 'text-decoration', 'text-rotation', 'letter-spacing',
                         'line-height', 'lang', 'text-direction', 'enclosure')
        m21Names = ('justify', 'textDecoration', 'textRotation', 'letterSpacing',
                    'lineHeight', 'language', 'textDirection', 'enclosure')
        self.setStyleAttributes(mxObject, m21Object, musicXMLNames, m21Names)
        self.setPrintStyleAlign(mxObject, m21Object)

    def setPrintStyleAlign(self, mxObject, m21Object):
        '''
        runs setPrintStyle and then sets horizontalAlign and verticalAlign, on an
        m21Object, which must have style.TextStyle as its Style class.

        conforms to attr-group %print-style-align in the MusicXML DTD
        '''
        self.setPrintStyle(mxObject, m21Object)
        self.setStyleAttributes(mxObject,
                                m21Object,
                                ('valign', 'halign'),
                                ('alignVertical', 'alignHorizontal'))

    def setPrintStyle(self, mxObject, m21Object):
        '''
        get position, font, and color information from the mxObject
        into the m21Object, which must have style.TextStyle as its Style class.

        conforms to attr-group %print-style in the MusicXML DTD
        '''
        self.setPosition(mxObject, m21Object)
        self.setFont(mxObject, m21Object)
        self.setColor(mxObject, m21Object)

    def setPrintObject(self, mxObject, m21Object):
        '''
        sets print-object to 'no' if m21Object.style.hideObjectOnPrint is True
        or if m21Object is a StyleObject and has .hideObjectOnPrint set to True.
        '''
        if isinstance(m21Object, style.Style):
            st = m21Object
        elif m21Object.hasStyleInformation:
            st = m21Object.style
        else:
            return

        if st.hideObjectOnPrint:
            mxObject.set('print-object', 'no')

    def setColor(self, mxObject, m21Object):
        '''
        Sets mxObject['color'] to a normalized version of m21Object.style.color
        '''
        self.setStyleAttributes(mxObject, m21Object, 'color', 'color')
        if 'color' in mxObject.attrib:  # set
            mxObject.attrib['color'] = normalizeColor(mxObject.attrib['color'])

    def setFont(self, mxObject, m21Object):
        '''
        sets font-family, font-style, font-size, and font-weight as
        fontFamily (list), fontStyle, fontSize and fontWeight from
        an object into a TextStyle object

        conforms to attr-group %font in the MusicXML DTD

        >>> from xml.etree.ElementTree import fromstring as El
        >>> XB = musicxml.m21ToXml.XMLExporterBase()
        >>> mxObj = El('<text>hi</text>')
        >>> te = expressions.TextExpression('hi!')
        >>> te.style.fontFamily = ['Courier', 'monospaced']
        >>> te.style.fontStyle = 'italic'
        >>> te.style.fontSize = 24.0
        >>> XB.setFont(mxObj, te)
        >>> XB.dump(mxObj)
        <text font-family="Courier,monospaced" font-size="24" font-style="italic">hi</text>

        >>> XB = musicxml.m21ToXml.XMLExporterBase()
        >>> mxObj = El('<text>hi</text>')
        >>> te = expressions.TextExpression('hi!')
        >>> te.style.fontStyle = 'bold'
        >>> XB.setFont(mxObj, te)
        >>> XB.dump(mxObj)
        <text font-weight="bold">hi</text>

        >>> te.style.fontStyle = 'bolditalic'
        >>> XB.setFont(mxObj, te)
        >>> XB.dump(mxObj)
        <text font-style="italic" font-weight="bold">hi</text>
        '''
        musicXMLNames = ('font-style', 'font-size', 'font-weight')
        m21Names = ('fontStyle', 'fontSize', 'fontWeight')
        self.setStyleAttributes(mxObject, m21Object, musicXMLNames, m21Names)
        if isinstance(m21Object, style.Style):
            st = m21Object
        elif m21Object.hasStyleInformation:
            st = m21Object.style
        else:
            return

        if hasattr(st, 'fontStyle'):
            # mxml does not support bold or bolditalic as font-style value
            if st.fontStyle == 'bold':
                mxObject.set('font-weight', 'bold')
                mxObject.attrib.pop('font-style', None)
            elif st.fontStyle == 'bolditalic':
                mxObject.set('font-weight', 'bold')
                mxObject.set('font-style', 'italic')

        if hasattr(st, 'fontFamily') and st.fontFamily:
            if common.isIterable(st.fontFamily):
                mxObject.set('font-family', ','.join(st.fontFamily))
            else:
                mxObject.set('font-family', st.fontFamily)

    def setPosition(self, mxObject, m21Object):
        '''
        set positioning information for an mxObject from
        default-x, default-y, relative-x, relative-y from
        the .style attribute's absoluteX, relativeX, etc. attributes.

        '''
        musicXMLNames = ('default-x', 'default-y', 'relative-x', 'relative-y')
        m21Names = ('absoluteX', 'absoluteY', 'relativeX', 'relativeY')
        self.setStyleAttributes(mxObject, m21Object, musicXMLNames, m21Names)

    def setEditorial(self, mxObject, m21Object):
        '''
        >>> from xml.etree.ElementTree import fromstring as El
        >>> XB = musicxml.m21ToXml.XMLExporterBase()
        >>> mxObj = El('<note />')
        >>> n = note.Note('C-5')

        Most common case: does nothing

        >>> XB.setEditorial(mxObj, n)
        >>> XB.dump(mxObj)
        <note />

        >>> fn = editorial.Comment('flat is obvious error for sharp')
        >>> fn.levelInformation = 2
        >>> fn.isFootnote = True
        >>> n.editorial.footnotes.append(fn)
        >>> XB.setEditorial(mxObj, n)
        >>> XB.dump(mxObj)
        <note>
          <footnote>flat is obvious error for sharp</footnote>
          <level reference="no">2</level>
        </note>

        Placing information in `.editorial.comments` only puts out the level:

        >>> mxObj = El('<note />')
        >>> n = note.Note('C-5')
        >>> com = editorial.Comment('flat is obvious error for sharp')
        >>> com.levelInformation = 'hello'
        >>> com.isReference = True
        >>> n.editorial.comments.append(com)
        >>> XB.setEditorial(mxObj, n)
        >>> XB.dump(mxObj)
        <note>
          <level reference="yes">hello</level>
        </note>
        '''
        if m21Object.hasEditorialInformation is False:
            return
        # MusicXML allows only one footnote or level, so we take the first...

        e = m21Object.editorial
        if 'footnotes' not in e and 'comments' not in e:
            return

        makeFootnote = False
        if e.footnotes:
            c = e.footnotes[0]
            makeFootnote = True
        elif e.comments:
            c = e.comments[0]
        else:
            return

        if makeFootnote:
            mxFn = SubElement(mxObject, 'footnote')
            self.setTextFormatting(mxFn, c)
            if c.text is not None:
                mxFn.text = c.text
        if c.levelInformation is not None:
            mxLevel = SubElement(mxObject, 'level')
            mxLevel.text = str(c.levelInformation)
            mxLevel.set('reference', xmlObjects.booleanToYesNo(c.isReference))
            # TODO: attr: parentheses
            # TODO: attr: bracket
            # TODO: attr: size

    ###################

    def pageLayoutToXmlPrint(self, pageLayout, mxPrintIn=None):
        # noinspection PyShadowingNames
        '''
        Given a PageLayout object, set object data for <print>

        >>> pl = layout.PageLayout()
        >>> pl.pageHeight = 4000
        >>> pl.isNew = True
        >>> pl.rightMargin = 30.25
        >>> pl.leftMargin = 20
        >>> pl.pageNumber = 5

        >>> XPBase = musicxml.m21ToXml.XMLExporterBase()
        >>> mxPrint = XPBase.pageLayoutToXmlPrint(pl)
        >>> XPBase.dump(mxPrint)
        <print new-page="yes" page-number="5">
          <page-layout>
            <page-height>4000</page-height>
            <page-margins>
              <left-margin>20</left-margin>
              <right-margin>30.25</right-margin>
            </page-margins>
          </page-layout>
        </print>


        >>> MP = musicxml.xmlToM21.MeasureParser()
        >>> pl2 = MP.xmlPrintToPageLayout(mxPrint)
        >>> pl2.isNew
        True
        >>> pl2.rightMargin
        30.25
        >>> pl2.leftMargin
        20
        >>> pl2.pageNumber
        5
        >>> pl2.pageHeight
        4000
        '''
        if mxPrintIn is None:
            mxPrint = Element('print')
        else:
            mxPrint = mxPrintIn

        setb = _setAttributeFromAttribute
        setb(pageLayout, mxPrint, 'new-page', 'isNew', transform=xmlObjects.booleanToYesNo)
        setb(pageLayout, mxPrint, 'page-number')

        mxPageLayout = self.pageLayoutToXmlPageLayout(pageLayout)
        if mxPageLayout:
            mxPrint.append(mxPageLayout)

        if mxPrintIn is None:
            return mxPrint

    def pageLayoutToXmlPageLayout(self, pageLayout, mxPageLayoutIn=None):
        '''
        get a <page-layout> element from a PageLayout

        Called out from pageLayoutToXmlPrint because it
        is also used in the <defaults> tag
        '''
        if mxPageLayoutIn is None:
            mxPageLayout = Element('page-layout')
        else:
            mxPageLayout = mxPageLayoutIn

        seta = _setTagTextFromAttribute

        seta(pageLayout, mxPageLayout, 'page-height')
        seta(pageLayout, mxPageLayout, 'page-width')

        # TODO -- record even, odd, both margins
        mxPageMargins = Element('page-margins')
        for direction in ('left', 'right', 'top', 'bottom'):
            seta(pageLayout, mxPageMargins, direction + '-margin')
        if mxPageMargins:
            mxPageLayout.append(mxPageMargins)

        if mxPageLayoutIn is None:
            return mxPageLayout

    def systemLayoutToXmlPrint(self, systemLayout, mxPrintIn=None):
        # noinspection PyShadowingNames
        '''
        Given a SystemLayout tag, set a <print> tag

        >>> sl = layout.SystemLayout()
        >>> sl.distance = 55
        >>> sl.isNew = True
        >>> sl.rightMargin = 30.25
        >>> sl.leftMargin = 20

        >>> XPBase = musicxml.m21ToXml.XMLExporterBase()
        >>> mxPrint = XPBase.systemLayoutToXmlPrint(sl)
        >>> XPBase.dump(mxPrint)
        <print new-system="yes">
          <system-layout>
            <system-margins>
              <left-margin>20</left-margin>
              <right-margin>30.25</right-margin>
            </system-margins>
            <system-distance>55</system-distance>
          </system-layout>
        </print>


        Test return conversion

        >>> MP = musicxml.xmlToM21.MeasureParser()
        >>> sl2 = MP.xmlPrintToSystemLayout(mxPrint)
        >>> sl2.isNew
        True
        >>> sl2.rightMargin
        30.25
        >>> sl2.leftMargin
        20
        >>> sl2.distance
        55
        '''
        if mxPrintIn is None:
            mxPrint = Element('print')
        else:
            mxPrint = mxPrintIn

        setb = _setAttributeFromAttribute
        setb(systemLayout, mxPrint, 'new-system', 'isNew', transform=xmlObjects.booleanToYesNo)

        mxSystemLayout = Element('system-layout')
        self.systemLayoutToXmlSystemLayout(systemLayout, mxSystemLayout)
        if mxSystemLayout:
            mxPrint.append(mxSystemLayout)

        if mxPrintIn is None:
            return mxPrint

    def systemLayoutToXmlSystemLayout(self, systemLayout, mxSystemLayoutIn=None):
        '''
        get given a SystemLayout object configure <system-layout> or <print>

        Called out from xmlPrintToSystemLayout because it
        is also used in the <defaults> tag

        >>> sl = layout.SystemLayout()
        >>> sl.distance = 40.0
        >>> sl.topDistance = 70.0
        >>> XPBase = musicxml.m21ToXml.XMLExporterBase()
        >>> mxSl = XPBase.systemLayoutToXmlSystemLayout(sl)
        >>> XPBase.dump(mxSl)
        <system-layout>
          <system-distance>40.0</system-distance>
          <top-system-distance>70.0</top-system-distance>
        </system-layout>

        >>> sl = layout.SystemLayout()
        >>> sl.leftMargin = 30.0
        >>> mxSl = XPBase.systemLayoutToXmlSystemLayout(sl)
        >>> XPBase.dump(mxSl)
        <system-layout>
          <system-margins>
            <left-margin>30.0</left-margin>
          </system-margins>
        </system-layout>
        '''
        if mxSystemLayoutIn is None:
            mxSystemLayout = Element('system-layout')
        else:
            mxSystemLayout = mxSystemLayoutIn

        seta = _setTagTextFromAttribute

        # TODO -- record even, odd, both margins
        mxSystemMargins = Element('system-margins')
        for direction in ('top', 'bottom', 'left', 'right'):
            seta(systemLayout, mxSystemMargins, direction + '-margin')

        if mxSystemMargins:
            mxSystemLayout.append(mxSystemMargins)

        seta(systemLayout, mxSystemLayout, 'system-distance', 'distance')
        seta(systemLayout, mxSystemLayout, 'top-system-distance', 'topDistance')

        # TODO: system-dividers

        if mxSystemLayoutIn is None:
            return mxSystemLayout

    def staffLayoutToXmlStaffLayout(self, staffLayout, mxStaffLayoutIn=None):
        '''
        get a <staff-layout> tag from a StaffLayout object

        In music21, the <staff-layout> and <staff-details> are
        intertwined in a StaffLayout object.

        >>> sl = layout.StaffLayout()
        >>> sl.distance = 40.0
        >>> sl.staffNumber = 1
        >>> XPBase = musicxml.m21ToXml.XMLExporterBase()
        >>> mxSl = XPBase.staffLayoutToXmlStaffLayout(sl)
        >>> XPBase.dump(mxSl)
        <staff-layout number="1">
          <staff-distance>40.0</staff-distance>
        </staff-layout>

        '''
        if mxStaffLayoutIn is None:
            mxStaffLayout = Element('staff-layout')
        else:
            mxStaffLayout = mxStaffLayoutIn
        seta = _setTagTextFromAttribute
        setb = _setAttributeFromAttribute

        seta(staffLayout, mxStaffLayout, 'staff-distance', 'distance')
        # ET.dump(mxStaffLayout)
        setb(staffLayout, mxStaffLayout, 'number', 'staffNumber')

        if mxStaffLayoutIn is None:
            return mxStaffLayout

    def accidentalToMx(self, a):
        # noinspection PyShadowingNames
        '''
        Convert a pitch.Accidental object to a Element of tag accidental

        >>> a = pitch.Accidental()
        >>> a.set('half-sharp')
        >>> a.alter == 0.5
        True

        >>> XB = musicxml.m21ToXml.XMLExporterBase()
        >>> a2m = XB.accidentalToMx
        >>> XB.dump(a2m(a))
        <accidental>quarter-sharp</accidental>

        >>> a.set('double-flat')
        >>> XB.dump(a2m(a))
        <accidental>flat-flat</accidental>


        >>> a.set('one-and-a-half-sharp')
        >>> XB.dump(a2m(a))
        <accidental>three-quarters-sharp</accidental>

        >>> a.set('half-flat')
        >>> XB.dump(a2m(a))
        <accidental>quarter-flat</accidental>

        >>> a.set('one-and-a-half-flat')
        >>> XB.dump(a2m(a))
        <accidental>three-quarters-flat</accidental>

        >>> a.set('sharp')
        >>> a.displayStyle = 'parentheses'
        >>> XB.dump(a2m(a))
        <accidental parentheses="yes">sharp</accidental>

        >>> a.displayStyle = 'bracket'
        >>> XB.dump(a2m(a))
        <accidental bracket="yes">sharp</accidental>

        >>> a.displayStyle = 'both'
        >>> XB.dump(a2m(a))
        <accidental bracket="yes" parentheses="yes">sharp</accidental>

        >>> a = pitch.Accidental('flat')
        >>> a.style.relativeX = -2
        >>> XB.dump(a2m(a))
        <accidental relative-x="-2">flat</accidental>

        >>> a = pitch.Accidental()
        >>> a.name = 'double-sharp-down'  # musicxml 3.1
        >>> XB.dump(a2m(a))
        <accidental>double-sharp-down</accidental>

        >>> a.name = 'funnyAccidental'  # unknown
        >>> XB.dump(a2m(a))
        <accidental>other</accidental>
        '''
        otherMusicXMLAccidentals = (
            # v. 3.1
            'double-sharp-down', 'double-sharp-up',
            'flat-flat-down', 'flat-flat-up',
            'arrow-down', 'arrow-up',
            'other',

            # v. 3.0
            'sharp-down', 'sharp-up',
            'natural-down', 'natural-up',
            'flat-down', 'flat-up',
            'slash-quarter-sharp', 'slash-sharp',
            'slash-flat', 'double-slash-flat',
            'sharp-1', 'sharp-2',
            'sharp-3', 'sharp-5',
            'flat-1', 'flat-2',
            'flat-3', 'flat-4',
            'sori', 'koron',
        )

        if a.name == 'half-sharp':
            mxName = 'quarter-sharp'
        elif a.name == 'one-and-a-half-sharp':
            mxName = 'three-quarters-sharp'
        elif a.name == 'half-flat':
            mxName = 'quarter-flat'
        elif a.name == 'one-and-a-half-flat':
            mxName = 'three-quarters-flat'
        elif a.name == 'double-flat':
            mxName = 'flat-flat'
        else:  # all others are the same
            mxName = a.name
            if (mxName not in pitch.accidentalNameToModifier
                    and mxName not in otherMusicXMLAccidentals):
                mxName = 'other'

        mxAccidental = Element('accidental')
        # need to remove display in this case and return None
        #         if self.displayStatus == False:
        #             pass
        mxAccidental.text = mxName
        if a.displayStyle in ('parentheses', 'both'):
            mxAccidental.set('parentheses', 'yes')
        if a.displayStyle in ('bracket', 'both'):
            mxAccidental.set('bracket', 'yes')

        self.setPrintStyle(mxAccidental, a)
        return mxAccidental


# ---------

class ScoreExporter(XMLExporterBase, PartStaffExporterMixin):
    '''
    Convert a Score (or outer stream with .parts) into
    a musicxml Element.
    '''

    def __init__(self, score: Optional[stream.Score] = None):
        super().__init__()
        if score is None:
            # should not be done this way.
            self.stream = stream.Score()
        else:
            self.stream = score

        self.xmlRoot = Element('score-partwise', version=defaults.musicxmlVersion)
        self.mxIdentification = None

        self.scoreMetadata = None

        self.spannerBundle = None
        self.meterStream = None
        self.scoreLayouts = None
        self.firstScoreLayout = None
        self.textBoxes = None
        self.highestTime = 0.0

        self.refStreamOrTimeRange = [0.0, self.highestTime]

        self.partExporterList: List['PartExporter'] = []

        self.joinedGroups: List['StaffGroup'] = []

        self.instrumentList = []
        self.midiChannelList = []

        self.parts = []

    def parse(self):
        '''
        the main function to call.

        If self.stream is empty, call self.emptyObject().  Otherwise,

        set scorePreliminaries(), call parsePartlikeScore or parseFlatScore, then postPartProcess(),
        clean up circular references for garbage collection, and returns the <score-partwise>
        object.

        >>> b = corpus.parse('bwv66.6')
        >>> SX = musicxml.m21ToXml.ScoreExporter(b)
        >>> mxScore = SX.parse()
        >>> SX.dump(mxScore)
        <score-partwise version="...">...</score-partwise>
        '''
        s = self.stream
        if not s:
            return self.emptyObject()

        self.scorePreliminaries()

        if s.hasPartLikeStreams():
            self.parsePartlikeScore()
        else:
            self.parseFlatScore()

        self.postPartProcess()

        # clean up for circular references.
        self.partExporterList.clear()

        return self.xmlRoot

    def emptyObject(self):
        '''
        Creates a cheeky "This Page Intentionally Left Blank" for a blank score

        >>> emptySX = musicxml.m21ToXml.ScoreExporter()
        >>> mxScore = emptySX.parse()  # will call emptyObject
        >>> emptySX.dump(mxScore)
        <score-partwise version="...">
          <work>
            <work-title>This Page Intentionally Left Blank</work-title>
          </work>
          ...
              <note>
                <rest />
                <duration>40320</duration>
                <type>whole</type>
              </note>
            </measure>
          </part>
        </score-partwise>
        '''
        out = stream.Stream()
        p = stream.Part()
        m = stream.Measure()
        r = note.Rest(quarterLength=4)
        m.append(r)
        p.append(m)
        out.append(p)
        # return the processing of this Stream
        md = metadata.Metadata(title='This Page Intentionally Left Blank')
        out.insert(0, md)
        # recursive call to this non-empty stream
        self.stream = out
        return self.parse()

    def scorePreliminaries(self):
        '''
        Populate the exporter object with
        `meterStream`, `scoreLayouts`, `spannerBundle`, and `textBoxes`

        >>> emptySX = musicxml.m21ToXml.ScoreExporter()
        >>> emptySX.scorePreliminaries()  # will call emptyObject
        >>> len(emptySX.textBoxes)
        0
        >>> emptySX.spannerBundle
        <music21.spanner.SpannerBundle of size 0>

        '''
        self.setScoreLayouts()
        self.setMeterStream()
        self.setPartsAndRefStream()
        # get all text boxes
        self.textBoxes = self.stream.flat.getElementsByClass('TextBox')

        # we need independent sub-stream elements to shift in presentation
        self.highestTime = 0.0  # redundant, but set here.

        if self.spannerBundle is None:
            self.spannerBundle = self.stream.spannerBundle

    def setPartsAndRefStream(self):
        '''
        Transfers the offset of the inner stream to elements and sets self.highestTime

        >>> b = corpus.parse('bwv66.6')
        >>> SX = musicxml.m21ToXml.ScoreExporter(b)
        >>> SX.highestTime
        0.0
        >>> SX.setPartsAndRefStream()
        >>> SX.highestTime
        36.0
        >>> SX.refStreamOrTimeRange
        [0.0, 36.0]
        >>> len(SX.parts)
        4
        '''
        s = self.stream
        # environLocal.printDebug('streamToMx(): interpreting multipart')
        streamOfStreams = s.getElementsByClass('Stream')
        for innerStream in streamOfStreams:
            # may need to copy element here
            # apply this stream's offset to elements
            # but retain offsets if inner stream is a Measure
            # https://github.com/cuthbertLab/music21/issues/580
            if isinstance(innerStream, stream.Measure):
                ht = innerStream.offset + innerStream.highestTime
            else:
                innerStream.transferOffsetToElements()
                ht = innerStream.highestTime
            if ht > self.highestTime:
                self.highestTime = ht
        self.refStreamOrTimeRange = [0.0, self.highestTime]
        self.parts = streamOfStreams

    def setMeterStream(self):
        '''
        sets `self.meterStream` or uses a default.

        Used in makeNotation in Part later.

        >>> b = corpus.parse('bwv66.6')
        >>> SX = musicxml.m21ToXml.ScoreExporter(b)
        >>> SX.setMeterStream()
        >>> SX.meterStream
        <music21.stream.Score 0x...>
        >>> len(SX.meterStream)
        4
        >>> SX.meterStream[0]
        <music21.meter.TimeSignature 4/4>
        '''
        s = self.stream
        # search context probably should always be True here
        # to search container first, we need a non-flat version
        # searching a flattened version, we will get contained and non-container
        # this meter  stream is passed to makeNotation()
        meterStream = s.getTimeSignatures(searchContext=False,
                                          sortByCreationTime=False, returnDefault=False)
        # environLocal.printDebug(['setMeterStream: post meterStream search',
        #                meterStream, meterStream[0]])
        if not meterStream:
            # note: this will return a default if no meters are found
            meterStream = s.flat.getTimeSignatures(searchContext=False,
                                                   sortByCreationTime=True, returnDefault=True)
        self.meterStream = meterStream

    def setScoreLayouts(self):
        '''
        sets `self.scoreLayouts` and `self.firstScoreLayout`

        >>> b = corpus.parse('schoenberg/opus19', 2)
        >>> SX = musicxml.m21ToXml.ScoreExporter(b)
        >>> SX.setScoreLayouts()
        >>> SX.scoreLayouts
        <music21.stream.Score 0x...>
        >>> len(SX.scoreLayouts)
        1
        >>> SX.firstScoreLayout
        <music21.layout.ScoreLayout>
        '''
        s = self.stream
        scoreLayouts = s.getElementsByClass('ScoreLayout').stream()
        if scoreLayouts:
            scoreLayout = scoreLayouts[0]
        else:
            scoreLayout = None
        self.scoreLayouts = scoreLayouts
        self.firstScoreLayout = scoreLayout

    def parsePartlikeScore(self):
        '''
        called by .parse() if the score has individual parts.

        Calls makeRests() for the part, then creates a PartExporter for each part,
        and runs .parse() on that part.  appends the PartExporter to self.

        Hide rests created at this late stage.

        >>> v = stream.Voice(note.Note())
        >>> m = stream.Measure([meter.TimeSignature(), v])
        >>> GEX = musicxml.m21ToXml.GeneralObjectExporter(m)
        >>> out = GEX.parse()  # out is bytes
        >>> outStr = out.decode('utf-8')  # now is string
        >>> '<note print-object="no" print-spacing="yes">' in outStr
        True
        '''
        # self.parts is a stream of parts
        # hide any rests created at this late stage, because we are
        # merely trying to fill up MusicXML display, not impose things on users
        self.parts.makeRests(refStreamOrTimeRange=self.refStreamOrTimeRange,
                             inPlace=True,
                             hideRests=True,
                             timeRangeFromBarDuration=True,
                             )

        count = 0
        sp = list(self.parts)
        for innerStream in sp:
            count += 1
            # This guards against making an error in a future refactor
            # Raises if editing while iterating instead of casting to list above
            if count > len(sp):  # pragma: no cover
                raise MusicXMLExportException('infinite stream encountered')

            pp = PartExporter(innerStream, parent=self)
            pp.spannerBundle = self.spannerBundle
            pp.parse()
            self.partExporterList.append(pp)

    def parseFlatScore(self):
        '''
        creates a single PartExporter for this Stream and parses it.

        Note that the Score does not need to be totally flat, it just cannot have Parts inside it;
        measures are fine.

        >>> c = converter.parse('tinyNotation: 3/4 c2. d e')
        >>> SX = musicxml.m21ToXml.ScoreExporter(c)
        >>> SX.parseFlatScore()
        >>> len(SX.partExporterList)
        1
        >>> SX.partExporterList[0]
        <music21.musicxml.m21ToXml.PartExporter object at 0x...>
        >>> SX.dump(SX.partExporterList[0].xmlRoot)
        <part id="...">
          <!--========================= Measure 1 ==========================-->
          <measure number="1">...</measure>
        </part>
        >>> del SX.partExporterList[:]  # for garbage collection
        '''
        s = self.stream
        pp = PartExporter(s, parent=self)
        pp.parse()
        self.partExporterList.append(pp)

    def postPartProcess(self):
        '''
        calls .joinPartStaffs() from the
        :class:`~music21.musicxml.partStaffExporter.PartStaffExporterMixin`,
        then calls .setScoreHeader(),
        then appends each PartExporter's xmlRoot from
        self.partExporterList to self.xmlRoot.

        Called automatically by .parse().
        '''
        self.joinPartStaffs()
        self.setScoreHeader()
        for i, pex in enumerate(self.partExporterList):
            self.addDividerComment('Part ' + str(i + 1))
            self.xmlRoot.append(pex.xmlRoot)

    def setScoreHeader(self):
        '''
        Sets the group score-header in <score-partwise>.  Note that score-header is not
        a separate tag, but just a way of grouping things from the tag.

        runs `setTitles()`, `setIdentification()`, `setDefaults()`, changes textBoxes
        to `<credit>` and does the major task of setting up the part-list with `setPartList()`.

        '''
        s = self.stream
        # create score and part list
        # set some score header information from metadata
        self.scoreMetadata = getMetadataFromContext(s)

        self.setTitles()
        self.setIdentification()
        self.setDefaults()
        # add text boxes as Credits
        for tb in self.textBoxes:  # a stream of text boxes
            self.xmlRoot.append(self.textBoxToXmlCredit(tb))

        # the hard one...
        self.setPartList()

    def textBoxToXmlCredit(self, textBox):
        # noinspection PyShadowingNames
        '''
        Convert a music21 TextBox to a MusicXML Credit.

        >>> tb = text.TextBox('testing')
        >>> tb.style.absoluteY = 400
        >>> tb.style.absoluteX = 300
        >>> tb.page = 3
        >>> SX = musicxml.m21ToXml.ScoreExporter()
        >>> mxCredit = SX.textBoxToXmlCredit(tb)
        >>> SX.dump(mxCredit)
        <credit page="3">
          <credit-words default-x="300" default-y="400"
               halign="center" valign="top">testing</credit-words>
        </credit>

        Default of page 1:

        >>> tb = text.TextBox('testing')
        >>> tb.page
        1
        >>> mxCredit = SX.textBoxToXmlCredit(tb)
        >>> SX.dump(mxCredit)
        <credit page="1">...</credit>
        '''
        # use line carriages to separate messages
        mxCredit = Element('credit')
        # TODO: credit-type
        # TODO: link
        # TODO: bookmark
        # TODO: credit-image

        if textBox.page is not None:
            mxCredit.set('page', str(textBox.page))
        else:
            mxCredit.set('page', '1')

        # add all credit words to components
        count = 0

        for line in textBox.content.split('\n'):
            mxCreditWords = Element('credit-words')
            mxCreditWords.text = line
            # TODO: link/bookmark in credit-words
            if count == 0:  # on first, configure properties
                self.setPrintStyleAlign(mxCreditWords, textBox)
                if textBox.hasStyleInformation and textBox.style.justify is not None:
                    mxCreditWords.set('justify', textBox.style.justify)
            mxCredit.append(mxCreditWords)
            count += 1
        return mxCredit

    def setDefaults(self):
        # noinspection PyShadowingNames
        '''
        Returns a default object from self.firstScoreLayout or a very simple one if none exists.

        Simple:

        >>> SX = musicxml.m21ToXml.ScoreExporter()
        >>> mxDefaults = SX.setDefaults()
        >>> SX.dump(mxDefaults)
        <defaults>
          <scaling>
            <millimeters>7</millimeters>
            <tenths>40</tenths>
          </scaling>
        </defaults>

        These numbers come from the `defaults` module:

        >>> defaults.scalingMillimeters
        7
        >>> defaults.scalingTenths
        40

        More complex:

        >>> s = corpus.parse('schoenberg/opus19', 2)
        >>> SX = musicxml.m21ToXml.ScoreExporter(s)
        >>> SX.setScoreLayouts()  # necessary to call before .setDefaults()
        >>> mxDefaults = SX.setDefaults()
        >>> mxDefaults.tag
        'defaults'
        >>> mxScaling = mxDefaults.find('scaling')
        >>> SX.dump(mxScaling)
        <scaling>
          <millimeters>6.1472</millimeters>
          <tenths>40</tenths>
        </scaling>

        >>> mxPageLayout = mxDefaults.find('page-layout')
        >>> SX.dump(mxPageLayout)
        <page-layout>
          <page-height>1818</page-height>
          <page-width>1405</page-width>
          <page-margins>
            <left-margin>83</left-margin>
            <right-margin>83</right-margin>
            <top-margin>103</top-margin>
            <bottom-margin>103</bottom-margin>
          </page-margins>
        </page-layout>

        >>> mxSystemLayout = mxDefaults.find('system-layout')
        >>> SX.dump(mxSystemLayout)
        <system-layout>
          <system-margins>
            <left-margin>0</left-margin>
            <right-margin>0</right-margin>
          </system-margins>
          <system-distance>121</system-distance>
          <top-system-distance>70</top-system-distance>
        </system-layout>

        >>> mxStaffLayoutList = mxDefaults.findall('staff-layout')
        >>> len(mxStaffLayoutList)
        1
        >>> SX.dump(mxStaffLayoutList[0])
        <staff-layout>
          <staff-distance>98</staff-distance>
        </staff-layout>
        '''

        # get score defaults if any:
        if self.firstScoreLayout is None:
            from music21 import layout
            scoreLayout = layout.ScoreLayout()
            scoreLayout.scalingMillimeters = defaults.scalingMillimeters
            scoreLayout.scalingTenths = defaults.scalingTenths
        else:
            scoreLayout = self.firstScoreLayout

        mxDefaults = SubElement(self.xmlRoot, 'defaults')
        if scoreLayout.scalingMillimeters is not None or scoreLayout.scalingTenths is not None:
            mxScaling = SubElement(mxDefaults, 'scaling')
            mxMillimeters = SubElement(mxScaling, 'millimeters')
            mxMillimeters.text = str(scoreLayout.scalingMillimeters)
            mxTenths = SubElement(mxScaling, 'tenths')
            mxTenths.text = str(scoreLayout.scalingTenths)

        if scoreLayout.pageLayout is not None:
            mxPageLayout = self.pageLayoutToXmlPageLayout(scoreLayout.pageLayout)
            mxDefaults.append(mxPageLayout)

        if scoreLayout.systemLayout is not None:
            mxSystemLayout = self.systemLayoutToXmlSystemLayout(scoreLayout.systemLayout)
            mxDefaults.append(mxSystemLayout)

        for staffLayout in scoreLayout.staffLayoutList:
            mxStaffLayout = self.staffLayoutToXmlStaffLayout(staffLayout)
            mxDefaults.append(mxStaffLayout)

        self.addStyleToXmlDefaults(mxDefaults)
        return mxDefaults  # mostly for testing...

    def addStyleToXmlDefaults(self, mxDefaults):
        # noinspection PyShadowingNames
        '''
        Optionally add an <appearance> tag (using `styleToXmlAppearance`)
        and <music-font>, <word-font>, zero or more <lyric-font> tags,
        and zero or more <lyric-language> tags to mxDefaults

        Demonstrating round tripping:

        >>> import xml.etree.ElementTree as ET
        >>> defaults = ET.fromstring('<defaults>'
        ...          + '<music-font font-family="Maestro, Opus" font-weight="bold" />'
        ...          + '<word-font font-family="Garamond" font-style="italic" />'
        ...          + '<lyric-font name="verse" font-size="12" />'
        ...          + '<lyric-font name="chorus" font-size="14" />'
        ...          + '<lyric-language name="verse" xml:lang="fr" />'
        ...          + '<lyric-language name="chorus" xml:lang="en" />'
        ...          + '</defaults>')

        >>> MI = musicxml.xmlToM21.MusicXMLImporter()
        >>> MI.styleFromXmlDefaults(defaults)
        >>> SX = musicxml.m21ToXml.ScoreExporter(MI.stream)
        >>> mxDefaults = ET.Element('defaults')
        >>> SX.addStyleToXmlDefaults(mxDefaults)
        >>> SX.dump(mxDefaults)
        <defaults>
            <music-font font-family="Maestro,Opus" font-weight="bold" />
            <word-font font-family="Garamond" font-style="italic" />
            <lyric-font font-size="12" name="verse" />
            <lyric-font font-size="14" name="chorus" />
            <lyric-language name="verse" xml:lang="fr" />
            <lyric-language name="chorus" xml:lang="en" />
        </defaults>
        '''
        if not self.stream.hasStyleInformation:
            return

        mxAppearance = self.styleToXmlAppearance()
        if mxAppearance is not None:
            mxDefaults.append(mxAppearance)

        st = self.stream.style
        if st.musicFont is not None:
            mxMusicFont = SubElement(mxDefaults, 'music-font')
            self.setFont(mxMusicFont, st.musicFont)

        if st.wordFont is not None:
            mxWordFont = SubElement(mxDefaults, 'word-font')
            self.setFont(mxWordFont, st.wordFont)

        for lyricName, lyricFont in st.lyricFonts:
            mxLyricFont = SubElement(mxDefaults, 'lyric-font')
            if lyricFont is not None:
                self.setFont(mxLyricFont, lyricFont)
            if lyricName is not None:
                mxLyricFont.set('name', lyricName)

        for lyricType, lyricLang in st.lyricLanguages:
            mxLyricLanguage = SubElement(mxDefaults, 'lyric-language')
            if lyricType is not None:
                mxLyricLanguage.set('name', lyricType)
            if lyricLang is not None:
                mxLyricLanguage.set('xml:lang', lyricLang)

    def styleToXmlAppearance(self):
        # noinspection PyShadowingNames
        '''
        Populates the <appearance> tag of the <defaults> with
        information from the stream's .style information.

        >>> s = stream.Score()
        >>> s.style.lineWidths.append(('beam', 5.0))
        >>> s.style.noteSizes.append(('cue', 75))
        >>> s.style.distances.append(('hyphen', 0.1))
        >>> s.style.otherAppearances.append(('flags', 'wavy'))
        >>> SX = musicxml.m21ToXml.ScoreExporter(s)
        >>> mxAppearance = SX.styleToXmlAppearance()
        >>> SX.dump(mxAppearance)
        <appearance>
          <line-width type="beam">5.0</line-width>
          <note-size type="cue">75</note-size>
          <distance type="hyphen">0.1</distance>
          <other-appearance type="flags">wavy</other-appearance>
        </appearance>
        '''
        st = self.stream.style

        if (not st.lineWidths
                and not st.noteSizes
                and not st.distances
                and not st.otherAppearances):
            return None  # appearance tag cannot be empty

        mxAppearance = Element('appearance')
        for thisProperty, tag in [('lineWidths', 'line-width'),
                                  ('noteSizes', 'note-size'),
                                  ('distances', 'distance'),
                                  ('otherAppearances', 'other-appearance')]:
            propertyList = getattr(st, thisProperty)
            for propertyType, propertyValue in propertyList:
                mxProperty = SubElement(mxAppearance, tag)
                mxProperty.set('type', propertyType)
                mxProperty.text = str(propertyValue)

        return mxAppearance

    def setPartList(self):
        # noinspection PyShadowingNames
        '''
        Returns a <part-list> and appends it to self.xmlRoot.

        This is harder than it looks because MusicXML and music21's idea of where to store
        staff-groups are quite different.

        We find each stream in self.partExporterList, then look at the StaffGroup spanners in
        self.spannerBundle.  If the part is the first element in a StaffGroup then we add a
        <staff-group> object with 'start' as the starting point (and same for multiple StaffGroups)
        this is in `staffGroupToXmlPartGroup(sg)`.
        then we add the <score-part> descriptor of the part and its instruments, etc. (currently
        just one!), then we iterate again through all StaffGroups and if this part is the last
        element in a StaffGroup we add a <staff-group> descriptor with type="stop".

        This Bach example has four parts and one staff-group bracket linking them:

        >>> b = corpus.parse('bwv66.6')
        >>> SX = musicxml.m21ToXml.ScoreExporter(b)

        Needs some strange setup to make this work in a demo.  `.parse()` takes care of all this.

        >>> SX.scorePreliminaries()
        >>> SX.parsePartlikeScore()

        >>> mxPartList = SX.setPartList()
        >>> SX.dump(mxPartList)
        <part-list>
          <part-group number="1" type="start">...
          <score-part id="P1">...
          <score-part id="P2">...
          <score-part id="P3">...
          <score-part id="P4">...
          <part-group number="1" type="stop" />
        </part-list>

        And with a piano staff, to observe that only one <part> tag has both "start" and "stop":

        >>> cpe = corpus.parse('cpebach')
        >>> SX = musicxml.m21ToXml.ScoreExporter(cpe)
        >>> SX.scorePreliminaries()
        >>> SX.parsePartlikeScore()

        >>> mxPartList = SX.setPartList()
        >>> SX.dump(mxPartList)
        <part-list>
          <part-group number="1" type="start">...
          <part-group number="1" type="stop" />
        </part-list>
        '''

        spannerBundle = self.spannerBundle

        mxPartList = SubElement(self.xmlRoot, 'part-list')
        # mxComponents is just a list
        # returns a spanner bundle
        staffGroups = spannerBundle.getByClass('StaffGroup')
        # environLocal.printDebug(['got staff groups', staffGroups])

        # first, find which parts are start/end of partGroups
        partGroupIndexRef = {}  # have id be key
        partGroupIndex = 1  # start by 1 by convention
        for pex in self.partExporterList:
            p = pex.stream
            # check for first
            for sg in staffGroups:
                if sg.isFirst(p):
                    mxPartGroup = self.staffGroupToXmlPartGroup(sg)
                    mxPartGroup.set('number', str(partGroupIndex))
                    # assign the spanner in the dictionary
                    partGroupIndexRef[partGroupIndex] = sg
                    partGroupIndex += 1  # increment for next usage
                    mxPartList.append(mxPartGroup)
            # add score part
            mxScorePart = pex.getXmlScorePart()
            mxPartList.append(mxScorePart)
            # check for last
            activeIndex = None
            for sg in staffGroups:
                # Handle last part in the StaffGroup
                # as well as the first part in the StaffGroup if it was joined to the others
                # In that latter case, we need the <part-group type="stop" /> on the FIRST m21 part
                if (sg.isLast(p) or (sg in self.joinedGroups and sg.isFirst(p))):
                    # find the spanner in the dictionary already-assigned
                    for key, value in partGroupIndexRef.items():
                        if value is sg:
                            activeIndex = key
                            break
                    mxPartGroup = Element('part-group')
                    mxPartGroup.set('type', 'stop')
                    if activeIndex is not None:
                        mxPartGroup.set('number', str(activeIndex))
                    mxPartList.append(mxPartGroup)

        return mxPartList

    def staffGroupToXmlPartGroup(self, staffGroup):
        # noinspection PyShadowingNames
        '''
        Create and configure an mxPartGroup object for the 'start' tag
        from a staff group spanner. Note that this object
        is not completely formed by this procedure. (number isn't done...)

        >>> b = corpus.parse('bwv66.6')
        >>> SX = musicxml.m21ToXml.ScoreExporter(b)
        >>> firstStaffGroup = b.spannerBundle.getByClass('StaffGroup')[0]
        >>> mxPartGroup = SX.staffGroupToXmlPartGroup(firstStaffGroup)
        >>> SX.dump(mxPartGroup)
        <part-group type="start">
          <group-symbol>bracket</group-symbol>
          <group-barline>yes</group-barline>
        </part-group>

        At this point, you should set the number of the mxPartGroup, since it is required:

        >>> mxPartGroup.set('number', str(1))


        What can we do with it?

        >>> firstStaffGroup.name = 'Voices'
        >>> firstStaffGroup.abbreviation = 'Ch.'
        >>> firstStaffGroup.symbol = 'brace' # 'none', 'brace', 'line', 'bracket', 'square'
        >>> firstStaffGroup.barTogether = False  # True, False, or 'Mensurstrich'
        >>> mxPartGroup = SX.staffGroupToXmlPartGroup(firstStaffGroup)
        >>> SX.dump(mxPartGroup)
        <part-group type="start">
          <group-name>Voices</group-name>
          <group-abbreviation>Ch.</group-abbreviation>
          <group-symbol>brace</group-symbol>
          <group-barline>no</group-barline>
        </part-group>

        Now we avoid printing the name of the group:

        >>> firstStaffGroup.style.hideObjectOnPrint = True
        >>> mxPartGroup = SX.staffGroupToXmlPartGroup(firstStaffGroup)
        >>> SX.dump(mxPartGroup)
        <part-group type="start">
          <group-name>Voices</group-name>
          <group-name-display print-object="no" />
          <group-abbreviation>Ch.</group-abbreviation>
          <group-symbol>brace</group-symbol>
          <group-barline>no</group-barline>
        </part-group>
        '''
        mxPartGroup = Element('part-group')
        mxPartGroup.set('type', 'start')
        seta = _setTagTextFromAttribute
        seta(staffGroup, mxPartGroup, 'group-name', 'name')
        if staffGroup.style.hideObjectOnPrint:
            mxGroupNameDisplay = SubElement(mxPartGroup, 'group-name-display')
            mxGroupNameDisplay.set('print-object', 'no')
        seta(staffGroup, mxPartGroup, 'group-abbreviation', 'abbreviation')
        mxGroupSymbol = seta(staffGroup, mxPartGroup, 'group-symbol', 'symbol')
        if mxGroupSymbol is not None:
            self.setColor(mxGroupSymbol, staffGroup)
            self.setPosition(mxGroupSymbol, staffGroup)

        mxGroupBarline = SubElement(mxPartGroup, 'group-barline')
        if staffGroup.barTogether is True:
            mxGroupBarline.text = 'yes'
        elif staffGroup.barTogether is False:
            mxGroupBarline.text = 'no'
        elif staffGroup.barTogether == 'Mensurstrich':
            mxGroupBarline.text = 'Mensurstrich'
        # TODO: group-time
        self.setEditorial(mxPartGroup, staffGroup)

        # environLocal.printDebug(['configureMxPartGroupFromStaffGroup: mxPartGroup', mxPartGroup])
        return mxPartGroup

    def setIdentification(self):
        # noinspection SpellCheckingInspection, PyShadowingNames
        '''
        Returns an identification object from self.scoreMetadata.  And appends to the score...

        For defaults:

        >>> SX = musicxml.m21ToXml.ScoreExporter()
        >>> mxIdentification = SX.setIdentification()
        >>> SX.dump(mxIdentification)
        <identification>
          <creator type="composer">Music21</creator>
          <encoding>
            <encoding-date>20...-...-...</encoding-date>
            <software>music21 v...</software>
          </encoding>
        </identification>

        More realistic:

        >>> md = metadata.Metadata()
        >>> md.composer = 'Francesca Caccini'
        >>> c = metadata.Contributor(role='arranger', name='Aliyah Shanti')
        >>> md.addContributor(c)

        need a fresh ScoreExporter ...otherwise appends to existing mxIdentification


        >>> SX = musicxml.m21ToXml.ScoreExporter()
        >>> SX.scoreMetadata = md
        >>> mxIdentification = SX.setIdentification()
        >>> SX.dump(mxIdentification)
        <identification>
          <creator type="composer">Francesca Caccini</creator>
          <creator type="arranger">Aliyah Shanti</creator>
          <encoding>
            <encoding-date>...</encoding-date>
            <software>music21 v...</software>
          </encoding>
        </identification>

        '''
        if self.mxIdentification is not None:
            mxId = self.mxIdentification
        else:
            mxId = SubElement(self.xmlRoot, 'identification')
            self.mxIdentification = mxId

        # creators
        foundOne = False
        if self.scoreMetadata is not None:
            for c in self.scoreMetadata.contributors:
                mxCreator = self.contributorToXmlCreator(c)
                mxId.append(mxCreator)
                foundOne = True

        if foundOne is False:
            mxCreator = SubElement(mxId, 'creator')
            mxCreator.set('type', 'composer')
            mxCreator.text = defaults.author

        if self.scoreMetadata is not None and self.scoreMetadata.copyright is not None:
            c = self.scoreMetadata.copyright
            mxRights = SubElement(mxId, 'rights')
            if c.role is not None:
                mxRights.set('type', c.role)
            mxRights.text = str(c)

        # Encoding does its own append...
        self.setEncoding()
        # TODO: source
        # TODO: relation
        self.metadataToMiscellaneous()

        return mxId

    def metadataToMiscellaneous(self, md=None):
        # noinspection PyShadowingNames
        '''
        Returns an mxMiscellaneous of information from metadata object md or
        from self.scoreMetadata if md is None.  If the mxMiscellaneous object
        has any miscellaneous-fields, then it is appended to self.mxIdentification
        if it exists.

        >>> SX = musicxml.m21ToXml.ScoreExporter()
        >>> md = metadata.Metadata()
        >>> md.date = metadata.primitives.DateRelative('1689', 'onOrBefore')
        >>> md.localeOfComposition = 'Rome'

        >>> mxMisc = SX.metadataToMiscellaneous(md)
        >>> SX.dump(mxMisc)
        <miscellaneous>
          <miscellaneous-field name="date">1689/--/-- or earlier</miscellaneous-field>
          <miscellaneous-field name="localeOfComposition">Rome</miscellaneous-field>
        </miscellaneous>
        '''
        if md is None and self.scoreMetadata is None:
            return None
        elif md is None:
            md = self.scoreMetadata

        mxMiscellaneous = Element('miscellaneous')

        foundOne = False
        for name, value in md.all(skipContributors=True):
            if name in ('movementName', 'movementNumber', 'title', 'copyright'):
                continue
            mxMiscField = SubElement(mxMiscellaneous, 'miscellaneous-field')
            mxMiscField.set('name', name)
            mxMiscField.text = value
            foundOne = True

        if self.mxIdentification is not None and foundOne:
            self.mxIdentification.append(mxMiscellaneous)

        # for testing:
        return mxMiscellaneous

    def setEncoding(self):
        # noinspection PyShadowingNames
        '''
        Returns an encoding object that might have information about <supports> also.
        and appends to mxIdentification (if any)

        Will use the date of generation as encoding-date.

        >>> SX = musicxml.m21ToXml.ScoreExporter()
        >>> mxEncoding = SX.setEncoding()
        >>> SX.dump(mxEncoding)
        <encoding>
          <encoding-date>20...-...-...</encoding-date>
          <software>music21 v...</software>
        </encoding>

        Encoding-date is in YYYY-MM-DD format.
        '''
        if self.mxIdentification is not None:
            mxEncoding = SubElement(self.mxIdentification, 'encoding')
        else:
            mxEncoding = Element('encoding')

        mxEncodingDate = SubElement(mxEncoding, 'encoding-date')
        mxEncodingDate.text = str(datetime.date.today())  # right format...
        # TODO: encoder

        if self.scoreMetadata is not None:
            for software in self.scoreMetadata.software:
                mxSoftware = SubElement(mxEncoding, 'software')
                mxSoftware.text = software

        else:
            mxSoftware = SubElement(mxEncoding, 'software')
            mxSoftware.text = defaults.software

        # TODO: encoding-description
        mxSupportsList = self.getSupports()
        for mxSupports in mxSupportsList:
            mxEncoding.append(mxSupports)

        return mxEncoding  # for testing...

    def getSupports(self):
        '''
        return a list of <supports> tags  for what this supports.  Does not append

        Currently just supports new-system and new-page if s.definesExplicitSystemBreaks
        and s.definesExplicitPageBreaks is True.

        >>> SX = musicxml.m21ToXml.ScoreExporter()
        >>> SX.getSupports()
        []
        >>> SX.stream.definesExplicitSystemBreaks = True
        >>> SX.getSupports()
        [<Element 'supports' at 0x...>]
        >>> SX.dump(SX.getSupports()[0])
        <supports attribute="new-system" element="print" type="yes" value="yes" />

        >>> SX.stream.definesExplicitPageBreaks = True
        >>> SX.dump(SX.getSupports()[1])
        <supports attribute="new-page" element="print" type="yes" value="yes" />

        '''
        # pylint: disable=redefined-builtin
        def getSupport(attribute, type, value, element):  # @ReservedAssignment
            su = Element('supports')
            su.set('attribute', attribute)
            su.set('type', type)
            su.set('value', value)
            su.set('element', element)
            return su

        supportsList = []
        s = self.stream
        if s.definesExplicitSystemBreaks is True:
            supportsList.append(getSupport('new-system', 'yes', 'yes', 'print'))

        if s.definesExplicitPageBreaks is True:
            supportsList.append(getSupport('new-page', 'yes', 'yes', 'print'))

        return supportsList

    def setTitles(self):
        '''
        puts work (with work-title), movement-number, movement-title into the self.xmlRoot
        '''
        mdObj = self.scoreMetadata
        if self.scoreMetadata is None:
            mdObj = metadata.Metadata()
        mxScoreHeader = self.xmlRoot
        mxWork = Element('work')
        # TODO: work-number
        if mdObj.title not in (None, ''):
            # environLocal.printDebug(['metadataToMx, got title', mdObj.title])
            mxWorkTitle = SubElement(mxWork, 'work-title')
            mxWorkTitle.text = str(mdObj.title)

        if mxWork:
            mxScoreHeader.append(mxWork)

        if mdObj.movementNumber not in (None, ''):
            mxMovementNumber = SubElement(mxScoreHeader, 'movement-number')
            mxMovementNumber.text = str(mdObj.movementNumber)

        # musicxml often defaults to show only movement title
        # if no movement title is found, get the .title attr
        mxMovementTitle = SubElement(mxScoreHeader, 'movement-title')
        if mdObj.movementName not in (None, ''):
            mxMovementTitle.text = str(mdObj.movementName)
        else:  # it is none
            if mdObj.title is not None:
                mxMovementTitle.text = str(mdObj.title)
            else:
                mxMovementTitle.text = defaults.title

    def contributorToXmlCreator(self, c):
        # noinspection SpellCheckingInspection, PyShadowingNames
        '''
        Return a <creator> tag from a :class:`~music21.metadata.Contributor` object.

        >>> md = metadata.Metadata()
        >>> md.composer = 'Oliveros, Pauline'
        >>> contrib = md.contributors[0]
        >>> contrib
        <music21.metadata.primitives.Contributor composer:Oliveros, Pauline>

        >>> SX = musicxml.m21ToXml.ScoreExporter()
        >>> mxCreator = SX.contributorToXmlCreator(contrib)
        >>> SX.dump(mxCreator)
        <creator type="composer">Oliveros, Pauline</creator>
        '''
        mxCreator = Element('creator')
        if c.role is not None:
            mxCreator.set('type', str(c.role))
        if c.name is not None:
            mxCreator.text = c.name
        return mxCreator

# ------------------------------------------------------------------------------


class PartExporter(XMLExporterBase):
    '''
    Object to convert one Part stream to a <part> tag on .parse()
    '''

    def __init__(self, partObj: Union[stream.Part, stream.Score, None] = None, parent=None):
        super().__init__()
        # partObj can be a Score IF it has no parts within it.  But better to
        # always have it be a Part

        if partObj is None:
            partObj = stream.Part()
        self.stream: Union[stream.Part, stream.Score] = partObj
        self.parent = parent  # ScoreExporter
        self.xmlRoot = Element('part')

        if parent is None:
            self.meterStream = stream.Stream()
            self.refStreamOrTimeRange = [0.0, 0.0]
            self.midiChannelList = []
        else:
            self.meterStream = parent.meterStream
            self.refStreamOrTimeRange = parent.refStreamOrTimeRange
            self.midiChannelList = parent.midiChannelList  # shared list

        self.instrumentStream = None
        self.firstInstrumentObject = None

        # keep track of this so that we only put out new attributes when something
        # has changed
        self.lastDivisions = None

        self.spannerBundle = partObj.spannerBundle

    def parse(self):
        '''
        Set up instruments, create a partId (if no good one exists) and sets it on
        <part>, fixes up the notation (`fixupNotationFlat()` or `fixupNotationMeasured()`)
        setsIdLocals on spanner bundle. runs parse() on each measure's MeasureExporter and
        appends the output to the <part> object.

        In other words, one-stop shopping.
        '''
        self.instrumentSetup()

        self.xmlRoot.set('id', str(self.firstInstrumentObject.partId))
        # Suppose that everything below this is a measure
        measureStream = self.stream.getElementsByClass('Stream').stream()
        if not measureStream:
            self.fixupNotationFlat()
            # Now we have measures
            measureStream = self.stream.getElementsByClass('Stream').stream()
        else:
            self.fixupNotationMeasured(measureStream)
        # make sure that all instances of the same class have unique ids
        self.spannerBundle.setIdLocals()
        for m in measureStream:
            self.addDividerComment('Measure ' + str(m.number))
            measureExporter = MeasureExporter(m, parent=self)
            measureExporter.spannerBundle = self.spannerBundle
            try:
                mxMeasure = measureExporter.parse()
            except MusicXMLExportException as e:
                e.measureNumber = str(m.number)
                e.partName = self.stream.partName
                raise e
            self.xmlRoot.append(mxMeasure)

        return self.xmlRoot

    def instrumentSetup(self):
        '''
        sets self.instrumentStream and self.firstInstrumentObject for the stream,
        checks for a unique midiChannel and then blocks it off from future use.

        Note that there's a deficiency currently that only the first instrument is fully
        converted.

        >>> p = converter.parse('tinyNotation: 4/4 c1 d1 e1')
        >>> p.getElementsByClass('Measure')[0].insert(0, instrument.Clarinet())
        >>> p.getElementsByClass('Measure')[1].insert(0, instrument.BassClarinet())
        >>> PEX = musicxml.m21ToXml.PartExporter(p)
        >>> PEX.instrumentStream is None
        True
        >>> PEX.firstInstrumentObject is None
        True
        >>> PEX.instrumentSetup()
        >>> PEX.instrumentStream
        <music21.stream.Part 0x10ae02780>

        The "P" signifies that it is the main instrument associated with a Part.

        >>> PEX.instrumentStream.show('text')
        {0.0} <music21.instrument.Clarinet 'P...: Clarinet'>
        {4.0} <music21.instrument.BassClarinet 'Bass clarinet'>
        '''
        # get a default instrument if not assigned
        self.instrumentStream = self.stream.getInstruments(returnDefault=True, recurse=True)
        self.firstInstrumentObject = self.instrumentStream[0]  # store first, as handled differently

        if self.parent is not None:
            instIdList = [x.partId for x in self.parent.instrumentList]
        else:
            instIdList = [self.stream.id]

        firstInstId = self.firstInstrumentObject.partId
        if firstInstId in instIdList or firstInstId is None:  # must have unique ids
            self.firstInstrumentObject.partIdRandomize()  # set new random id

        for thisInstrument in self.instrumentStream:
            if (thisInstrument.midiChannel is None
                    or thisInstrument.midiChannel in self.midiChannelList):
                try:
                    thisInstrument.autoAssignMidiChannel(usedChannels=self.midiChannelList)
                except exceptions21.InstrumentException as e:
                    environLocal.warn(str(e))

            # this is shared among all PartExporters, so long as they are created by a
            # ScoreExporter
            self.midiChannelList.append(thisInstrument.midiChannel)
            # environLocal.printDebug(['midiChannel list', self.midiChannelList])

            # add to list for checking on next part
            if self.parent is not None:
                self.parent.instrumentList.append(thisInstrument)
            # force this instrument into this part
            # meterStream is only used here if there are no measures
            # defined in this part

            if thisInstrument.instrumentId is None:
                thisInstrument.instrumentIdRandomize()

    def fixupNotationFlat(self):
        '''
        Runs makeNotation on a flatStream, such as one lacking measures.
        '''
        part = self.stream
        part.makeMutable()  # must mutate
        # try to add measures if none defined
        # returns a new stream w/ new Measures but the same objects
        part.makeNotation(meterStream=self.meterStream,
                          refStreamOrTimeRange=self.refStreamOrTimeRange,
                          inPlace=True)
        # environLocal.printDebug(['fixupNotationFlat: post makeNotation, length',
        #                    len(measureStream)])

        # after calling measuresStream, need to update Spanners, as a deepcopy
        # has been made
        # might need to getAll b/c might need spanners
        # from a higher level container
        # allContexts = []
        # spannerContext = measureStream.flat.getContextByClass('Spanner')
        # while spannerContext:
        #    allContexts.append(spannerContext)
        #    spannerContext = spannerContext.getContextByClass('Spanner')
        #
        # spannerBundle = spanner.SpannerBundle(allContexts)
        # only getting spanners at this level
        # spannerBundle = spanner.SpannerBundle(measureStream.flat)
        self.spannerBundle = part.spannerBundle

    def fixupNotationMeasured(self, measureStream):
        '''
        Checks to see if there are any attributes in the part stream and moves
        them into the first measure if necessary.

        Checks if makeAccidentals is run, and haveBeamsBeenMade is done, and
        haveTupletBracketsBeenMade is done.
        '''
        part = self.stream
        # check that first measure has any attributes in outer Stream
        # this is for non-standard Stream formations (some kern imports)
        # that place key/clef information in the containing stream
        if hasattr(measureStream[0], 'clef') and measureStream[0].clef is None:
            measureStream[0].makeMutable()  # must mutate
            outerClefs = part.getElementsByClass('Clef')
            if outerClefs:
                measureStream[0].clef = outerClefs[0]

        if hasattr(measureStream[0], 'keySignature') and measureStream[0].keySignature is None:
            measureStream[0].makeMutable()  # must mutate
            outerKeySignatures = part.getElementsByClass('KeySignature')
            if outerKeySignatures:
                measureStream[0].keySignature = outerKeySignatures[0]

        if hasattr(measureStream[0], 'timeSignature') and measureStream[0].timeSignature is None:
            measureStream[0].makeMutable()  # must mutate
            outerTimeSignatures = part.getElementsByClass('TimeSignature')
            if outerTimeSignatures:
                measureStream[0].timeSignature = outerTimeSignatures[0]
        # see if accidentals/beams can be processed
        if not measureStream.streamStatus.haveAccidentalsBeenMade():
            measureStream.makeAccidentals(inPlace=True)
        if not measureStream.streamStatus.beams:
            try:
                measureStream.makeBeams(inPlace=True)
            except exceptions21.StreamException:
                pass
        if measureStream.streamStatus.haveTupletBracketsBeenMade() is False:
            stream.makeNotation.makeTupletBrackets(measureStream, inPlace=True)

        if not self.spannerBundle:
            self.spannerBundle = measureStream.spannerBundle

    def getXmlScorePart(self):
        '''
        make a <score-part> from a music21 Part object and a parsed mxPart (<part>) element.

        contains details about instruments, etc.

        called directly by the ScoreExporter as a late part of the processing.
        '''
        part = self.stream
        mxScorePart = Element('score-part')
        # TODO: identification -- specific metadata... could go here...
        mxScorePart.set('id', self.xmlRoot.get('id'))

        mxPartName = SubElement(mxScorePart, 'part-name')
        if hasattr(part, 'partName') and part.partName is not None:
            mxPartName.text = part.partName
        else:
            mxPartName.text = defaults.partName

        if part.hasStyleInformation and not part.style.printPartName:
            mxPartName.set('print-object', 'no')

        # TODO: part-name-display

        if hasattr(self.stream, 'partAbbreviation') and part.partAbbreviation is not None:
            mxPartAbbreviation = SubElement(mxScorePart, 'part-abbreviation')
            mxPartAbbreviation.text = part.partAbbreviation

            if part.hasStyleInformation and not part.style.printPartAbbreviation:
                mxPartAbbreviation.set('print-object', 'no')

        # TODO: part-abbreviation-display
        # TODO: group

        # TODO: unbounded...
        i = self.firstInstrumentObject

        if (i.instrumentName is not None or i.instrumentAbbreviation is not None
                or i.midiProgram is not None):
            mxScorePart.append(self.instrumentToXmlScoreInstrument(i))

        # TODO: midi-device
        if i.midiProgram is not None:
            mxScorePart.append(self.instrumentToXmlMidiInstrument(i))

        return mxScorePart

    def instrumentToXmlScoreInstrument(self, i):
        # noinspection SpellCheckingInspection, PyShadowingNames
        '''
        Convert an :class:`~music21.instrument.Instrument` object to a
        <score-instrument> element and return it.

        >>> i = instrument.Clarinet()
        >>> i.instrumentId = 'clarinet1'
        >>> i.midiChannel = 4
        >>> PEX = musicxml.m21ToXml.PartExporter()
        >>> mxScoreInstrument = PEX.instrumentToXmlScoreInstrument(i)
        >>> PEX.dump(mxScoreInstrument)
        <score-instrument id="clarinet1">
          <instrument-name>Clarinet</instrument-name>
          <instrument-abbreviation>Cl</instrument-abbreviation>
        </score-instrument>

        >>> i.instrumentName = "Klarinette 1."
        >>> i.instrumentAbbreviation = 'Kl.1'
        >>> mxScoreInstrument = PEX.instrumentToXmlScoreInstrument(i)
        >>> PEX.dump(mxScoreInstrument)
        <score-instrument id="clarinet1">
          <instrument-name>Klarinette 1.</instrument-name>
          <instrument-abbreviation>Kl.1</instrument-abbreviation>
        </score-instrument>
        '''
        mxScoreInstrument = Element('score-instrument')
        mxScoreInstrument.set('id', str(i.instrumentId))
        mxInstrumentName = SubElement(mxScoreInstrument, 'instrument-name')
        mxInstrumentName.text = str(i.instrumentName)
        if i.instrumentAbbreviation is not None:
            mxInstrumentAbbreviation = SubElement(mxScoreInstrument, 'instrument-abbreviation')
            mxInstrumentAbbreviation.text = str(i.instrumentAbbreviation)
        # TODO: instrument-sound
        # TODO: solo / ensemble
        # TODO: virtual-instrument

        return mxScoreInstrument

    def instrumentToXmlMidiInstrument(self, i):
        # noinspection PyShadowingNames
        '''
        Convert an instrument object to a <midi-instrument> tag and return the element

        >>> i = instrument.Clarinet()
        >>> i.instrumentId = 'clarinet1'
        >>> i.midiChannel = 4
        >>> PEX = musicxml.m21ToXml.PartExporter()
        >>> mxMidiInstrument = PEX.instrumentToXmlMidiInstrument(i)
        >>> PEX.dump(mxMidiInstrument)
        <midi-instrument id="clarinet1">
          <midi-channel>5</midi-channel>
          <midi-program>72</midi-program>
        </midi-instrument>
        '''
        mxMidiInstrument = Element('midi-instrument')
        mxMidiInstrument.set('id', str(i.instrumentId))
        if i.midiChannel is None:
            i.autoAssignMidiChannel()
            # TODO: allocate channels from a higher level
        mxMidiChannel = SubElement(mxMidiInstrument, 'midi-channel')
        mxMidiChannel.text = str(i.midiChannel + 1)
        # TODO: midi-name
        # TODO: midi-bank
        mxMidiProgram = SubElement(mxMidiInstrument, 'midi-program')
        mxMidiProgram.text = str(i.midiProgram + 1)
        # TODO: midi-unpitched
        # TODO: volume
        # TODO: pan
        # TODO: elevation
        return mxMidiInstrument


# ------------------------------------------------------------------------------

class MeasureExporter(XMLExporterBase):
    classesToMethods = OrderedDict(
        [
            ('Note', 'noteToXml'),
            ('NoChord', 'noChordToXml'),
            ('ChordWithFretBoard', 'chordWithFretBoardToXml'),
            ('ChordSymbol', 'chordSymbolToXml'),
            ('Chord', 'chordToXml'),
            ('Rest', 'restToXml'),
            # Skipping unpitched for now
            ('Dynamic', 'dynamicToXml'),
            ('Segno', 'segnoToXml'),
            ('Coda', 'codaToXml'),
            ('MetronomeMark', 'tempoIndicationToXml'),
            ('MetricModulation', 'tempoIndicationToXml'),
            ('TextExpression', 'textExpressionToXml'),
            ('RepeatExpression', 'textExpressionToXml'),
            ('RehearsalMark', 'rehearsalMarkToXml'),
        ]
    )

    # these need to be wrapped in an attributes tag if not at the beginning of the measure.
    wrapAttributeMethodClasses = OrderedDict(
        [('Clef', 'clefToXml'),
         ('KeySignature', 'keySignatureToXml'),
         ('TimeSignature', 'timeSignatureToXml'),
         ])

    ignoreOnParseClasses = {'LayoutBase', 'Barline'}

    def __init__(self, measureObj=None, parent=None):
        super().__init__()
        if measureObj is not None:
            self.stream = measureObj
        else:  # no point, but...
            self.stream = stream.Measure()

        self.parent = parent  # PartExporter
        self.xmlRoot = Element('measure')
        self.currentDivisions = defaults.divisionsPerQuarter

        # TODO: allow for mid-measure transposition changes.
        self.transpositionInterval = None
        self.mxTranspose = None
        self.measureOffsetStart = 0.0
        self.offsetInMeasure = 0.0
        self.currentVoiceId: Optional[int] = None
        self.nextFreeVoiceNumber = 1

        self.rbSpanners = []  # repeatBracket spanners

        if parent is None:
            self.spannerBundle = spanner.SpannerBundle()
        else:
            self.spannerBundle = parent.spannerBundle

        self.objectSpannerBundle = self.spannerBundle  # will change for each element.

    def parse(self):
        '''
        main parse call.

        deals with transposing, repeat brackets, setting measureNumber and width,
        the first mxPrint, the first <attributes> tag, the left barline, parsing all internal
        elements, setting the right barline, then returns the root <measure> tag.
        '''
        self.setTranspose()
        self.setRbSpanners()
        self.setMxAttributes()
        self.setMxPrint()
        self.setMxAttributesObjectForStartOfMeasure()
        self.setLeftBarline()
        # BIG ONE
        self.mainElementsParse()
        # continue
        self.setRightBarline()
        return self.xmlRoot

    def mainElementsParse(self):
        '''
        deals with parsing all the elements in a stream, whether it has voices or not.
        '''
        m = self.stream
        # need to handle objects in order when creating musicxml
        # we thus assume that objects are sorted here

        if not m.hasVoices():
            self.parseFlatElements(m, backupAfterwards=False)
            return

        nonVoiceMeasureItems = m.getElementsNotOfClass('Voice').stream()
        self.parseFlatElements(nonVoiceMeasureItems, backupAfterwards=True)

        allVoices = list(m.voices)
        for i, v in enumerate(allVoices):
            if i == len(allVoices) - 1:
                backupAfterwards = False
            else:
                backupAfterwards = True

            # Assumes voices are flat...
            self.parseFlatElements(v, backupAfterwards=backupAfterwards)

    def parseFlatElements(self, m, *, backupAfterwards=False):
        '''
        Deals with parsing all the elements in .elements, assuming that .elements is flat.

        m here can be a Measure or Voice, but flat...

        If m is a 'Voice' class, we use the .id element to set self.currentVoiceId and then
        send a backup tag to go back to the beginning of the measure.

        Note that if the .id is high enough to be an id(x) memory location, then a small
        voice number is used instead.
        '''
        root = self.xmlRoot
        divisions = self.currentDivisions
        self.offsetInMeasure = 0.0
        if 'Voice' in m.classes:
            m: stream.Voice
            if isinstance(m.id, int) and m.id < defaults.minIdNumberToConsiderMemoryLocation:
                voiceId = m.id
            elif isinstance(m.id, int):
                voiceId = self.nextFreeVoiceNumber
                self.nextFreeVoiceNumber += 1
            else:
                voiceId = m.id
        else:
            voiceId = None

        self.currentVoiceId = voiceId

        # group all objects by offsets and then do a different order than normal sort.
        # that way chord symbols and other 0-width objects appear before notes as much as
        # possible.
        for objGroup in OffsetIterator(m):
            groupOffset = m.elementOffset(objGroup[0])
            amountToMoveForward = int(round(divisions * (groupOffset
                                                             - self.offsetInMeasure)))
            if amountToMoveForward > 0:
                # gap in stream!
                mxForward = Element('forward')
                mxDuration = SubElement(mxForward, 'duration')
                mxDuration.text = str(amountToMoveForward)
                root.append(mxForward)
                self.offsetInMeasure = groupOffset

            notesForLater = []
            for obj in objGroup:
                # we do all non-note elements (including ChordSymbols)
                # first before note elements, in musicxml
                if 'GeneralNote' in obj.classes and 'Harmony' not in obj.classes:
                    notesForLater.append(obj)
                else:
                    self.parseOneElement(obj)

            for n in notesForLater:
                self.parseOneElement(n)

        if backupAfterwards:
            # return to the beginning of the measure.
            amountToBackup = round(divisions * self.offsetInMeasure)
            if amountToBackup:
                mxBackup = Element('backup')
                mxDuration = SubElement(mxBackup, 'duration')
                mxDuration.text = str(amountToBackup)
                root.append(mxBackup)

        self.currentVoiceId = None

    def parseOneElement(self, obj):
        '''
        parse one element completely and add it to xmlRoot, updating
        offsetInMeasure, etc.
        '''
        root = self.xmlRoot
        self.objectSpannerBundle = self.spannerBundle.getBySpannedElement(obj)
        preList, postList = self.prePostObjectSpanners(obj)

        for sp in preList:  # directions that precede the element
            root.append(sp)

        classes = obj.classes
        if 'GeneralNote' in classes:
            self.offsetInMeasure += obj.duration.quarterLength

        # turn inexpressible durations into complex durations (unless unlinked)
        if obj.duration.type == 'inexpressible':
            obj.duration.quarterLength = obj.duration.quarterLength

        # make dotGroups into normal notes
        if len(obj.duration.dotGroups) > 1:
            obj.duration.splitDotGroups(inPlace=True)

        # split at durations, if not a full-measure rest (e.g. whole rest in 9/8)
        if 'GeneralNote' in classes and obj.duration.type == 'complex' and not (
            'Rest' in classes and (
                obj.fullMeasure in (True, 'always')
                or (obj.fullMeasure == 'auto' and obj.duration == self.stream.barDuration)
            )
        ):
            objList = obj.splitAtDurations()
        else:
            objList = [obj]

        parsedObject = False
        for className, methName in self.classesToMethods.items():
            if className in classes:
                meth = getattr(self, methName)
                for o in objList:
                    meth(o)
                parsedObject = True
                break

        # these are classes that need to be wrapped in an attribute tag if
        # not at the beginning of a measure
        for className, methName in self.wrapAttributeMethodClasses.items():
            if className in classes:
                meth = getattr(self, methName)
                for o in objList:
                    self.wrapObjectInAttributes(o, meth)
                parsedObject = True
                break

        if parsedObject is False:
            for className in classes:
                if className in self.ignoreOnParseClasses:
                    parsedObject = True
                    break
            if parsedObject is False:
                environLocal.printDebug(['did not convert object', obj])

        for sp in postList:  # directions that follow the element
            root.append(sp)

    def prePostObjectSpanners(self, target):
        '''
        return two lists or empty tuples:
        (1) spanners related to the object that should appear before the object
        to the <measure> tag. (2) spanners related to the object that should appear after the
        object in the measure tag.
        '''
        def getProc(su, innerTarget):
            if len(su) == 1:  # have a one element wedge
                proc = ('first', 'last')
            else:
                if su.isFirst(innerTarget) and su.isLast(innerTarget):
                    proc = ('first', 'last')  # same element can be first and last
                elif su.isFirst(innerTarget):
                    proc = ('first',)
                elif su.isLast(innerTarget):
                    proc = ('last',)
                else:
                    proc = ()
            return proc

        spannerBundle = self.objectSpannerBundle
        if not spannerBundle:
            return (), ()

        preList = []
        postList = []

        # number, type is assumed;
        # tuple: first is the elementType,
        #        second: tuple of parameters to set,
        paramsSet = {'Ottava': ('octave-shift', ('size',)),
                     # TODO: attrGroup: dashed-formatting, print-style
                     'DynamicWedge': ('wedge', ('spread',)),
                     # TODO: niente, attrGroups: line-type, dashed-formatting, position, color
                     'Line': ('bracket', ('line-end', 'end-length'))
                     # TODO: dashes???
                     }

        for m21spannerClass, infoTuple in paramsSet.items():
            mxTag, parameterSet = infoTuple
            for thisSpanner in spannerBundle.getByClass(m21spannerClass):
                for posSub in getProc(thisSpanner, target):
                    # create new tag
                    mxElement = Element(mxTag)
                    _synchronizeIds(mxElement, thisSpanner)

                    mxElement.set('number', str(thisSpanner.idLocal))
                    if m21spannerClass == 'Line':
                        mxElement.set('line-type', str(thisSpanner.lineType))

                    if posSub == 'first':
                        spannerParams = self._spannerStartParameters(m21spannerClass, thisSpanner)
                    elif posSub == 'last':
                        spannerParams = self._spannerEndParameters(m21spannerClass, thisSpanner)
                    else:
                        spannerParams = {}

                    if 'type' in spannerParams:
                        mxElement.set('type', str(spannerParams['type']))

                    for attrName in parameterSet:
                        if attrName in spannerParams and spannerParams[attrName] is not None:
                            mxElement.set(attrName, str(spannerParams[attrName]))

                    mxDirection = Element('direction')
                    _synchronizeIds(mxDirection, thisSpanner)

                    # Not all spanners have placements
                    if hasattr(thisSpanner, 'placement') and thisSpanner.placement is not None:
                        mxDirection.set('placement', str(thisSpanner.placement))
                    mxDirectionType = SubElement(mxDirection, 'direction-type')
                    mxDirectionType.append(mxElement)
                    # Not todo: ID: direction-type has no direct music21 equivalent.

                    if posSub == 'first':
                        preList.append(mxDirection)
                    else:
                        postList.append(mxDirection)

        return preList, postList

    @staticmethod
    def _spannerStartParameters(spannerClass, sp):
        '''
        Return a dict of the parameters for the start of this spanner required by MusicXML output.

        >>> ssp = musicxml.m21ToXml.MeasureExporter._spannerStartParameters

        >>> ottava = spanner.Ottava(type='8va')
        >>> st = ssp('Ottava', ottava)
        >>> st['type']  # this is the opposite of what you might expect...
        'down'
        >>> st['size']
        8

        >>> cresc = dynamics.Crescendo()
        >>> st = ssp('DynamicWedge', cresc)
        >>> st['type']
        'crescendo'
        >>> st['spread']
        0

        >>> diminuendo = dynamics.Diminuendo()
        >>> st = ssp('DynamicWedge', diminuendo)
        >>> st['type']
        'diminuendo'
        >>> st['spread']
        15
        '''
        post = {'type': 'start'}
        if spannerClass == 'Ottava':
            post['size'] = sp.shiftMagnitude()
            post['type'] = sp.shiftDirection(reverse=True)  # up or down
        elif spannerClass == 'Line':
            post['line-end'] = sp.startTick
            post['end-length'] = sp.startHeight
        elif spannerClass == 'DynamicWedge':
            post['type'] = sp.type
            if sp.type == 'crescendo':
                post['spread'] = 0
                if sp.niente:
                    post['niente'] = 'yes'
            else:
                post['spread'] = sp.spread

        return post

    @staticmethod
    def _spannerEndParameters(spannerClass, sp):
        '''
        Return a dict of the parameters for the end of this spanner required by MusicXML output.

        >>> ottava = spanner.Ottava(type='8va')
        >>> en = musicxml.m21ToXml.MeasureExporter._spannerEndParameters('Ottava', ottava)
        >>> en['type']
        'stop'
        >>> en['size']
        8
        '''
        post = {'type': 'stop'}
        if spannerClass == 'Ottava':
            post['size'] = sp.shiftMagnitude()
        elif spannerClass == 'Line':
            post['line-end'] = sp.endTick
            post['end-length'] = sp.endHeight
        elif spannerClass == 'DynamicWedge':
            if sp.type == 'crescendo':
                post['spread'] = sp.spread
            else:
                post['spread'] = 0
                if sp.niente:
                    post['niente'] = 'yes'

        return post

    def objectAttachedSpannersToNotations(self, obj, objectSpannerBundle=None):
        '''
        return a list of <notations> from spanners related to the object that should appear
        in the notations tag (slurs, slides, etc.)

        >>> n0 = note.Note('C')
        >>> n1 = note.Note('D')
        >>> trem = expressions.TremoloSpanner([n0, n1])
        >>> m = stream.Measure()
        >>> m.insert(0, trem)
        >>> m.append(n0)
        >>> m.append(n1)
        >>> mex = musicxml.m21ToXml.MeasureExporter(m)
        >>> out = mex.objectAttachedSpannersToNotations(n0, m.spannerBundle)
        >>> out
        [<Element 'ornaments' at 0x1114d9408>]
        >>> mex.dump(out[0])
        <ornaments>
          <tremolo type="start">3</tremolo>
        </ornaments>

        >>> out = mex.objectAttachedSpannersToNotations(n1, m.spannerBundle)
        >>> mex.dump(out[0])
        <ornaments>
          <tremolo type="stop">3</tremolo>
        </ornaments>


        '''
        notations = []
        if objectSpannerBundle is not None:
            sb = objectSpannerBundle
        else:
            sb = self.objectSpannerBundle

        if not sb:
            return notations

        ornaments = []

        for su in sb.getByClass('Slur'):
            mxSlur = Element('slur')
            if su.isFirst(obj):
                mxSlur.set('type', 'start')
                self.setLineStyle(mxSlur, su)
                self.setPosition(mxSlur, su)
                self.setStyleAttributes(mxSlur,
                                        su,
                                        ('bezier-offset', 'bezier-offset2',
                                         'bezier-x', 'bezier-y',
                                         'bezier-x2', 'bezier-y2'),
                                        )
                if su.placement is not None:
                    mxSlur.set('placement', str(su.placement))
            elif su.isLast(obj):
                mxSlur.set('type', 'stop')
            else:
                continue  # do not put a notation on mid-slur notes.
            mxSlur.set('number', str(su.idLocal))
            notations.append(mxSlur)

        for su in sb.getByClass('Glissando'):
            if su.slideType == 'continuous':
                mxTag = 'slide'
            else:
                mxTag = 'glissando'

            mxGlissando = Element(mxTag)
            mxGlissando.set('number', str(su.idLocal))
            if su.lineType is not None:
                mxGlissando.set('line-type', str(su.lineType))
            # is this note first in this spanner?
            if su.isFirst(obj):
                if su.label is not None:
                    mxGlissando.text = str(su.label)
                mxGlissando.set('type', 'start')
            elif su.isLast(obj):
                mxGlissando.set('type', 'stop')
            else:
                continue  # do not put a notation on mid-gliss notes.

            _synchronizeIds(mxGlissando, su)
            # placement???
            notations.append(mxGlissando)

        # These add to Ornaments...

        for su in sb.getByClass('TremoloSpanner'):
            mxTrem = Element('tremolo')
            mxTrem.text = str(su.numberOfMarks)
            if su.isFirst(obj):
                mxTrem.set('type', 'start')
                if su.placement is not None:
                    mxTrem.set('placement', str(su.placement))
            elif su.isLast(obj):
                mxTrem.set('type', 'stop')
            else:
                # this is always an error for tremolos
                environLocal.printDebug(
                    ['spanner w/ a component that is neither a start nor an end.', su, obj])
            # Tremolos get in a separate ornaments tag...
            ornaments.append(mxTrem)

        for su in sb.getByClass('TrillExtension'):
            mxWavyLine = Element('wavy-line')
            mxWavyLine.set('number', str(su.idLocal))
            isFirstOrLast = False
            isFirstANDLast = False
            # is this note first in this spanner?
            if su.isFirst(obj):
                mxWavyLine.set('type', 'start')
                # print('Trill is first')
                isFirstOrLast = True
                if su.placement is not None:
                    mxWavyLine.set('placement', su.placement)

            # a Trill on a single Note can be both first and last!
            if su.isLast(obj):
                if isFirstOrLast is True:
                    isFirstANDLast = True
                else:
                    mxWavyLine.set('type', 'stop')
                    isFirstOrLast = True
                # print('Trill is last')

            if isFirstOrLast is False:
                continue  # do not put a wavy-line tag on mid-trill notes
            ornaments.append(mxWavyLine)
            if isFirstANDLast is True:
                # make another one...
                mxWavyLine = Element('wavy-line')
                mxWavyLine.set('number', str(su.idLocal))
                mxWavyLine.set('type', 'stop')
                ornaments.append(mxWavyLine)

        if ornaments:
            mxOrnGroup = Element('ornaments')
            for mxOrn in ornaments:
                mxOrnGroup.append(mxOrn)
            notations.append(mxOrnGroup)

        return notations

    def noteToXml(self, n: note.GeneralNote, noteIndexInChord=0, chordParent=None):
        # noinspection PyShadowingNames
        '''
        Translate a music21 :class:`~music21.note.Note` or a Rest into a
        ElementTree, note element.

        Note that, some note-attached spanners, such
        as octave shifts, produce direction (and direction types)
        in this method.

        >>> n = note.Note('D#5')
        >>> n.quarterLength = 3
        >>> n.volume.velocityScalar = 0.5
        >>> n.style.color = 'silver'

        >>> MEX = musicxml.m21ToXml.MeasureExporter()
        >>> len(MEX.xmlRoot)
        0
        >>> mxNote = MEX.noteToXml(n)
        >>> mxNote
        <Element 'note' at 0x10113cb38>
        >>> MEX.dump(mxNote)
        <note color="#C0C0C0" dynamics="70.56">
          <pitch>
            <step>D</step>
            <alter>1</alter>
            <octave>5</octave>
          </pitch>
          <duration>30240</duration>
          <type>half</type>
          <dot />
          <accidental>sharp</accidental>
          <notehead color="#C0C0C0" parentheses="no">normal</notehead>
        </note>
        >>> len(MEX.xmlRoot)
        1


        >>> r = note.Rest()
        >>> r.quarterLength = 1/3
        >>> r.duration.tuplets[0].type = 'start'
        >>> mxRest = MEX.noteToXml(r)
        >>> MEX.dump(mxRest)
        <note>
          <rest />
          <duration>3360</duration>
          <type>eighth</type>
          <time-modification>
            <actual-notes>3</actual-notes>
            <normal-notes>2</normal-notes>
            <normal-type>eighth</normal-type>
          </time-modification>
          <notations>
            <tuplet bracket="yes" number="1" placement="above" type="start">
              <tuplet-actual>
                <tuplet-number>3</tuplet-number>
                <tuplet-type>eighth</tuplet-type>
              </tuplet-actual>
              <tuplet-normal>
                <tuplet-number>2</tuplet-number>
                <tuplet-type>eighth</tuplet-type>
              </tuplet-normal>
            </tuplet>
          </notations>
        </note>
        >>> len(MEX.xmlRoot)
        2

        >>> n.notehead = 'diamond'
        >>> n.articulations.append(articulations.Pizzicato())
        >>> mxNote = MEX.noteToXml(n)
        >>> MEX.dump(mxNote)
        <note color="#C0C0C0" dynamics="70.56" pizzicato="yes">
          ...
          <notehead color="#C0C0C0" parentheses="no">diamond</notehead>
        </note>

        Notes with complex durations need to be simplified before coming here
        otherwise they create an impossible musicxml type of "complex"

        >>> nComplex = note.Note()
        >>> nComplex.duration.quarterLength = 5.0
        >>> mxComplex = MEX.noteToXml(nComplex)
        >>> MEX.dump(mxComplex)
        <note>
          <pitch>
            <step>C</step>
            <octave>4</octave>
          </pitch>
          <duration>50400</duration>
          <type>complex</type>
        </note>

        TODO: Test with spanners...

        '''
        addChordTag = (noteIndexInChord != 0)
        setb = _setAttributeFromAttribute

        mxNote = Element('note')
        chordOrN: note.GeneralNote
        if chordParent is None:
            chordOrN = n
        else:
            chordOrN = chordParent
            # Ensure color is read from `n`, since only `chordOrN` is handled below
            self.setColor(mxNote, n)

        # self.setFont(mxNote, chordOrN)
        self.setPrintStyle(mxNote, chordOrN)  # sets color
        # TODO: attr-group: printout -- replaces print-object, print-spacing below (3.1)
        # TODO: attr: print-leger -- musicxml 3.1
        if (chordOrN.isRest is False
                and chordOrN.hasVolumeInformation()
                and chordOrN.volume.velocityScalar is not None):
            vel = chordOrN.volume.velocityScalar * 100 * (127 / 90)
            mxNote.set('dynamics', f'{vel:.2f}')

        # TODO: attr: end-dynamics
        # TODO: attr: attack
        # TODO: attr: release
        # TODO: attr: time-only
        _synchronizeIds(mxNote, n)

        d = chordOrN.duration

        if d.isGrace is True:
            graceElement = SubElement(mxNote, 'grace')
            try:
                if d.slash in (True, False):
                    setb(d, graceElement, 'slash', transform=xmlObjects.booleanToYesNo)

                if d.stealTimePrevious is not None:
                    setb(d,
                         graceElement,
                         'steal-time-previous',
                         transform=xmlObjects.fractionToPercent)

                if d.stealTimeFollowing is not None:
                    setb(d,
                         graceElement,
                         'steal-time-following',
                         transform=xmlObjects.fractionToPercent)
                # TODO: make-time -- specifically not implemented for now.

            except AttributeError:
                environLocal.warn(f'Duration set as Grace while not being a GraceDuration {d}')

        # TODO: cue... / cue-grace

        self.setPrintObject(mxNote, n)
        if n.hasStyleInformation and n.style.hideObjectOnPrint is True:
            mxNote.set('print-spacing', 'yes')

        for art in chordOrN.articulations:
            if 'Pizzicato' in art.classes:
                mxNote.set('pizzicato', 'yes')

        if addChordTag:
            SubElement(mxNote, 'chord')

        if hasattr(n, 'pitch'):
            n: note.Note
            mxPitch = self.pitchToXml(n.pitch)
            mxNote.append(mxPitch)
        else:
            # assume rest until unpitched works
            # TODO: unpitched
            SubElement(mxNote, 'rest')

        if d.isGrace is not True:
            mxDuration = self.durationXml(d)
            mxNote.append(mxDuration)
            # divisions only
        # TODO: skip if cue:
        if n.tie is not None:
            mxTieList = self.tieToXmlTie(n.tie)
            for t in mxTieList:
                mxNote.append(t)

        # TODO: instrument
        self.setEditorial(mxNote, n)
        if self.currentVoiceId is not None:
            mxVoice = SubElement(mxNote, 'voice')
            mxVoice.text = str(self.currentVoiceId)

        mxType = Element('type')
        if d.isGrace is True and d.type == 'zero':
            # Default type-less grace durations to eighths
            mxType.text = 'eighth'
        else:
            mxType.text = typeToMusicXMLType(d.type)

        self.setStyleAttributes(mxType, n, 'size', 'noteSize')
        mxNote.append(mxType)
        for unused_dotCounter in range(d.dots):
            SubElement(mxNote, 'dot')
            # TODO: dot placement...

        if (hasattr(n, 'pitch')
                and n.pitch.accidental is not None
                and n.pitch.accidental.displayStatus in (True, None)):
            mxAccidental = self.accidentalToMx(n.pitch.accidental)
            mxNote.append(mxAccidental)

        if len(d.tuplets) == 1:
            mxTimeModification = self.tupletToTimeModification(d.tuplets[0])
            mxNote.append(mxTimeModification)
        elif len(d.tuplets) > 1:
            # create a composite tuplet to use as a timeModification guide
            tupletFraction = fractions.Fraction(d.aggregateTupletMultiplier()
                                                ).limit_denominator(1000)
            tempTuplet = duration.Tuplet(tupletFraction.denominator,
                                         tupletFraction.numerator)
            # don't set durationType until this can be done properly.
            # tempTuplet.setDurationType(d.tuplets[0].durationNormal.type,
            #                            d.tuplets[0].durationNormal.dots)
            mxTimeModification = self.tupletToTimeModification(tempTuplet)
            mxNote.append(mxTimeModification)

        # stem...
        stemDirection = None
        # if we are not in a chord, or we are the first note of a chord, get stem
        # direction from the chordOrNote object
        if (addChordTag is False
                and hasattr(chordOrN, 'stemDirection')
                and chordOrN.stemDirection != 'unspecified'):
            chordOrN: note.NotRest
            stemDirection = chordOrN.stemDirection
        # or if we are in a chord, but the sub-note has its own stem direction,
        # record that.
        elif (chordOrN is not n
                and hasattr(n, 'stemDirection')
                and n.stemDirection != 'unspecified'):
            n: note.NotRest
            stemDirection = n.stemDirection

        if stemDirection is not None:
            mxStem = SubElement(mxNote, 'stem')
            sdText = stemDirection
            if sdText == 'noStem':
                sdText = 'none'
            mxStem.text = sdText
            if chordOrN.hasStyleInformation and chordOrN.style.stemStyle is not None:
                self.setColor(mxStem, chordOrN.style.stemStyle)
                self.setPosition(mxStem, chordOrN.style.stemStyle)

        # end Stem

        # notehead
        self.dealWithNotehead(mxNote, n, chordParent)

        # TODO: notehead-text

        # beam
        if addChordTag is False:
            if hasattr(chordOrN, 'beams') and chordOrN.beams is not None:
                chordOrN: note.NotRest
                nBeamsList = self.beamsToXml(chordOrN.beams)
                for mxB in nBeamsList:
                    mxNote.append(mxB)

        mxNotationsList = self.noteToNotations(n, noteIndexInChord, chordParent)

        # add tuplets if it's a note or the first <note> of a chord.
        if addChordTag is False:
            for i, tup in enumerate(d.tuplets):
                tupTagList = self.tupletToXmlTuplet(tup, i + 1)
                mxNotationsList.extend(tupTagList)

        if mxNotationsList:
            mxNotations = SubElement(mxNote, 'notations')
            for mxN in mxNotationsList:
                mxNotations.append(mxN)

        # lyric
        if addChordTag is False:
            for lyricObj in chordOrN.lyrics:
                if lyricObj.text is None:
                    continue  # happens sometimes...
                mxLyric = self.lyricToXml(lyricObj)
                mxNote.append(mxLyric)
        # TODO: play
        self.xmlRoot.append(mxNote)
        return mxNote

    def restToXml(self, r: note.Rest):
        # noinspection PyShadowingNames
        '''
        Convert a Rest object to a <note> with a <rest> tag underneath it.

        >>> MEX = musicxml.m21ToXml.MeasureExporter()
        >>> r = note.Rest(quarterLength=2.0)

        Give the rest some context:

        >>> m = stream.Measure()
        >>> m.timeSignature = meter.TimeSignature('4/4')
        >>> m.append(r)
        >>> mxNoteRest = MEX.restToXml(r)
        >>> MEX.dump(mxNoteRest)
        <note>
          <rest />
          <duration>20160</duration>
          <type>half</type>
        </note>

        Now it is a full measure:

        >>> m.timeSignature = meter.TimeSignature('2/4')
        >>> mxNoteRest = MEX.restToXml(r)
        >>> MEX.dump(mxNoteRest)
        <note>
          <rest measure="yes" />
          <duration>20160</duration>
        </note>

        Unless we specify that it should not be converted to a full measure:

        >>> r.fullMeasure = False
        >>> mxNoteRest = MEX.restToXml(r)
        >>> MEX.dump(mxNoteRest)
        <note>
          <rest />
          <duration>20160</duration>
          <type>half</type>
        </note>

        With True or "always" it will be converted to full measure even if
        it does not match:

        >>> m.timeSignature = meter.TimeSignature('4/4')
        >>> r.duration.dots = 1
        >>> r.fullMeasure = True
        >>> mxNoteRest = MEX.restToXml(r)
        >>> MEX.dump(mxNoteRest)
        <note>
          <rest measure="yes" />
          <duration>30240</duration>
        </note>


        display-step and display-octave should work:

        >>> r = note.Rest()
        >>> r.stepShift = 1
        >>> mxNoteRest = MEX.restToXml(r)
        >>> MEX.dump(mxNoteRest)
        <note>
          <rest>
            <display-step>C</display-step>
            <display-octave>5</display-octave>
          </rest>
          <duration>10080</duration>
          <type>quarter</type>
        </note>

        Clef context matters:

        >>> m = stream.Measure()
        >>> m.clef = clef.BassClef()
        >>> m.append(r)
        >>> mxNoteRest = MEX.restToXml(r)
        >>> MEX.dump(mxNoteRest)
        <note>
          <rest>
            <display-step>E</display-step>
            <display-octave>3</display-octave>
          </rest>
          <duration>10080</duration>
          <type>quarter</type>
        </note>
        '''
        mxNote = self.noteToXml(r)
        mxRestTag = mxNote.find('rest')
        if mxRestTag is None:
            raise MusicXMLExportException('Something went wrong -- converted rest w/o rest tag')

        isFullMeasure = False
        if r.fullMeasure in (True, 'always'):
            isFullMeasure = True
            mxRestTag.set('measure', 'yes')
        elif r.fullMeasure == 'auto':
            tsContext = r.getContextByClass('TimeSignature')
            if tsContext and tsContext.barDuration.quarterLength == r.duration.quarterLength:
                isFullMeasure = True

        if isFullMeasure:
            mxRestTag.set('measure', 'yes')
            mxType = mxNote.find('type')
            if mxType is not None:
                mxNote.remove(mxType)
            mxDots = mxNote.findall('dot')
            for mxDot in mxDots:
                mxNote.remove(mxDot)
            # should tuplet, etc. be removed? hard to think of a full measure with one.

        if r.stepShift != 0:
            mxDisplayStep = SubElement(mxRestTag, 'display-step')
            mxDisplayOctave = SubElement(mxRestTag, 'display-octave')
            currentClef = r.getContextByClass('Clef')
            if currentClef is None or not hasattr(currentClef, 'lowestLine'):
                currentClef = clef.TrebleClef()  # this should not be common enough to
                # worry about the overhead
            midLineDNN = currentClef.lowestLine + 4
            restObjectPseudoDNN = midLineDNN + r.stepShift
            tempPitch = pitch.Pitch()
            tempPitch.diatonicNoteNum = restObjectPseudoDNN
            mxDisplayStep.text = tempPitch.step
            mxDisplayOctave.text = str(tempPitch.octave)

        return mxNote

    def chordToXml(self, c: chord.Chord):
        # noinspection PyShadowingNames
        '''
        Returns a list of <note> tags, all but the first with a <chord/> tag on them.
        And appends them to self.xmlRoot

        Attributes of notes are merged from different locations: first from the
        duration objects, then from the pitch objects. Finally, GeneralNote
        attributes are added.

        >>> ch = chord.Chord()
        >>> ch.quarterLength = 2
        >>> b = pitch.Pitch('A-2')
        >>> c = pitch.Pitch('D3')
        >>> d = pitch.Pitch('E4')
        >>> e = [b, c, d]
        >>> ch.pitches = e

        >>> len(ch.pitches)
        3
        >>> MEX = musicxml.m21ToXml.MeasureExporter()
        >>> len(MEX.xmlRoot)
        0
        >>> mxNoteList = MEX.chordToXml(ch)
        >>> len(mxNoteList)  # get three mxNotes
        3
        >>> len(MEX.xmlRoot)
        3

        >>> MEX.dump(mxNoteList[0])
        <note>
          <pitch>
            <step>A</step>
            <alter>-1</alter>
            <octave>2</octave>
          </pitch>
          <duration>20160</duration>
          <type>half</type>
          <accidental>flat</accidental>
        </note>

        >>> MEX.dump(mxNoteList[1])
        <note>
          <chord />
          <pitch>
            <step>D</step>
            <octave>3</octave>
          </pitch>
          <duration>20160</duration>
          <type>half</type>
        </note>

        >>> MEX.dump(mxNoteList[2])
        <note>
          <chord />
          <pitch>
            <step>E</step>
            <octave>4</octave>
          </pitch>
          <duration>20160</duration>
          <type>half</type>
        </note>


        Test that notehead translation works:

        >>> g = pitch.Pitch('g3')
        >>> h = note.Note('b4')
        >>> h.notehead = 'diamond'
        >>> h.style.color = 'gold'
        >>> ch2 = chord.Chord([g, h])
        >>> ch2.quarterLength = 2.0
        >>> mxNoteList = MEX.chordToXml(ch2)
        >>> MEX.dump(mxNoteList[1])
        <note color="#FFD700">
          <chord />
          <pitch>
            <step>B</step>
            <octave>4</octave>
          </pitch>
          <duration>20160</duration>
          <type>half</type>
          <notehead color="#FFD700" parentheses="no">diamond</notehead>
        </note>

        Test articulations of chords with fingerings. Superfluous fingerings will be ignored.

        >>> testChord = chord.Chord('E4 C5')
        >>> testChord.articulations = [articulations.Fingering(1),
        ...        articulations.Accent(), articulations.Fingering(5), articulations.Fingering(3)]
        >>> for n in MEX.chordToXml(testChord):
        ...     MEX.dump(n)
        <note>
          ...
          <notations>
            <articulations>
              <accent />
            </articulations>
            <technical>
              <fingering alternate="no" substitution="no">1</fingering>
            </technical>
          </notations>
        </note>
        <note>
          <chord />
          ...
          <notations>
            <technical>
              <fingering alternate="no" substitution="no">5</fingering>
            </technical>
          </notations>
        </note>

        '''
        mxNoteList = []
        for i, n in enumerate(c):
            mxNoteList.append(self.noteToXml(n, i, chordParent=c))
        return mxNoteList

    def durationXml(self, dur: duration.Duration):
        # noinspection PyShadowingNames
        '''
        Convert a duration.Duration object to a <duration> tag using self.currentDivisions

        >>> d = duration.Duration(1.5)
        >>> MEX = musicxml.m21ToXml.MeasureExporter()
        >>> MEX.currentDivisions = 10
        >>> mxDuration = MEX.durationXml(d)
        >>> MEX.dump(mxDuration)
        <duration>15</duration>
        '''
        mxDuration = Element('duration')
        mxDuration.text = str(int(round(self.currentDivisions * dur.quarterLength)))
        return mxDuration

    def pitchToXml(self, p: pitch.Pitch):
        # noinspection PyShadowingNames
        '''
        convert a pitch to xml... does not create the <accidental> tag...

        >>> p = pitch.Pitch('D#5')
        >>> MEX = musicxml.m21ToXml.MeasureExporter()
        >>> mxPitch = MEX.pitchToXml(p)
        >>> MEX.dump(mxPitch)
        <pitch>
          <step>D</step>
          <alter>1</alter>
          <octave>5</octave>
        </pitch>
        '''
        mxPitch = Element('pitch')
        _setTagTextFromAttribute(p, mxPitch, 'step')
        if p.accidental is not None:
            mxAlter = SubElement(mxPitch, 'alter')
            mxAlter.text = str(common.numToIntOrFloat(p.accidental.alter))
        _setTagTextFromAttribute(p, mxPitch, 'octave', 'implicitOctave')
        return mxPitch

    def fretNoteToXml(self, fretNote) -> Element:
        '''
        Converts a FretNote Object to MusicXML readable format.

        Note that, although music21 is referring to FretNotes as FretNotes,
        musicxml refers to the
        them as frame notes. To convert between the two formats, 'Fret-Note'
        must be converted to
        'Frame-Note'

        >>> fn = tablature.FretNote(string=3, fret=1, fingering=2)
        >>> MEX = musicxml.m21ToXml.MeasureExporter()
        >>> MEXFretNote = MEX.fretNoteToXml(fn)
        >>> MEX.dump(MEXFretNote)
        <frame-note>
            <string>3</string>
            <fret>1</fret>
            <fingering>2</fingering>
        </frame-note>

        Without fingering!

        >>> fn2 = tablature.FretNote(string=5, fret=2)
        >>> MEX = musicxml.m21ToXml.MeasureExporter()
        >>> MEXOtherFretNote = MEX.fretNoteToXml(fn2)
        >>> MEX.dump(MEXOtherFretNote)
        <frame-note>
            <string>5</string>
            <fret>2</fret>
        </frame-note>
        '''
        mxFrameNote = Element('frame-note')
        _setTagTextFromAttribute(fretNote, mxFrameNote, 'string')
        _setTagTextFromAttribute(fretNote, mxFrameNote, 'fret')

        if fretNote.fingering is not None:
            _setTagTextFromAttribute(fretNote, mxFrameNote, 'fingering')

        return mxFrameNote

    def fretBoardToXml(self, fretBoard) -> Optional[Element]:
        '''
        The ChordWithFretBoard Object combines chord symbols with FretNote objects.

        >>> myFretNote1 = tablature.FretNote(1, 2, 2)
        >>> myFretNote2 = tablature.FretNote(2, 3, 3)
        >>> myFretNote3 = tablature.FretNote(3, 2, 1)
        >>> guitarChord = tablature.ChordWithFretBoard('DM', numStrings=6,
        ...                    fretNotes=[myFretNote1, myFretNote2, myFretNote3])
        >>> guitarChord.tuning = tablature.GuitarFretBoard().tuning
        >>> guitarChord.getPitches()
        [None, None, None,
         <music21.pitch.Pitch A3>, <music21.pitch.Pitch D4>, <music21.pitch.Pitch F#4>]
        >>> MEX = musicxml.m21ToXml.MeasureExporter()
        >>> MEXChordWithFret = MEX.fretBoardToXml(guitarChord)
        >>> MEX.dump(MEXChordWithFret)
        <frame>
            <frame-strings>6</frame-strings>
            <frame-frets>4</frame-frets>
            <frame-note>
                <string>3</string>
                <fret>2</fret>
                <fingering>1</fingering>
            </frame-note>
            <frame-note>
                <string>2</string>
                <fret>3</fret>
                <fingering>3</fingering>
            </frame-note>
            <frame-note>
                <string>1</string>
                <fret>2</fret>
                <fingering>2</fingering>
            </frame-note>
        </frame>
        '''
        if not fretBoard.fretNotes:
            return None

        # why isn't this the same as the function above? This seems a good deal simpler!
        mxFrame = Element('frame')
        mxFrameStrings = SubElement(mxFrame, 'frame-strings')
        mxFrameStrings.text = str(fretBoard.numStrings)
        mxFrameFrets = SubElement(mxFrame, 'frame-frets')
        mxFrameFrets.text = str(fretBoard.displayFrets)

        for thisFretNote in fretBoard.fretNotesLowestFirst():
            mxFretNote = self.fretNoteToXml(thisFretNote)
            mxFrame.append(mxFretNote)

        return mxFrame

    def chordWithFretBoardToXml(self, cwf) -> Element:
        '''
        Deals with both chords and frets.
        Generate harmony and append xml to it.
        '''
        mxHarmony = self.chordSymbolToXml(cwf)
        mxFrame = self.fretBoardToXml(cwf)

        if mxFrame is not None:
            mxHarmony.append(mxFrame)

        return mxHarmony

    def tupletToTimeModification(self, tup) -> Element:
        '''
        >>> t = duration.Tuplet(11, 8)
        >>> MEX = musicxml.m21ToXml.MeasureExporter()
        >>> mxTimeMod = MEX.tupletToTimeModification(t)
        >>> MEX.dump(mxTimeMod)
        <time-modification>
          <actual-notes>11</actual-notes>
          <normal-notes>8</normal-notes>
        </time-modification>

        >>> t.setDurationType('eighth', dots=2)
        >>> mxTimeMod = MEX.tupletToTimeModification(t)
        >>> MEX.dump(mxTimeMod)
        <time-modification>
          <actual-notes>11</actual-notes>
          <normal-notes>8</normal-notes>
          <normal-type>eighth</normal-type>
          <normal-dot />
          <normal-dot />
        </time-modification>

        '''
        mxTimeModification = Element('time-modification')
        _setTagTextFromAttribute(tup, mxTimeModification, 'actual-notes', 'numberNotesActual')
        _setTagTextFromAttribute(tup, mxTimeModification, 'normal-notes', 'numberNotesNormal')
        if tup.durationNormal is not None:
            mxNormalType = SubElement(mxTimeModification, 'normal-type')
            mxNormalType.text = typeToMusicXMLType(tup.durationNormal.type)
            if tup.durationNormal.dots > 0:
                for i in range(tup.durationNormal.dots):
                    SubElement(mxTimeModification, 'normal-dot')

        return mxTimeModification

    def dealWithNotehead(
        self,
        mxNote: Element,
        n: note.GeneralNote,
        chordParent: Optional[chord.Chord] = None
    ) -> None:
        '''
        Determine if an <notehead> element needs to be added to this <note>
        element (mxNote) and if it does then get the <notehead> element from
        noteheadToXml and add it to mxNote.

        Complicated because the chordParent might have notehead
        set, which would affect every note along the way.

        Returns nothing.  The mxNote is modified in place.
        '''
        foundANotehead = False
        if (hasattr(n, 'notehead')
            and (n.notehead != 'normal'
                 or n.noteheadParenthesis
                 or n.noteheadFill is not None
                 or (n.hasStyleInformation and n.style.color not in (None, '')))):
            n: note.NotRest
            foundANotehead = True
            mxNotehead = self.noteheadToXml(n)
            mxNote.append(mxNotehead)
        if foundANotehead is False and chordParent is not None:
            if (hasattr(chordParent, 'notehead')
                and (chordParent.notehead != 'normal'
                     or chordParent.noteheadParenthesis
                     or chordParent.noteheadFill is not None
                     or (chordParent.hasStyleInformation
                         and chordParent.style.color not in (None, '')))):
                mxNotehead = self.noteheadToXml(chordParent)
                mxNote.append(mxNotehead)

    def noteheadToXml(self, n: note.NotRest) -> Element:
        # noinspection PyShadowingNames
        '''
        Translate a music21 :class:`~music21.note.NotRest` object
        such as a Note, or Unpitched object, or Chord
        into a <notehead> tag

        >>> n = note.Note('C#4')
        >>> n.notehead = 'diamond'
        >>> MEX = musicxml.m21ToXml.MeasureExporter()
        >>> mxN = MEX.noteheadToXml(n)
        >>> MEX.dump(mxN)
        <notehead parentheses="no">diamond</notehead>

        >>> n1 = note.Note('c3')
        >>> n1.style.color = 'red'
        >>> n1.notehead = 'diamond'
        >>> n1.noteheadParenthesis = True
        >>> n1.noteheadFill = False
        >>> mxN = MEX.noteheadToXml(n1)
        >>> MEX.dump(mxN)
        <notehead color="#FF0000" filled="no" parentheses="yes">diamond</notehead>

        >>> n1 = note.Note('c3')
        >>> n1.style.color = 'red'
        >>> n1.notehead = 'diamond'
        >>> n1.noteheadParenthesis = True
        >>> n1.noteheadFill = False
        >>> mxN = MEX.noteheadToXml(n1)
        >>> MEX.dump(mxN)
        <notehead color="#FF0000" filled="no" parentheses="yes">diamond</notehead>
        '''
        mxNotehead = Element('notehead')
        nh = n.notehead
        if nh is None:
            nh = 'none'
        mxNotehead.text = nh
        setb = _setAttributeFromAttribute
        setb(n, mxNotehead, 'filled', 'noteheadFill', transform=xmlObjects.booleanToYesNo)
        setb(n, mxNotehead, 'parentheses', 'noteheadParenthesis',
             transform=xmlObjects.booleanToYesNo)
        # TODO: font
        if n.hasStyleInformation and n.style.color not in (None, ''):
            color = normalizeColor(n.style.color)
            mxNotehead.set('color', color)
        return mxNotehead

    def noteToNotations(self, n, noteIndexInChord=0, chordParent=None):
        '''
        Take information from .expressions,
        .articulations, and spanners to
        make the <notations> tag for a note.
        '''
        mxArticulations = None
        mxTechnicalMark = None
        mxOrnaments = None
        isSingleNoteOrFirstInChord = (noteIndexInChord == 0)

        notations = []

        chordOrNote = n
        if chordParent is not None:
            # get expressions from first note of chord
            chordOrNote = chordParent

        # only apply expressions to notes or the first note of a chord...
        if isSingleNoteOrFirstInChord:
            for expObj in chordOrNote.expressions:
                mxExpression = self.expressionToXml(expObj)
                if mxExpression is None:
                    # print('Could not convert expression: ', mxExpression)
                    # TODO: should not!
                    continue
                if 'Ornament' in expObj.classes:
                    if mxOrnaments is None:
                        mxOrnaments = Element('ornaments')
                    mxOrnaments.append(mxExpression)
                    # print(mxExpression)
                else:
                    notations.append(mxExpression)

        # apply all articulations apart from fingerings only to first note of chord
        applicableArticulations = []
        fingeringNumber = 0
        for a in chordOrNote.articulations:
            if 'Fingering' in a.classSet:
                if fingeringNumber == noteIndexInChord:
                    applicableArticulations.append(a)
                fingeringNumber += 1
            elif isSingleNoteOrFirstInChord:
                applicableArticulations.append(a)

        for artObj in applicableArticulations:
            if 'Pizzicato' in artObj.classes:
                continue
            if 'StringIndication' in artObj.classes and artObj.number < 1:
                continue
            if 'TechnicalIndication' in artObj.classes:
                if mxTechnicalMark is None:
                    mxTechnicalMark = Element('technical')
                mxTechnicalMark.append(self.articulationToXmlTechnical(artObj))
            else:
                if mxArticulations is None:
                    mxArticulations = Element('articulations')
                mxArticulations.append(self.articulationToXmlArticulation(artObj))

        # TODO: attrGroup: print-object (for individual notations)
        # TODO: editorial (hard! -- requires parsing again in order...)

        # <tied>
        # for ties get for each note of chord too...
        if n.tie is not None:
            tiedList = self.tieToXmlTied(n.tie)
            notations.extend(tiedList)

        # <tuplet> handled elsewhere, because it's on the overall duration on chord...

        if isSingleNoteOrFirstInChord and chordParent is not None:
            notations.extend(self.objectAttachedSpannersToNotations(chordParent))
        elif chordParent is not None:
            pass
        else:
            notations.extend(self.objectAttachedSpannersToNotations(n))
        # TODO: slur
        # TODO: glissando
        # TODO: slide

        for x in (mxArticulations,
                  mxTechnicalMark,
                  mxOrnaments):
            if x:
                notations.append(x)

        # TODO: dynamics in notations
        # TODO: arpeggiate
        # TODO: non-arpeggiate
        # TODO: accidental-mark
        # TODO: other-notation
        return notations

    def tieToXmlTie(self, t):
        # noinspection PyShadowingNames
        '''
        returns a list of ties from a Tie object.

        A 'continue' tie requires two <tie> tags to represent.

        >>> t = tie.Tie('continue')
        >>> MEX = musicxml.m21ToXml.MeasureExporter()
        >>> tieList = MEX.tieToXmlTie(t)
        >>> for mxT in tieList:
        ...     MEX.dump(mxT)
        <tie type="stop" />
        <tie type="start" />
        '''
        mxTieList = []

        if t.type == 'continue':
            musicxmlTieType = 'stop'
        else:
            musicxmlTieType = t.type
        mxTie = Element('tie')
        mxTie.set('type', musicxmlTieType)
        mxTieList.append(mxTie)

        if t.type == 'continue':
            mxTie = Element('tie')
            mxTie.set('type', 'start')
            mxTieList.append(mxTie)

        return mxTieList

    def tieToXmlTied(self, t):
        # noinspection PyShadowingNames
        '''
        In musicxml, a tie is represented in sound
        by the tie tag (near the pitch object), and
        the <tied> tag in notations.  This
        creates the <tied> tag.

        Returns a list since a music21
        "continue" tie type needs two tags
        in musicxml.  List may be empty
        if tie.style == "hidden"

        >>> t = tie.Tie('continue')
        >>> t.id = 'tied1'

        >>> MEX = musicxml.m21ToXml.MeasureExporter()
        >>> tiedList = MEX.tieToXmlTied(t)
        >>> for mxT in tiedList:
        ...     MEX.dump(mxT)
        <tied id="tied1" type="stop" />
        <tied type="start" />

        >>> t.style = 'hidden'
        >>> tiedList = MEX.tieToXmlTied(t)
        >>> len(tiedList)
        0
        '''
        if t.style == 'hidden':
            return []

        mxTiedList = []
        if t.type == 'continue':
            musicxmlTieType = 'stop'
        else:
            musicxmlTieType = t.type

        mxTied = Element('tied')
        _synchronizeIds(mxTied, t)

        mxTied.set('type', musicxmlTieType)
        mxTiedList.append(mxTied)

        if t.type == 'continue':
            mxTied = Element('tied')
            mxTied.set('type', 'start')
            mxTiedList.append(mxTied)

        # TODO: attr: number (distinguishing ties on enharmonics)
        if t.style != 'normal' and t.type != 'stop':
            mxTied.set('line-type', t.style)
            # wavy is not supported as a tie type.

        # Tie style needs to be dealt with after changes to Tie object...

        # TODO: attrGroup: dashed-formatting
        # TODO: attrGroup: position

        if t.placement is not None:
            mxTied.set('placement', t.placement)
            orientation = None
            if t.placement == 'above':
                orientation = 'over'
            elif t.placement == 'below':
                orientation = 'under'
            # MuseScore requires 'orientation' not placement
            # should be no need for separate orientation
            # http://forums.makemusic.com/viewtopic.php?f=12&t=2179&start=0
            mxTied.set('orientation', orientation)

        # TODO: attrGroup: bezier
        # TODO: attrGroup: color

        return mxTiedList

    def tupletToXmlTuplet(self, tuplet, tupletIndex=1):
        '''
        In musicxml, a tuplet is represented by
        a timeModification and visually by the
        <notations><tuplet> tag.  This method
        creates the latter.

        Returns a list of them because a
        startStop type tuplet needs two tuplet
        brackets.

        TODO: make sure something happens if
        makeTupletBrackets is not set.

        >>> t = duration.Tuplet(11, 8)
        >>> t.type = 'start'
        >>> MEX = musicxml.m21ToXml.MeasureExporter()
        >>> mxTup = MEX.tupletToXmlTuplet(t)
        >>> len(mxTup)
        1
        >>> MEX.dump(mxTup[0])
        <tuplet bracket="yes" number="1" placement="above" type="start">
          <tuplet-actual>
            <tuplet-number>11</tuplet-number>
          </tuplet-actual>
          <tuplet-normal>
            <tuplet-number>8</tuplet-number>
          </tuplet-normal>
        </tuplet>

        >>> t.tupletActualShow = 'both'
        >>> t.tupletNormalShow = 'type'
        >>> mxTup = MEX.tupletToXmlTuplet(t)
        >>> MEX.dump(mxTup[0])
        <tuplet bracket="yes" number="1" placement="above"
            show-number="actual" show-type="both" type="start">...</tuplet>
        '''
        if tuplet.type in (None, False, ''):
            return []

        if tuplet.type not in ('start', 'stop', 'startStop'):
            raise MusicXMLExportException(
                'Cannot create music XML from a tuplet of type ' + tuplet.type)

        if tuplet.type == 'startStop':  # need two musicxml
            localType = ['start', 'stop']
        else:
            localType = [tuplet.type]  # place in list

        retList = []

        for tupletType in localType:
            # might be multiple in case of startStop
            mxTuplet = Element('tuplet')
            mxTuplet.set('type', tupletType)
            mxTuplet.set('number', str(tupletIndex))
            # only provide other parameters if this tuplet is a start
            if tupletType == 'start':
                tBracket = tuplet.bracket
                if tBracket == 'slur':
                    tBracket = True
                mxTuplet.set('bracket',
                             xmlObjects.booleanToYesNo(tBracket))
                if tuplet.placement is not None:
                    mxTuplet.set('placement', tuplet.placement)
                tas = tuplet.tupletActualShow
                tns = tuplet.tupletNormalShow
                if tas is None:
                    mxTuplet.set('show-number', 'none')
                    # cannot show normal without actual
                elif tas in ('both', 'number') and tns in ('both', 'number'):
                    mxTuplet.set('show-number', 'both')
                elif tas in ('both', 'actual'):
                    mxTuplet.set('show-number', 'actual')

                if tas in ('both', 'type') and tns in ('both', 'type'):
                    mxTuplet.set('show-type', 'both')
                elif tas in ('both', 'type'):
                    mxTuplet.set('show-type', 'actual')

                if tuplet.bracket == 'slur':
                    mxTuplet.set('line-shape', 'curved')
                # TODO: attrGroup: position

                mxTupletActual = SubElement(mxTuplet, 'tuplet-actual')
                mxTupletNumber = SubElement(mxTupletActual, 'tuplet-number')
                mxTupletNumber.text = str(tuplet.numberNotesActual)
                if tuplet.durationActual is not None:
                    actualType = typeToMusicXMLType(tuplet.durationActual.type)
                    if actualType:
                        mxTupletType = SubElement(mxTupletActual, 'tuplet-type')
                        mxTupletType.text = actualType
                    for unused_counter in range(tuplet.durationActual.dots):
                        SubElement(mxTupletActual, 'tuplet-dot')

                mxTupletNormal = SubElement(mxTuplet, 'tuplet-normal')
                mxTupletNumber = SubElement(mxTupletNormal, 'tuplet-number')
                mxTupletNumber.text = str(tuplet.numberNotesNormal)
                if tuplet.durationNormal is not None:
                    normalType = typeToMusicXMLType(tuplet.durationNormal.type)
                    if normalType:
                        mxTupletType = SubElement(mxTupletNormal, 'tuplet-type')
                        mxTupletType.text = normalType
                    for unused_counter in range(tuplet.durationNormal.dots):
                        SubElement(mxTupletNormal, 'tuplet-dot')

            retList.append(mxTuplet)
        return retList

    def expressionToXml(self, expression):
        '''
        Convert a music21 Expression (expression or ornament)
        to a musicxml tag;
        return None if no conversion is possible.

        Expressions apply only to the first note of chord.

        >>> t = expressions.InvertedTurn()
        >>> MEX = musicxml.m21ToXml.MeasureExporter()
        >>> mxExpression = MEX.expressionToXml(t)
        >>> MEX.dump(mxExpression)
        <inverted-turn placement="above" />

        Two special types...

        >>> f = expressions.Fermata()
        >>> MEX = musicxml.m21ToXml.MeasureExporter()
        >>> mxExpression = MEX.expressionToXml(f)
        >>> MEX.dump(mxExpression)
        <fermata type="inverted" />
        >>> f.shape = 'angled'
        >>> mxExpression = MEX.expressionToXml(f)
        >>> MEX.dump(mxExpression)
        <fermata type="inverted">angled</fermata>

        >>> t = expressions.Tremolo()
        >>> t.numberOfMarks = 4
        >>> MEX = musicxml.m21ToXml.MeasureExporter()
        >>> mxExpression = MEX.expressionToXml(t)
        >>> MEX.dump(mxExpression)
        <tremolo type="single">4</tremolo>
        '''
        mapping = OrderedDict([
            ('Trill', 'trill-mark'),
            # TODO: delayed-inverted-turn
            # TODO: vertical-turn
            # TODO: 'delayed-turn'
            ('InvertedTurn', 'inverted-turn'),
            # last as others are subclasses
            ('Turn', 'turn'),
            ('InvertedMordent', 'inverted-mordent'),
            ('Mordent', 'mordent'),
            ('Shake', 'shake'),
            ('Schleifer', 'schleifer'),
            # TODO: 'accidental-mark'
            ('Tremolo', 'tremolo'),  # non-spanner
            # non-ornaments...
            ('Fermata', 'fermata'),
            # keep last...
            ('Ornament', 'other-ornament'),
        ])
        mx = None
        classes = expression.classes
        for k, v in mapping.items():
            if k in classes:
                mx = Element(v)
                break
        if mx is None:
            environLocal.printDebug(['no musicxml conversion for:', expression])
            return

        self.setPrintStyle(mx, expression)
        # TODO: trill-sound
        if hasattr(expression, 'placement') and expression.placement is not None:
            mx.set('placement', expression.placement)
        if 'Fermata' in classes:
            mx.set('type', str(expression.type))
            if expression.shape in ('angled', 'square'):  # only valid shapes
                mx.text = expression.shape
            _synchronizeIds(mx, expression)

        if 'Tremolo' in classes:
            mx.set('type', 'single')
            mx.text = str(expression.numberOfMarks)

        return mx

    def articulationToXmlArticulation(self, articulationMark):
        # noinspection PyShadowingNames
        '''
        Returns a class (mxArticulationMark) that represents the
        MusicXML structure of an articulation mark.

        >>> a = articulations.Accent()
        >>> a.placement = 'below'

        >>> MEX = musicxml.m21ToXml.MeasureExporter()
        >>> mxArticulationMark = MEX.articulationToXmlArticulation(a)
        >>> MEX.dump(mxArticulationMark)
        <accent placement="below" />

        >>> a = articulations.Staccatissimo()
        >>> a.placement = 'below'

        >>> mxArticulationMark = MEX.articulationToXmlArticulation(a)
        >>> MEX.dump(mxArticulationMark)
        <staccatissimo placement="below" />


        Some style!

        >>> a = articulations.Doit()
        >>> a.style.lineShape = 'curved'
        >>> a.style.lineType = 'dashed'
        >>> a.style.dashLength = 2
        >>> a.style.spaceLength = 1
        >>> a.style.absoluteX = 5
        >>> a.style.absoluteY = 2


        >>> mxArticulationMark = MEX.articulationToXmlArticulation(a)
        >>> MEX.dump(mxArticulationMark)
        <doit dash-length="2" default-x="5" default-y="2"
            line-shape="curved" line-type="dashed" space-length="1" />
        '''
        # these articulations have extra information
        musicXMLArticulationName = None
        for c in xmlObjects.ARTICULATION_MARKS_REV:
            if isinstance(articulationMark, c):
                musicXMLArticulationName = xmlObjects.ARTICULATION_MARKS_REV[c]
                break
        if musicXMLArticulationName is None:
            musicXMLArticulationName = 'other-articulation'
            # raise MusicXMLExportException('Cannot translate %s to musicxml' % articulationMark)
        mxArticulationMark = Element(musicXMLArticulationName)
        if articulationMark.placement is not None:
            mxArticulationMark.set('placement', articulationMark.placement)
        self.setPrintStyle(mxArticulationMark, articulationMark)
        if musicXMLArticulationName == 'strong-accent':
            mxArticulationMark.set('type', articulationMark.pointDirection)
        if musicXMLArticulationName in ('doit', 'falloff', 'plop', 'scoop'):
            self.setLineStyle(mxArticulationMark, articulationMark)
        if musicXMLArticulationName == 'breath-mark' and articulationMark.symbol is not None:
            mxArticulationMark.text = articulationMark.symbol
        if (musicXMLArticulationName == 'other-articulation'
                and articulationMark.displayText is not None):
            mxArticulationMark.text = articulationMark.displayText
        # mxArticulations.append(mxArticulationMark)
        return mxArticulationMark

    def setLineStyle(self, mxObject, m21Object):
        '''
        Sets four additional elements for line elements, conforms to entity
        %line-shape, %line-type, %dashed-formatting (dash-length and space-length)
        '''
        musicXMLNames = ('line-shape', 'line-type', 'dash-length', 'space-length')
        m21Names = ('lineShape', 'lineType', 'dashLength', 'spaceLength')
        self.setStyleAttributes(mxObject, m21Object, musicXMLNames, m21Names)

    # def fretboardToXmlFrame(self, fretboardMark):
    #     '''
    #     >>> MEX = musicxml.m21ToXml.MeasureExporter()
    #     >>> fb = instruments.fretted.FretBoard(1, 2, 3)
    #
    #     configure it here...
    #
    #     >>> mxFret = MEX.fretboardToXmlTechnical(fb)
    #     >>> MEX.dump(mxFret)
    #     <frame>lots of stuff here</frame>
    #     '''
    #     pass

    def articulationToXmlTechnical(self, articulationMark):
        # noinspection PyShadowingNames, SpellCheckingInspection
        '''
        Returns a tag that represents the
        MusicXML structure of an articulation mark that is primarily a TechnicalIndication.

        >>> MEX = musicxml.m21ToXml.MeasureExporter()

        >>> a = articulations.UpBow()
        >>> a.placement = 'below'

        >>> mxTechnicalMark = MEX.articulationToXmlTechnical(a)
        >>> MEX.dump(mxTechnicalMark)
        <up-bow placement="below" />


        >>> f = articulations.Fingering(4)
        >>> f.substitution = True
        >>> mxFingering = MEX.articulationToXmlTechnical(f)
        >>> MEX.dump(mxFingering)
        <fingering alternate="no" substitution="yes">4</fingering>

        Technical marks too specific to express in musicxml just get other-technical.

        >>> g = articulations.OrganIndication()
        >>> g.displayText = 'unda maris'
        >>> mxOther = MEX.articulationToXmlTechnical(g)
        >>> MEX.dump(mxOther)
        <other-technical>unda maris</other-technical>

        Same with technical marks not yet supported.
        TODO: support HammerOn, PullOff, Bend, Hole, Arrow.

        >>> h = articulations.HammerOn()
        >>> mxOther = MEX.articulationToXmlTechnical(h)
        >>> MEX.dump(mxOther)
        <other-technical />
        '''
        # these technical have extra information
        # TODO: hammer-on
        # TODO: pull-off
        # TODO: bend
        # TODO: hole
        # TODO: arrow
        musicXMLTechnicalName = None
        for c in xmlObjects.TECHNICAL_MARKS_REV:
            if isinstance(articulationMark, c):
                musicXMLTechnicalName = xmlObjects.TECHNICAL_MARKS_REV[c]
                break
        if musicXMLTechnicalName is None:
            musicXMLTechnicalName = 'other-technical'

        # TODO: support additional technical marks listed above
        if musicXMLTechnicalName in ('hammer-on', 'pull-off', 'bend', 'hole', 'arrow'):
            musicXMLTechnicalName = 'other-technical'

        mxTechnicalMark = Element(musicXMLTechnicalName)
        if articulationMark.placement is not None:
            mxTechnicalMark.set('placement', articulationMark.placement)
        if musicXMLTechnicalName == 'fingering':
            mxTechnicalMark.text = str(articulationMark.fingerNumber)
            mxTechnicalMark.set('alternate',
                                xmlObjects.booleanToYesNo(articulationMark.alternate))
        if (musicXMLTechnicalName in ('handbell', 'other-technical')
                and articulationMark.displayText is not None):
            #     The handbell element represents notation for various
            #     techniques used in handbell and handchime music. Valid
            #     values are belltree [v 3.1], damp, echo, gyro, hand martellato,
            #     mallet lift, mallet table, martellato, martellato lift,
            #     muted martellato, pluck lift, and swing.
            mxTechnicalMark.text = articulationMark.displayText
        if musicXMLTechnicalName in ('heel', 'toe', 'fingering'):
            mxTechnicalMark.set('substitution',
                                xmlObjects.booleanToYesNo(articulationMark.substitution))
        if musicXMLTechnicalName == 'string':
            mxTechnicalMark.text = str(articulationMark.number)
        if musicXMLTechnicalName == 'fret':
            mxTechnicalMark.text = str(articulationMark.number)

        # harmonic needs to check for whether it is artificial or natural, and
        # whether it is base-pitch, sounding-pitch, or touching-pitch
        if musicXMLTechnicalName == 'harmonic':
            self.setHarmonic(mxTechnicalMark, articulationMark)

        if (musicXMLTechnicalName == 'other-technical'
                and articulationMark.displayText is not None):
            mxTechnicalMark.text = articulationMark.displayText

        self.setPrintStyle(mxTechnicalMark, articulationMark)
        # mxArticulations.append(mxArticulationMark)
        return mxTechnicalMark

    @staticmethod
    def setHarmonic(mxh, harm):
        # noinspection PyShadowingNames
        '''
        Sets the artificial or natural tag (or no tag) and
        zero or one of base-pitch, sounding-pitch, touching-pitch

        Called from articulationToXmlTechnical

        >>> MEXClass = musicxml.m21ToXml.MeasureExporter

        >>> a = articulations.StringHarmonic()
        >>> a.harmonicType = 'artificial'
        >>> a.pitchType = 'sounding'

        >>> from xml.etree.ElementTree import Element
        >>> mxh = Element('harmonic')

        >>> MEXClass.setHarmonic(mxh, a)
        >>> MEXClass.dump(mxh)
        <harmonic>
          <artificial />
          <sounding-pitch />
        </harmonic>

        :class:`~music21.articulations.Harmonic` is probably too general for most uses,
        but if you use it, you get a harmonic tag with no details:

        >>> b = articulations.Harmonic()
        >>> mxh2 = Element('harmonic')
        >>> MEXClass.setHarmonic(mxh2, b)
        >>> MEXClass.dump(mxh2)
        <harmonic />
        '''
        if not hasattr(harm, 'harmonicType'):
            return

        if harm.harmonicType == 'artificial':
            SubElement(mxh, 'artificial')
        elif harm.harmonicType == 'natural':
            SubElement(mxh, 'natural')

        if harm.pitchType == 'base':
            SubElement(mxh, 'base-pitch')
        elif harm.pitchType == 'sounding':
            SubElement(mxh, 'sounding-pitch')
        elif harm.pitchType == 'touching':
            SubElement(mxh, 'touching-pitch')

    def noChordToXml(self, cs):
        '''
        Convert a NoChord object to an mxHarmony object.

        Expected attributes of the NoChord object:

        >>> nc = harmony.NoChord()
        >>> nc.chordKind
        'none'

        >>> nc.chordKindStr
        'N.C.'

        Other values may not export:

        >>> nc.chordKindStr = ''
        >>> nc.write()
        Traceback (most recent call last):
        music21.musicxml.xmlObjects.MusicXMLExportException:
             In part (None), measure (1): NoChord object's chordKindStr must be non-empty

        >>> nc.chordKind = None
        >>> nc.write()
        Traceback (most recent call last):
        music21.musicxml.xmlObjects.MusicXMLExportException:
             In part (None), measure (1): NoChord object's chordKind must be 'none'

        '''
        if cs.writeAsChord is True:
            return self.chordToXml(cs)

        mxHarmony = Element('harmony')
        _synchronizeIds(mxHarmony, cs)

        self.setPrintObject(mxHarmony, cs)

        self.setPrintStyle(mxHarmony, cs)

        mxRoot = SubElement(mxHarmony, 'root')
        mxStep = SubElement(mxRoot, 'root-step')
        mxStep.text = 'C'
        mxStep.set('text', '')

        mxKind = SubElement(mxHarmony, 'kind')
        cKind = cs.chordKind
        if cs.chordKind != 'none':
            raise MusicXMLExportException("NoChord object's chordKind must be 'none'")
        mxKind.text = str(cKind)
        if cs.chordKindStr in (None, ''):
            raise MusicXMLExportException("NoChord object's chordKindStr must be non-empty")
        mxKind.set('text', cs.chordKindStr)

        self.setOffsetOptional(cs, mxHarmony)
        self.setEditorial(mxHarmony, cs)

        self.xmlRoot.append(mxHarmony)
        return mxHarmony

    def chordSymbolToXml(self, cs):
        # noinspection PyShadowingNames
        '''
        Convert a ChordSymbol object to an mxHarmony object.

        >>> cs = harmony.ChordSymbol()
        >>> cs.root('E-')
        >>> cs.bass('B-')
        >>> cs.inversion(2, transposeOnSet=False)
        >>> cs.chordKind = 'major'
        >>> cs.chordKindStr = 'M'
        >>> cs
        <music21.harmony.ChordSymbol E-/B->

        >>> MEX = musicxml.m21ToXml.MeasureExporter()
        >>> MEX.currentDivisions = 10

        >>> mxHarmony = MEX.chordSymbolToXml(cs)
        >>> MEX.dump(mxHarmony)
        <harmony>
          <root>
            <root-step>E</root-step>
            <root-alter>-1</root-alter>
          </root>
          <kind text="M">major</kind>
          <inversion>2</inversion>
          <bass>
            <bass-step>B</bass-step>
            <bass-alter>-1</bass-alter>
          </bass>
        </harmony>


        Now give function...

        >>> cs.romanNumeral = 'I64'
        >>> mxHarmony = MEX.chordSymbolToXml(cs)
        >>> MEX.dump(mxHarmony)
        <harmony>
          <function>I64</function>
          <kind text="M">major</kind>
          <inversion>2</inversion>
          <bass>
            <bass-step>B</bass-step>
            <bass-alter>-1</bass-alter>
          </bass>
        </harmony>

        >>> hd = harmony.ChordStepModification()
        >>> hd.modType = 'alter'
        >>> hd.interval = -1
        >>> hd.degree = 3
        >>> cs.addChordStepModification(hd)

        >>> mxHarmony = MEX.chordSymbolToXml(cs)
        >>> MEX.dump(mxHarmony)
        <harmony>
          <function>I64</function>
          <kind text="M">major</kind>
          <inversion>2</inversion>
          <bass>
            <bass-step>B</bass-step>
            <bass-alter>-1</bass-alter>
          </bass>
          <degree>
            <degree-value>3</degree-value>
            <degree-alter>-1</degree-alter>
            <degree-type>alter</degree-type>
          </degree>
        </harmony>

        Test altered chords:

        >>> f = harmony.ChordSymbol('F sus add 9')
        >>> f
        <music21.harmony.ChordSymbol F sus add 9>
        >>> mxHarmony = MEX.chordSymbolToXml(f)
        >>> MEX.dump(mxHarmony)
        <harmony>
          <root>
            <root-step>F</root-step>
          </root>
          <kind>suspended-fourth</kind>
          <degree>
            <degree-value>9</degree-value>
            <degree-alter>0</degree-alter>
            <degree-type>add</degree-type>
          </degree>
        </harmony>

        MusicXML uses "dominant" for "dominant-seventh" so check aliases back...

        >>> dom7 = harmony.ChordSymbol('C7')
        >>> dom7.chordKind
        'dominant-seventh'
        >>> mxHarmony = MEX.chordSymbolToXml(dom7)
        >>> MEX.dump(mxHarmony)
        <harmony>
          <root>
            <root-step>C</root-step>
          </root>
          <kind>dominant</kind>
        </harmony>

        set writeAsChord to not get a symbol, but the notes.  Will return a list of notes.

        >>> dom7.writeAsChord = True
        >>> harmonyList = MEX.chordSymbolToXml(dom7)
        >>> len(harmonyList)
        4
        >>> MEX.dump(harmonyList[0])
        <note>
          <pitch>
            <step>C</step>
            <octave>3</octave>
          </pitch>
          <duration>10</duration>
          <type>quarter</type>
        </note>
        '''
        if cs.writeAsChord is True:
            return self.chordToXml(cs)

        from music21 import harmony

        mxHarmony = Element('harmony')
        _synchronizeIds(mxHarmony, cs)

        self.setPrintObject(mxHarmony, cs)
        # TODO: attr: print-frame
        # TODO: attrGroup: placement

        self.setPrintStyle(mxHarmony, cs)

        csRoot = cs.root()
        csBass = cs.bass(find=False)
        # TODO: do not look at ._attributes...
        if cs._roman is not None:
            mxFunction = SubElement(mxHarmony, 'function')
            mxFunction.text = cs.romanNumeral.figure
        elif csRoot is not None:
            mxRoot = SubElement(mxHarmony, 'root')
            mxStep = SubElement(mxRoot, 'root-step')
            mxStep.text = str(csRoot.step)
            # not a todo, text attribute; use element.
            # TODO: attrGroup: print-style

            if csRoot.accidental is not None:
                mxAlter = SubElement(mxRoot, 'root-alter')
                mxAlter.text = str(common.numToIntOrFloat(csRoot.accidental.alter))
                # TODO: attrGroup: print-object (why here)??
                # TODO: attrGroup: print-style
                # TODO: attr: location (left, right)
        else:
            environLocal.printDebug(['need either a root or a _roman to show'])
            return

        mxKind = SubElement(mxHarmony, 'kind')
        cKind = cs.chordKind
        for xmlAlias in harmony.CHORD_ALIASES:
            if harmony.CHORD_ALIASES[xmlAlias] == cKind:
                cKind = xmlAlias

        mxKind.text = str(cKind)
        if cs.chordKindStr not in (None, ''):
            mxKind.set('text', cs.chordKindStr)
        # TODO: attr: use-symbols
        # TODO: attr: stack-degrees
        # TODO: attr: parentheses-degrees
        # TODO: attr: bracket-degrees
        # TODO: attrGroup: print-style
        # TODO: attrGroup: halign
        # TODO: attrGroup: valign
        csInv = cs.inversion()
        if csInv not in (None, 0):
            mxInversion = SubElement(mxHarmony, 'inversion')
            mxInversion.text = str(csInv)

        if csBass is not None and (csRoot is None or csRoot.name != csBass.name):
            # TODO.. reuse above from Root...
            mxBass = SubElement(mxHarmony, 'bass')
            mxStep = SubElement(mxBass, 'bass-step')
            mxStep.text = str(csBass.step)
            # not a todo, text attribute; use element.
            # TODO: attrGroup: print-style

            if csBass.accidental is not None:
                mxAlter = SubElement(mxBass, 'bass-alter')
                mxAlter.text = str(common.numToIntOrFloat(csBass.accidental.alter))
                # TODO: attrGroup: print-object (why here)??
                # TODO: attrGroup: print-style
                # TODO: attr: location (left, right)

        csm = cs.getChordStepModifications()
        for hd in csm:
            mxDegree = SubElement(mxHarmony, 'degree')
            # types should be compatible
            # TODO: print-object
            mxDegreeValue = SubElement(mxDegree, 'degree-value')
            mxDegreeValue.text = str(hd.degree)
            mxDegreeAlter = SubElement(mxDegree, 'degree-alter')
            # will return -1 for '-a1'
            mxDegreeAlter.text = str(hd.interval.chromatic.directed) if hd.interval else '0'
            # TODO: attrGroup: print-style
            # TODO: attr: plus-minus (yes, no)
            mxDegreeType = SubElement(mxDegree, 'degree-type')
            mxDegreeType.text = str(hd.modType)
            # TODO: attr: text -- alternate display
            # TODO: attrGroup: print-style

        # TODO: frame -- fretboard
        self.setOffsetOptional(cs, mxHarmony)
        self.setEditorial(mxHarmony, cs)
        # staff: see joinPartStaffs()

        self.xmlRoot.append(mxHarmony)
        return mxHarmony

    def setOffsetOptional(self, m21Obj, mxObj=None, *, setSound=True):
        '''
        If this object has an offset different from self.offsetInMeasure,
        then create and return an offset Element.

        If mxObj is not None then the offset element will be appended to it.
        '''
        if m21Obj.offset == self.offsetInMeasure:
            return None
        offsetDifferenceInQl = m21Obj.offset - self.offsetInMeasure
        offsetDifferenceInDivisions = int(offsetDifferenceInQl * self.currentDivisions)
        if mxObj is not None:
            mxOffset = SubElement(mxObj, 'offset')
        else:
            mxOffset = Element('offset')
        mxOffset.text = str(offsetDifferenceInDivisions)
        if setSound:
            mxOffset.set('sound', 'yes')  # always affects sound at location in measure.
        return mxOffset

    def placeInDirection(self, mxObj, m21Obj=None):
        '''
        places the mxObj <element> inside <direction><direction-type>
        '''
        mxDirection = Element('direction')
        mxDirectionType = SubElement(mxDirection, 'direction-type')
        mxDirectionType.append(mxObj)
        if (m21Obj is not None
                and hasattr(m21Obj, 'positionPlacement')
                and m21Obj.positionPlacement is not None):
            mxDirection.set('placement', m21Obj.positionPlacement)

        return mxDirection

    def dynamicToXml(self, d):
        # noinspection PyShadowingNames
        '''
        return a nested tag:
        <direction><direction-type><dynamic><ff>
        or whatever...

        >>> ppp = dynamics.Dynamic('ppp')
        >>> print('%.2f' % ppp.volumeScalar)
        0.15
        >>> ppp.style.relativeY = -10

        >>> MEX = musicxml.m21ToXml.MeasureExporter()
        >>> mxDirection = MEX.dynamicToXml(ppp)
        >>> MEX.dump(mxDirection)
        <direction>
          <direction-type>
            <dynamics default-x="-36" default-y="-80" relative-y="-10">
              <ppp />
            </dynamics>
          </direction-type>
          <sound dynamics="19" />
        </direction>

        appends to score.

        Now with offset not zero.

        >>> MEX = musicxml.m21ToXml.MeasureExporter()
        >>> ppp.offset = 1.0
        >>> mxDirection = MEX.dynamicToXml(ppp)
        >>> MEX.dump(mxDirection)
        <direction>
          <direction-type>
            <dynamics default-x="-36" default-y="-80" relative-y="-10">
              <ppp />
            </dynamics>
          </direction-type>
          <offset sound="yes">10080</offset>
          <sound dynamics="19" />
        </direction>

        '''
        mxDynamics = Element('dynamics')
        _synchronizeIds(mxDynamics, d)
        if d.value in xmlObjects.DYNAMIC_MARKS:
            mxThisDynamic = SubElement(mxDynamics, d.value)
        else:
            mxThisDynamic = SubElement(mxDynamics, 'other-dynamics')
            mxThisDynamic.text = str(d.value)
            # TODO: smufl

        self.setPrintStyleAlign(mxDynamics, d)
        # TODO: attrGroup: placement (but done for direction, so okay...
        # TODO: attrGroup: text-decoration
        # TODO: attrGroup: enclosure

        mxDirection = self.placeInDirection(mxDynamics, d)
        # direction todos
        self.setOffsetOptional(d, mxDirection)
        self.setEditorial(mxDirection, d)
        # TODO: voice
        # staff: see joinPartStaffs()

        # sound
        vS = d.volumeScalar
        if vS is not None:
            mxSound = SubElement(mxDirection, 'sound')
            # do not set id, since the element is the same in music21.

            dynamicVolume = int(vS * 127)
            mxSound.set('dynamics', str(dynamicVolume))

        self.xmlRoot.append(mxDirection)
        return mxDirection

    def segnoToXml(self, segno):
        '''
        returns a segno inside a direction-type inside a direction.

        appends to score

        >>> s = repeat.Segno()
        >>> MEX = musicxml.m21ToXml.MeasureExporter()
        >>> mxSegnoDir = MEX.segnoToXml(s)
        >>> MEX.dump(mxSegnoDir)
        <direction>
          <direction-type>
            <segno default-y="20" />
          </direction-type>
        </direction>

        >>> s.id = 'segno0'
        >>> s.style.alignHorizontal = 'left'
        >>> MEX = musicxml.m21ToXml.MeasureExporter()
        >>> mxSegnoDir = MEX.segnoToXml(s)
        >>> MEX.dump(mxSegnoDir)
        <direction>
          <direction-type>
            <segno default-y="20" halign="left" id="segno0" />
          </direction-type>
        </direction>

        '''
        mxSegno = Element('segno')
        _synchronizeIds(mxSegno, segno)
        self.setPrintStyleAlign(mxSegno, segno)
        mxDirection = self.placeInDirection(mxSegno, segno)
        self.xmlRoot.append(mxDirection)
        return mxDirection

    def codaToXml(self, coda):
        '''
        returns a coda inside a direction-type inside a direction IF coda.useSymbol is
        True; otherwise returns a textExpression...

        appends to score

        >>> c = repeat.Coda()
        >>> MEX = musicxml.m21ToXml.MeasureExporter()
        >>> mxCodaDir = MEX.codaToXml(c)
        >>> MEX.dump(mxCodaDir)
        <direction>
          <direction-type>
            <coda default-y="20" />
          </direction-type>
        </direction>

        turn coda.useSymbol to False to get a text expression instead

        >>> c.useSymbol = False
        >>> MEX = musicxml.m21ToXml.MeasureExporter()
        >>> mxCodaText = MEX.codaToXml(c)
        >>> MEX.dump(mxCodaText)
        <direction>
          <direction-type>
            <words default-y="20" enclosure="none"
                justify="center">Coda</words>
          </direction-type>
        </direction>
        '''
        if coda.useSymbol:
            mxCoda = Element('coda')
            _synchronizeIds(mxCoda, coda)
            self.setPrintStyleAlign(mxCoda, coda)
            mxDirection = self.placeInDirection(mxCoda, coda)
            self.xmlRoot.append(mxDirection)
            return mxDirection
        else:
            codaTe = coda.getTextExpression()
            codaTe.offset = coda.offset
            return self.textExpressionToXml(codaTe)

    def tempoIndicationToXml(self, ti):
        # noinspection PyShadowingNames
        '''
        returns a <direction> tag for a single tempo indication.

        note that TWO direction tags may be added to xmlroot, the second one
        as a textExpression.... but only the first will be returned.

        >>> mm = tempo.MetronomeMark('slow', 40, note.Note(type='half'))
        >>> mm.style.justify = 'left'

        >>> MEX = musicxml.m21ToXml.MeasureExporter()
        >>> mxDirection = MEX.tempoIndicationToXml(mm)
        >>> MEX.dump(mxDirection)
        <direction>
          <direction-type>
            <metronome parentheses="no">
              <beat-unit>half</beat-unit>
              <per-minute>40</per-minute>
            </metronome>
          </direction-type>
          <sound tempo="80" />
        </direction>

        In this case, two directions were added to xmlRoot.  Here is the other one:

        >>> MEX.dump(MEX.xmlRoot.findall('direction')[1])
        <direction>
          <direction-type>
            <words default-y="45" enclosure="none" font-weight="bold"
                justify="left">slow</words>
          </direction-type>
        </direction>


        >>> mm = tempo.MetronomeMark('slow', 40, duration.Duration(quarterLength=1.5))
        >>> mxDirection = MEX.tempoIndicationToXml(mm)
        >>> MEX.dump(mxDirection)
        <direction>
          <direction-type>
            <metronome parentheses="no">
              <beat-unit>quarter</beat-unit>
              <beat-unit-dot />
              <per-minute>40</per-minute>
            </metronome>
          </direction-type>
          <sound tempo="60" />
        </direction>

        >>> mmod1 = tempo.MetricModulation()
        >>> mmod1.oldReferent = 0.75  # quarterLength
        >>> mmod1.newReferent = 'quarter'  # type
        >>> mxDirection = MEX.tempoIndicationToXml(mmod1)
        >>> MEX.dump(mxDirection)
        <direction>
          <direction-type>
            <metronome parentheses="no">
              <beat-unit>eighth</beat-unit>
              <beat-unit-dot />
              <beat-unit>quarter</beat-unit>
            </metronome>
          </direction-type>
        </direction>

        >>> mmod1.newReferent = 'longa'  # music21 type w/ different musicxml name...
        >>> mxDirection = MEX.tempoIndicationToXml(mmod1)
        >>> MEX.dump(mxDirection)
        <direction>
          <direction-type>
            <metronome parentheses="no">
              <beat-unit>eighth</beat-unit>
              <beat-unit-dot />
              <beat-unit>long</beat-unit>
            </metronome>
          </direction-type>
        </direction>

        This is the case where only a sound tag is added and no metronome mark

        >>> mm = tempo.MetronomeMark()
        >>> mm.numberSounding = 60

        >>> MEX = musicxml.m21ToXml.MeasureExporter()
        >>> mxDirection = MEX.tempoIndicationToXml(mm)
        >>> MEX.dump(mxDirection)
        <direction>
          <direction-type>
            <words />
          </direction-type>
          <sound tempo="60" />
        </direction>
        '''
        # if writing just a sound tag, place an empty words tag in a
        # direction type and then follow with sound declaration
        # storing lists to accommodate metric modulations
        durs = []  # duration objects
        numbers = []  # tempi
        hideNumericalMetro = False  # if numbers implicit, hide metronome numbers
        hideNumber = []  # hide the number after equal, e.g., quarter=120, hide 120
        # store the last value necessary as a sounding tag in bpm
        soundingQuarterBPM = False
        if 'MetronomeMark' in ti.classes:
            # will not show a number of implicit
            if ti.numberImplicit or ti.number is None:
                # environLocal.printDebug(['found numberImplicit', ti.numberImplicit])
                hideNumericalMetro = True
            else:
                durs.append(ti.referent)
                numbers.append(ti.number)
                hideNumber.append(False)
            # determine number sounding; first, get from numberSounding, then
            # number (if implicit, that is fine); get in terms of quarter bpm
            soundingQuarterBPM = ti.getQuarterBPM()

        elif 'MetricModulation' in ti.classes:
            # may need to reverse order if classical style or otherwise
            # may want to show first number
            hideNumericalMetro = False  # must show for metric modulation
            for sub in (ti.oldMetronome, ti.newMetronome):
                hideNumber.append(True)  # cannot show numbers in a metric modulation
                durs.append(sub.referent)
                numbers.append(sub.number)
            # soundingQuarterBPM should be obtained from the last MetronomeMark
            soundingQuarterBPM = ti.newMetronome.getQuarterBPM()

            # environLocal.printDebug(['found metric modulation', ti, durs, numbers])

        mxMetro = Element('metronome')
        _synchronizeIds(mxMetro, ti)

        for i, d in enumerate(durs):
            # charData of BeatUnit is the type string
            mxSub = Element('beat-unit')
            mxSub.text = typeToMusicXMLType(d.type)
            mxMetro.append(mxSub)
            for unused_dotCounter in range(d.dots):
                mxMetro.append(Element('beat-unit-dot'))
            if numbers and not hideNumber[i]:
                mxPerMinute = SubElement(mxMetro, 'per-minute')  # TODO: font.
                mxPerMinute.text = str(common.numToIntOrFloat(numbers[0]))

        if ti.parentheses:
            mxMetro.set('parentheses', 'yes')  # only attribute
        else:
            mxMetro.set('parentheses', 'no')  # only attribute

        # if writing just a sound tag, place an empty words tag in a
        # direction type and then follow with sound declaration
        if durs:
            mxDirection = self.placeInDirection(mxMetro, ti)
        else:
            mxWords = Element('words')
            _synchronizeIds(mxWords, ti)

            mxDirection = self.placeInDirection(mxWords, ti)

        if soundingQuarterBPM is not None:
            mxSound = SubElement(mxDirection, 'sound')
            mxSound.set('tempo', str(common.numToIntOrFloat(soundingQuarterBPM)))

        if hideNumericalMetro is not None:
            self.xmlRoot.append(mxDirection)

        if 'MetronomeMark' in ti.classes:
            if ti.getTextExpression(returnImplicit=False) is not None:
                te = ti.getTextExpression(returnImplicit=False)
                te.offset = ti.offset
                unused_mxDirectionText = self.textExpressionToXml(te)

        return mxDirection

    def rehearsalMarkToXml(self, rm):
        # noinspection PyShadowingNames
        '''
        Convert a RehearsalMark object to a MusicXML <direction> tag with a <rehearsal> tag
        inside it.

        >>> rm = expressions.RehearsalMark('II')
        >>> rm.style.enclosure = 'square'
        >>> MEX = musicxml.m21ToXml.MeasureExporter()
        >>> mxRehearsal = MEX.rehearsalMarkToXml(rm)
        >>> MEX.dump(mxRehearsal)
        <direction>
          <direction-type>
            <rehearsal enclosure="square" halign="center" valign="middle">II</rehearsal>
            </direction-type>
          </direction>
        '''
        mxRehearsal = Element('rehearsal')
        self.setTextFormatting(mxRehearsal, rm)
        mxRehearsal.text = str(rm.content)
        mxDirection = self.placeInDirection(mxRehearsal, rm)
        self.setStyleAttributes(mxDirection, rm, 'placement')

        self.xmlRoot.append(mxDirection)
        return mxDirection

    def textExpressionToXml(self, teOrRe):
        '''
        Convert a TextExpression or RepeatExpression to a MusicXML mxDirection type.
        returns a musicxml.mxObjects.Direction object
        '''
        mxWords = Element('words')
        if hasattr(teOrRe, 'content'):  # TextExpression
            te = teOrRe
            mxWords.text = str(te.content)
        elif hasattr(teOrRe, 'getText'):  # RepeatExpression
            te = teOrRe.getTextExpression()
            te.offset = teOrRe.offset
            mxWords.text = str(te.content)
        else:
            raise MusicXMLExportException('teOrRe must be a TextExpression or RepeatExpression')

        self.setTextFormatting(mxWords, te)

        mxDirection = self.placeInDirection(mxWords, te)
        self.setOffsetOptional(te, mxDirection, setSound=False)
        self.xmlRoot.append(mxDirection)
        return mxDirection

    def wrapObjectInAttributes(self, objectToWrap, methodToMx):
        # noinspection PyShadowingNames
        '''
        given a Clef, KeySignature, or TimeSignature which is in .elements and not m.clef,
        etc. insert it in self.xmlRoot as
        part of the current mxAttributes using methodToMx as a wrapper function.

        (or insert into a new mxAttributes if Clef/KeySignature/etc. is not at the beginning
        of the measure and not at the same point as an existing mxAttributes)

        >>> MEX = musicxml.m21ToXml.MeasureExporter()
        >>> MEX.offsetInMeasure = 3.0
        >>> cl = clef.BassClef()
        >>> methodToMx = MEX.clefToXml
        >>> mxAttributes = MEX.wrapObjectInAttributes(cl, methodToMx)
        >>> MEX.dump(mxAttributes)
        <attributes>
          <clef>
            <sign>F</sign>
            <line>4</line>
          </clef>
        </attributes>

        Also puts it in MEX.xmlRoot.

        If offsetInMeasure is 0.0 then nothing is done or returned:

        >>> MEX.offsetInMeasure = 0.0
        >>> nothing = MEX.wrapObjectInAttributes(cl, methodToMx)
        >>> nothing is None
        True
        '''
        if self.offsetInMeasure == 0.0:
            return

        mxAttributes = Element('attributes')

        mxObj = methodToMx(objectToWrap)
        mxAttributes.append(mxObj)

        self.xmlRoot.append(mxAttributes)

        return mxAttributes

    # -----------------------------
    # note helpers...

    def lyricToXml(self, ly: note.Lyric):
        '''
        Translate a music21 :class:`~music21.note.Lyric` object
        to a <lyric> tag.

        Lyrics have attribute list %justify, %position, %placement, %color, %print-object
        '''
        mxLyric = Element('lyric')
        if not ly.isComposite:
            _setTagTextFromAttribute(ly, mxLyric, 'syllabic')
            _setTagTextFromAttribute(ly, mxLyric, 'text', forceEmpty=True)
        else:
            # composite must have at least one component
            for i, component in enumerate(ly.components):
                if component.syllabic == 'composite':
                    # skip doubly nested lyrics -- why, oh, why would you do that!
                    continue
                if i >= 1:
                    mxElision = SubElement(mxLyric, 'elision')
                    if component.elisionBefore:
                        mxElision.text = component.elisionBefore
                _setTagTextFromAttribute(component, mxLyric, 'syllabic')
                _setTagTextFromAttribute(component, mxLyric, 'text', forceEmpty=True)

        # TODO: extend
        # TODO: laughing
        # TODO: humming
        # TODO: end-line
        # TODO: end-paragraph
        # TODO: editorial
        if ly.identifier is not None:
            mxLyric.set('name', str(ly.identifier))

        if ly.number is not None:
            mxLyric.set('number', str(ly.number))
        elif ly.identifier is not None:
            mxLyric.set('number', str(ly.identifier))

        self.setStyleAttributes(mxLyric, ly,
                                ('justify', 'placement'),
                                ('justify', 'placement'))
        self.setPrintObject(mxLyric, ly)

        self.setColor(mxLyric, ly)
        self.setPosition(mxLyric, ly)
        return mxLyric

    def beamsToXml(self, beams):
        # noinspection PyShadowingNames
        '''
        Returns a list of <beam> tags
        from a :class:`~music21.beam.Beams` object


        >>> a = beam.Beams()
        >>> a.fill(2, type='start')

        >>> MEX = musicxml.m21ToXml.MeasureExporter()
        >>> mxBeamList = MEX.beamsToXml(a)
        >>> len(mxBeamList)
        2
        >>> for b in mxBeamList:
        ...     MEX.dump(b)
        <beam number="1">begin</beam>
        <beam number="2">begin</beam>
        '''
        mxBeamList = []
        for beamObj in beams.beamsList:
            mxBeamList.append(self.beamToXml(beamObj))
        return mxBeamList

    def beamToXml(self, beamObject):
        '''
        Returns an ElementTree Element from a :class:`~music21.beam.Beam` object

        >>> a = beam.Beam()
        >>> a.type = 'start'
        >>> a.number = 1

        >>> MEX = musicxml.m21ToXml.MeasureExporter()
        >>> b = MEX.beamToXml(a)
        >>> b
        <Element 'beam' at 0x104f3a728>
        >>> MEX.dump(b)
        <beam number="1">begin</beam>

        >>> a.type = 'continue'
        >>> b = MEX.beamToXml(a)
        >>> MEX.dump(b)
        <beam number="1">continue</beam>

        >>> a.type = 'stop'
        >>> b = MEX.beamToXml(a)
        >>> MEX.dump(b)
        <beam number="1">end</beam>

        >>> a.type = 'partial'
        >>> a.direction = 'left'
        >>> b = MEX.beamToXml(a)
        >>> MEX.dump(b)
        <beam number="1">backward hook</beam>

        >>> a.direction = 'right'
        >>> a.id = 'beam1'
        >>> b = MEX.beamToXml(a)
        >>> MEX.dump(b)
        <beam id="beam1" number="1">forward hook</beam>

        >>> a.direction = None
        >>> b = MEX.beamToXml(a)
        Traceback (most recent call last):
        music21.musicxml.xmlObjects.MusicXMLExportException: partial beam defined
            without a proper direction set (set to None)

        >>> a.type = 'crazy'
        >>> b = MEX.beamToXml(a)
        Traceback (most recent call last):
        music21.musicxml.xmlObjects.MusicXMLExportException: unexpected beam type
            encountered (crazy)
        '''
        mxBeam = Element('beam')
        _synchronizeIds(mxBeam, beamObject)
        beamToType = {'start': 'begin',
                      'continue': 'continue',
                      'stop': 'end',
                      }
        if beamObject.type in beamToType:
            mxBeam.text = beamToType[beamObject.type]
        elif beamObject.type == 'partial':
            if beamObject.direction == 'left':
                mxBeam.text = 'backward hook'
            elif beamObject.direction == 'right':
                mxBeam.text = 'forward hook'
            else:
                raise MusicXMLExportException(
                    'partial beam defined without a proper direction set (set to %s)' %
                    beamObject.direction)
        else:
            raise MusicXMLExportException(
                f'unexpected beam type encountered ({beamObject.type})'
            )

        mxBeam.set('number', str(beamObject.number))
        # BeamObject has no .id -- fix?
        # _synchronizeIds(mxBeam, beamObject)

        # not to be done: repeater (deprecated)
        self.setColor(mxBeam, beamObject)
        self.setStyleAttributes(mxBeam, beamObject, 'fan', 'fan')

        return mxBeam

    def setRightBarline(self):
        '''
        Calls self.setBarline for the right side if the measure has a .rightBarline set.
        '''
        m = self.stream
        if not hasattr(m, 'rightBarline'):
            return
        # rb = repeatBracket
        rbSpanners = self.rbSpanners
        rightBarline = self.stream.rightBarline
        if (rightBarline is None
                and (not rbSpanners or not rbSpanners[0].isLast(m))):
            return
        else:
            # rightBarline may be None
            self.setBarline(rightBarline, 'right')

    def setLeftBarline(self):
        '''
        Calls self.setBarline for the left side if the measure has a .leftBarline set.
        '''
        m = self.stream
        if not hasattr(m, 'leftBarline'):
            return
        # rb = repeatBracket
        rbSpanners = self.rbSpanners
        leftBarline = m.leftBarline
        if (leftBarline is None
                and (not rbSpanners or not rbSpanners[0].isFirst(m))):
            return
        else:
            # leftBarline may be None. that's okay
            self.setBarline(leftBarline, 'left')

    def setBarline(self, barline, position):
        '''
        sets either a left or right barline from a
        bar.Barline() object or bar.Repeat() object
        '''
        mxRepeat = None
        if barline is None:
            mxBarline = Element('barline')
        else:
            if 'Repeat' in barline.classes:
                mxBarline = Element('barline')
                mxRepeat = self.repeatToXml(barline)
            else:
                mxBarline = self.barlineToXml(barline)

        _synchronizeIds(mxBarline, barline)

        mxBarline.set('location', position)
        # TODO: editorial
        # TODO: wavy-line
        # TODO: segno
        # TODO: coda
        # TODO: fermata

        if self.rbSpanners:  # and self.rbSpanners[0].isFirst(m)???
            mxEnding = Element('ending')
            if position == 'left':
                endingType = 'start'
            else:
                endingType = 'stop'
            numberList = self.rbSpanners[0].getNumberList()
            numberStr = str(numberList[0])
            # 0 is not a valid "ending-number"
            if numberStr == '0':
                numberStr = ''
            for num in numberList[1:]:
                numberStr += ',' + str(num)  # comma-separated ending numbers
            mxEnding.set('number', numberStr)
            mxEnding.set('type', endingType)
            mxBarline.append(mxEnding)  # make sure it is after fermata but before repeat.

        if mxRepeat is not None:
            mxBarline.append(mxRepeat)

        # TODO: attr: segno
        # TODO: attr: coda
        # TODO: attr: divisions

        self.xmlRoot.append(mxBarline)
        return mxBarline

    def barlineToXml(self, barObject):
        # noinspection PyShadowingNames
        '''
        Translate a music21 bar.Bar object to an mxBar
        while making two substitutions: double -> light-light
        and final -> light-heavy as shown below.

        >>> b = bar.Barline('final')
        >>> MEX = musicxml.m21ToXml.MeasureExporter()
        >>> mxBarline = MEX.barlineToXml(b)
        >>> MEX.dump(mxBarline)
        <barline>
          <bar-style>light-heavy</bar-style>
        </barline>

        >>> b.location = 'right'
        >>> mxBarline = MEX.barlineToXml(b)
        >>> MEX.dump(mxBarline)
        <barline location="right">
          <bar-style>light-heavy</bar-style>
        </barline>
        '''
        mxBarline = Element('barline')
        mxBarStyle = SubElement(mxBarline, 'bar-style')
        mxBarStyle.text = barObject.musicXMLBarStyle()
        # TODO: mxBarStyle attr: color
        if barObject.location is not None:
            mxBarline.set('location', barObject.location)
        return mxBarline

    def repeatToXml(self, r):
        # noinspection PyShadowingNames
        '''
        returns a <repeat> tag from a barline object.

        >>> b = bar.Repeat(direction='end')
        >>> MEX = musicxml.m21ToXml.MeasureExporter()
        >>> mxRepeat = MEX.repeatToXml(b)
        >>> MEX.dump(mxRepeat)
        <repeat direction="backward" />

        >>> b.times = 3
        >>> mxRepeat = MEX.repeatToXml(b)
        >>> MEX.dump(mxRepeat)
        <repeat direction="backward" times="3" />
        '''
        mxRepeat = Element('repeat')
        if r.direction == 'start':
            mxRepeat.set('direction', 'forward')
        elif r.direction == 'end':
            mxRepeat.set('direction', 'backward')
    #         elif self.direction == 'bidirectional':
    #             environLocal.printDebug(['skipping bi-directional repeat'])
        else:
            raise bar.BarException('cannot handle direction format:', r.direction)

        if r.times is not None:
            mxRepeat.set('times', str(r.times))

        # TODO: attr: winged
        return mxRepeat

    def setMxAttributesObjectForStartOfMeasure(self):
        '''
        creates an <attributes> tag at the start of the measure.

        We create one for each measure unless it is identical to self.parent.mxAttributes
        '''
        m = self.stream
        mxAttributes = Element('attributes')
        # TODO: footnote
        # TODO: level

        # TODO: Do something more intelligent with this...
        self.currentDivisions = defaults.divisionsPerQuarter

        if self.parent is None or self.currentDivisions != self.parent.lastDivisions:
            mxDivisions = SubElement(mxAttributes, 'divisions')
            mxDivisions.text = str(self.currentDivisions)
            self.parent.lastDivisions = self.currentDivisions

        if 'Measure' in m.classes:
            if m.keySignature is not None:
                mxAttributes.append(self.keySignatureToXml(m.keySignature))
            if m.timeSignature is not None:
                mxAttributes.append(self.timeSignatureToXml(m.timeSignature))
            smts = list(m.getElementsByClass('SenzaMisuraTimeSignature'))
            if smts:
                mxAttributes.append(self.timeSignatureToXml(smts[0]))

            # For staves, see joinPartStaffs()
            # TODO: part-symbol
            # TODO: instruments
            if m.clef is not None:
                mxAttributes.append(self.clefToXml(m.clef))

        found = m.getElementsByClass('StaffLayout')
        if found:
            sl = found[0]  # assume only one per measure
            mxAttributes.append(self.staffLayoutToXmlStaffDetails(sl))

        if self.transpositionInterval is not None:
            mxAttributes.append(self.intervalToXmlTranspose(self.transpositionInterval))

        # directive goes here, but is deprecated, do not support
        # measureStyle
        mxMeasureStyle = self.measureStyle()
        if mxMeasureStyle is not None:
            mxAttributes.append(mxMeasureStyle)

        # pylint: disable=len-as-condition
        if len(mxAttributes) > 0 or mxAttributes.attrib:
            self.xmlRoot.append(mxAttributes)
        return mxAttributes

    def measureStyle(self):
        '''
        return a <measure-style> Element or None according to the contents of the Stream.

        Currently, only multiple-rest is supported.
        '''
        m = self.stream

        mxMeasureStyle = None
        mxMultipleRest = None

        rests = m.getElementsByClass('Rest')
        if rests:
            hasMMR = rests[0].getSpannerSites('MultiMeasureRest')
            if hasMMR:
                firstRestMMR = hasMMR[0]
                if firstRestMMR.isFirst(rests[0]):
                    mxMultipleRest = Element('multiple-rest')
                    if firstRestMMR.useSymbols:
                        mxMultipleRest.set('use-symbols', 'yes')
                    else:
                        mxMultipleRest.set('use-symbols', 'no')
                    mxMultipleRest.text = str(firstRestMMR.numRests)

        if mxMultipleRest is not None:
            mxMeasureStyle = Element('measure-style')
            # Skip: id: has no corresponding element.
            # TODO or skip: font, color, number.
            mxMeasureStyle.append(mxMultipleRest)

        return mxMeasureStyle

    def staffLayoutToXmlStaffDetails(self, staffLayout):
        '''
        Convert a :class:`~music21.layout.StaffLayout` object to a
        <staff-details> element.

        >>> MEX = musicxml.m21ToXml.MeasureExporter()
        >>> sl = layout.StaffLayout()
        >>> sl.staffLines = 3  # tenor drums?
        >>> sl.staffType = stream.enums.StaffType.CUE
        >>> sl.hidden = True
        >>> mxDetails = MEX.staffLayoutToXmlStaffDetails(sl)
        >>> MEX.dump(mxDetails)
        <staff-details print-object="no">
              <staff-type>cue</staff-type>
              <staff-lines>3</staff-lines>
        </staff-details>
        '''
        # TODO: number (bigger issue)
        # TODO: show-frets
        # TODO: print-spacing
        mxStaffDetails = Element('staff-details')
        if staffLayout.hidden is True:
            mxStaffDetails.set('print-object', 'no')
        else:
            mxStaffDetails.set('print-object', 'yes')

        StaffType = stream.enums.StaffType
        if staffLayout.staffType not in (StaffType.REGULAR, StaffType.OTHER):
            mxStaffType = SubElement(mxStaffDetails, 'staff-type')
            mxStaffType.text = staffLayout.staffType.value
        if staffLayout.staffLines is not None:
            mxStaffLines = SubElement(mxStaffDetails, 'staff-lines')
            mxStaffLines.text = str(staffLayout.staffLines)

        # TODO: staff-tuning
        # TODO: capo
        # TODO: staff-size
        return mxStaffDetails

    def timeSignatureToXml(self, ts):
        '''
        Returns a single <time> tag from a meter.TimeSignature object.

        Compound meters are represented as multiple pairs of beat
        and beat-type elements

        >>> MEX = musicxml.m21ToXml.MeasureExporter()
        >>> a = meter.TimeSignature('3/4')
        >>> b = MEX.timeSignatureToXml(a)
        >>> MEX.dump(b)
        <time>
          <beats>3</beats>
          <beat-type>4</beat-type>
        </time>

        >>> a = meter.TimeSignature('3/4+2/4')
        >>> b = MEX.timeSignatureToXml(a)
        >>> MEX.dump(b)
        <time>
          <beats>3</beats>
          <beat-type>4</beat-type>
          <beats>2</beats>
          <beat-type>4</beat-type>
        </time>

        >>> a.setDisplay('5/4')
        >>> b = MEX.timeSignatureToXml(a)
        >>> MEX.dump(b)
        <time>
          <beats>5</beats>
          <beat-type>4</beat-type>
        </time>

        >>> a = meter.TimeSignature('4/4')
        >>> a.symbol = 'common'
        >>> b = MEX.timeSignatureToXml(a)
        >>> MEX.dump(b)
        <time symbol="common">
          <beats>4</beats>
          <beat-type>4</beat-type>
        </time>

        >>> a.symbol = ''
        >>> a.symbolizeDenominator = True
        >>> b = MEX.timeSignatureToXml(a)
        >>> MEX.dump(b)
        <time symbol="note">
          <beats>4</beats>
          <beat-type>4</beat-type>
        </time>

        >>> sm = meter.SenzaMisuraTimeSignature('free')
        >>> b = MEX.timeSignatureToXml(sm)
        >>> MEX.dump(b)
        <time>
          <senza-misura>free</senza-misura>
        </time>
        '''
        # mxTimeList = []
        mxTime = Element('time')
        _synchronizeIds(mxTime, ts)
        if 'SenzaMisuraTimeSignature' in ts.classes:
            mxSenzaMisura = SubElement(mxTime, 'senza-misura')
            if ts.text is not None:
                mxSenzaMisura.text = ts.text
            return mxTime

        # always get a flat version to display any subdivisions created
        fList = tuple((mt.numerator, mt.denominator) for mt in ts.displaySequence.flat)
        if ts.summedNumerator:
            # this will try to reduce any common denominators into
            # a common group
            fList = meter.tools.fractionToSlashMixed(fList)

        for n, d in fList:
            mxBeats = SubElement(mxTime, 'beats')
            mxBeats.text = str(n)
            mxBeatType = SubElement(mxTime, 'beat-type')
            mxBeatType.text = str(d)
            # TODO: interchangeable

        # TODO: choice -- senza-misura

        # TODO: attr: interchangeable

        # attr: symbol
        if ts.symbolizeDenominator:
            mxTime.set('symbol', 'note')
        elif ts.symbol != '':
            mxTime.set('symbol', ts.symbol)
            # symbol: dotted-note not supported

        # TODO: attr: separator
        self.setPrintStyleAlign(mxTime, ts)
        self.setPrintObject(mxTime, ts)
        return mxTime

    def keySignatureToXml(self, keyOrKeySignature):
        # noinspection PyShadowingNames
        '''
        returns a key tag from a music21
        key.KeySignature or key.Key object

        >>> ks = key.KeySignature(-3)
        >>> ks
        <music21.key.KeySignature of 3 flats>

        >>> MEX = musicxml.m21ToXml.MeasureExporter()
        >>> mxKey = MEX.keySignatureToXml(ks)
        >>> MEX.dump(mxKey)
        <key>
          <fifths>-3</fifths>
        </key>

        >>> ks.mode = 'major'
        >>> mxKey = MEX.keySignatureToXml(ks)
        >>> MEX.dump(mxKey)
        <key>
          <fifths>-3</fifths>
          <mode>major</mode>
        </key>

        >>> ksNonTrad = key.KeySignature(sharps=None)
        >>> ksNonTrad.alteredPitches = ['C#', 'E-4']
        >>> ksNonTrad
        <music21.key.KeySignature of pitches: [C#, E-4]>

        >>> mxKeyNonTrad = MEX.keySignatureToXml(ksNonTrad)
        >>> MEX.dump(mxKeyNonTrad)
        <key>
          <key-step>C</key-step>
          <key-alter>1</key-alter>
          <key-step>E</key-step>
          <key-alter>-1</key-alter>
          <key-octave number="2">4</key-octave>
        </key>
        '''
        seta = _setTagTextFromAttribute
        mxKey = Element('key')
        _synchronizeIds(mxKey, keyOrKeySignature)
        # TODO: attr: number
        self.setPrintStyle(mxKey, keyOrKeySignature)
        # TODO: attr: print-object

        if not keyOrKeySignature.isNonTraditional:
            # Choice traditional-key
            # TODO: cancel
            seta(keyOrKeySignature, mxKey, 'fifths', 'sharps')
            if hasattr(keyOrKeySignature, 'mode') and keyOrKeySignature.mode is not None:
                seta(keyOrKeySignature, mxKey, 'mode')

        else:
            # choice... non-traditional-key...
            for p in keyOrKeySignature.alteredPitches:
                seta(p, mxKey, 'key-step', 'step')
                a = p.accidental
                if a is None:  # can't imagine why it would be...
                    a = pitch.Accidental(0)
                mxAlter = SubElement(mxKey, 'key-alter')
                mxAlter.text = str(common.numToIntOrFloat(a.alter))
                # TODO: key-accidental

        for i, p in enumerate(keyOrKeySignature.alteredPitches):
            if p.octave is not None:
                mxKeyOctave = SubElement(mxKey, 'key-octave')
                mxKeyOctave.text = str(p.octave)
                mxKeyOctave.set('number', str(i + 1))

        return mxKey

    def clefToXml(self, clefObj):
        '''
        Given a music21 Clef object, return a MusicXML clef
        tag.

        >>> gc = clef.GClef()
        >>> gc
        <music21.clef.GClef>
        >>> MEX = musicxml.m21ToXml.MeasureExporter()
        >>> mxc = MEX.clefToXml(gc)
        >>> MEX.dump(mxc)
        <clef>
          <sign>G</sign>
        </clef>

        >>> b = clef.Treble8vbClef()
        >>> b.octaveChange
        -1
        >>> mxc2 = MEX.clefToXml(b)
        >>> MEX.dump(mxc2)
        <clef>
          <sign>G</sign>
          <line>2</line>
          <clef-octave-change>-1</clef-octave-change>
        </clef>

        >>> pc = clef.PercussionClef()
        >>> mxc3 = MEX.clefToXml(pc)
        >>> MEX.dump(mxc3)
        <clef>
          <sign>percussion</sign>
        </clef>

        Clefs without signs get exported as G clefs with a warning

        >>> generic = clef.Clef()
        >>> mxc4 = MEX.clefToXml(generic)
        Clef with no .sign exported; setting as a G clef
        >>> MEX.dump(mxc4)
        <clef>
          <sign>G</sign>
        </clef>
        '''
        mxClef = Element('clef')
        _synchronizeIds(mxClef, clefObj)

        self.setPrintStyle(mxClef, clefObj)
        # TODO: attr: print-object
        # For attr: number, see joinPartStaffs()
        # TODO: attr: additional
        # TODO: attr: size
        # TODO: attr: after-barline
        sign = clefObj.sign
        if sign is None:
            print('Clef with no .sign exported; setting as a G clef')
            sign = 'G'

        mxSign = SubElement(mxClef, 'sign')
        mxSign.text = sign
        _setTagTextFromAttribute(clefObj, mxClef, 'line')
        if clefObj.octaveChange not in (0, None):
            _setTagTextFromAttribute(clefObj, mxClef, 'clef-octave-change', 'octaveChange')

        return mxClef

    def intervalToXmlTranspose(self, i=None):
        # noinspection PyShadowingNames
        '''
        >>> ME = musicxml.m21ToXml.MeasureExporter()
        >>> i = interval.Interval('P5')
        >>> mxTranspose = ME.intervalToXmlTranspose(i)
        >>> ME.dump(mxTranspose)
        <transpose>
          <diatonic>4</diatonic>
          <chromatic>7</chromatic>
        </transpose>


        >>> i = interval.Interval('A13')
        >>> mxTranspose = ME.intervalToXmlTranspose(i)
        >>> ME.dump(mxTranspose)
        <transpose>
          <diatonic>5</diatonic>
          <chromatic>10</chromatic>
          <octave-change>1</octave-change>
        </transpose>

        >>> i = interval.Interval('-M6')
        >>> mxTranspose = ME.intervalToXmlTranspose(i)
        >>> ME.dump(mxTranspose)
        <transpose>
          <diatonic>-5</diatonic>
          <chromatic>-9</chromatic>
        </transpose>


        >>> i = interval.Interval('-M9')
        >>> mxTranspose = ME.intervalToXmlTranspose(i)
        >>> ME.dump(mxTranspose)
        <transpose>
          <diatonic>-1</diatonic>
          <chromatic>-2</chromatic>
          <octave-change>-1</octave-change>
        </transpose>

        '''
        # TODO: number attribute (staff number)
        # TODO: double empty attribute
        if i is None:
            i = self.transpositionInterval

        genericSteps = i.diatonic.generic.directed
        musicxmlOctaveShift, musicxmlDiatonic = divmod(abs(genericSteps) - 1, 7)
        musicxmlChromatic = abs(i.chromatic.semitones) % 12

        if genericSteps < 0:
            musicxmlDiatonic *= -1
            musicxmlOctaveShift *= -1
            musicxmlChromatic *= -1

        mxTranspose = Element('transpose')
        _synchronizeIds(mxTranspose, i)

        mxDiatonic = SubElement(mxTranspose, 'diatonic')
        mxDiatonic.text = str(musicxmlDiatonic)

        mxChromatic = SubElement(mxTranspose, 'chromatic')
        mxChromatic.text = str(musicxmlChromatic)

        if musicxmlOctaveShift != 0:
            mxOctaveChange = SubElement(mxTranspose, 'octave-change')
            mxOctaveChange.text = str(musicxmlOctaveShift)

        return mxTranspose

    def setMxPrint(self):
        '''
        Creates a <print> element and appends it to root, if one is needed.
        '''
        m = self.stream
        # print objects come before attributes
        # note: this class match is a problem in cases where the object
        #    is created in the module itself, as in a test.

        # do a quick search for any layout objects before searching individually...
        foundAny = m.getElementsByClass('LayoutBase')
        if not foundAny:
            return

        mxPrint = None
        found = m.getElementsByClass('PageLayout')
        if found:
            pl = found[0]  # assume only one per measure
            mxPrint = self.pageLayoutToXmlPrint(pl)
        found = m.getElementsByClass('SystemLayout')
        if found:
            sl = found[0]  # assume only one per measure
            if mxPrint is None:
                mxPrint = self.systemLayoutToXmlPrint(sl)
            else:
                self.systemLayoutToXmlPrint(sl, mxPrint)
        found = m.getElementsByClass('StaffLayout')
        if found:
            sl = found[0]  # assume only one per measure
            if mxPrint is None:
                mxPrint = self.staffLayoutToXmlPrint(sl)
            else:
                self.staffLayoutToXmlPrint(sl, mxPrint)

        # TODO: measure-layout
        if m.hasStyleInformation and m.style.measureNumbering is not None:
            if mxPrint is None:
                mxPrint = ET.Element('print')
            mxMeasureNumbering = ET.SubElement(mxPrint, 'measure-numbering')
            mxMeasureNumbering.text = m.style.measureNumbering
            mnStyle = m.style.measureNumberingStyle
            if mnStyle is not None:
                self.setPrintStyleAlign(mxMeasureNumbering, mnStyle)
        # TODO: part-name-display
        # TODO: part-abbreviation-display

        # TODO: attr: blank-page
        # TODO: attr: page-number

        if mxPrint is not None:
            self.xmlRoot.append(mxPrint)

    def staffLayoutToXmlPrint(self, staffLayout, mxPrint=None):
        if mxPrint is None:
            mxPrint = Element('print')
        _synchronizeIds(mxPrint, staffLayout)

        mxStaffLayout = self.staffLayoutToXmlStaffLayout(staffLayout)
        mxPrint.append(mxStaffLayout)
        return mxPrint

    def setMxAttributes(self):
        '''
        sets the attributes (x=y) for a measure,
        that is, number, and layoutWidth

        Does not create the <attributes> tag. That's elsewhere...

        '''
        m = self.stream
        if hasattr(m, 'measureNumberWithSuffix'):
            self.xmlRoot.set('number', m.measureNumberWithSuffix())
        # TODO: attr: implicit
        # TODO: attr: non-controlling
        if hasattr(m, 'layoutWidth') and m.layoutWidth is not None:
            _setAttributeFromAttribute(m, self.xmlRoot, 'width', 'layoutWidth')

    def setRbSpanners(self):
        '''
        Makes a set of spanners from repeat brackets
        '''
        spannersOnStream = self.spannerBundle.getBySpannedElement(self.stream)
        self.rbSpanners = spannersOnStream.getByClass('RepeatBracket')

    def setTranspose(self):
        '''
        Set the transposition interval based on whether the active
        instrument for this period has a transposition object.

        Stores in self.transpositionInterval.  Returns None
        '''
        if self.parent is None:
            return None
        if self.parent.stream is None:
            return None
        if self.parent.stream.atSoundingPitch is True:
            return None

        m = self.stream
        self.measureOffsetStart = m.getOffsetBySite(self.parent.stream)

        instSubStream = self.parent.instrumentStream.getElementsByOffset(
            self.measureOffsetStart,
            self.measureOffsetStart + m.duration.quarterLength,
            includeEndBoundary=False)
        if not instSubStream:
            return None

        instSubObj = instSubStream.first()
        if instSubObj.transposition is None:
            return None
        self.transpositionInterval = instSubObj.transposition
        # do here???
        # self.mxTranspose = self.intervalToMXTranspose()
        return None


# ------------------------------------------------------------------------------
def indent(elem, level=0):
    i = '\n' + level * '  '
    # pylint: disable=len-as-condition
    if len(elem):
        if not elem.text or not elem.text.strip():
            elem.text = i + '  '
        if not elem.tail or not elem.tail.strip():
            elem.tail = i
        for subEl in elem:
            indent(subEl, level + 1)
        if not elem.tail or not elem.tail.strip():
            elem.tail = i
    else:
        if level and (not elem.tail or not elem.tail.strip()):
            elem.tail = i


class Test(unittest.TestCase):

    def getXml(self, obj):
        gex = GeneralObjectExporter()
        bytesOut = gex.parse(obj)
        bytesOutUnicode = bytesOut.decode('utf-8')
        return bytesOutUnicode

    def getET(self, obj):
        SX = ScoreExporter(obj)
        mxScore = SX.parse()
        helpers.indent(mxScore)
        return mxScore

    def testExceptionMessage(self):
        s = stream.Score()
        p = stream.Part()
        p.partName = 'Offstage Trumpet'
        p.insert(note.Note(quarterLength=(4 / 2048)))
        s.insert(p)

        msg = 'In part (Offstage Trumpet), measure (1): '
        msg += 'Cannot convert "2048th" duration to MusicXML (too short).'
        with self.assertRaises(MusicXMLExportException) as error:
            s.write()
        self.assertEqual(str(error.exception), msg)

    def testSpannersWrite(self):
        from music21 import converter
        p = converter.parse("tinynotation: 4/4 c4 d e f g a b c' b a g2")
        listNotes = list(p.recurse().notes)
        c = listNotes[0]
        d = listNotes[1]
        sl1 = spanner.Slur([c, d])
        p.insert(0.0, sl1)

        f = listNotes[3]
        g = listNotes[4]
        a = listNotes[5]
        sl2 = spanner.Slur([f, g, a])
        p.insert(0.0, sl2)

        c2 = listNotes[6]
        g2 = listNotes[-1]
        sl3 = spanner.Slur([c2, g2])
        p.insert(0.0, sl3)
        self.assertEqual(self.getXml(p).count('<slur '), 6)

    def testSpannersWritePartStaffs(self):
        '''
        Test that spanners are gathered on the PartStaffs that need them.

        Multi-staff instruments are separated on import into distinct PartStaff
        objects, where usually all the spanners will remain on the first object.
        '''
        import re
        from music21 import converter, dynamics, layout
        xmlDir = common.getSourceFilePath() / 'musicxml' / 'lilypondTestSuite'
        s = converter.parse(xmlDir / '43e-Multistaff-ClefDynamics.xml')

        # StaffGroup spanner stored on the score
        self.assertEqual(len(s.spanners), 1)
        self.assertIsInstance(s.spanners[0], layout.StaffGroup)

        # Crescendo in LH actually stored in first PartStaff object
        self.assertEqual(len(s.parts[0].spanners), 1)
        self.assertEqual(len(s.parts[1].spanners), 0)
        self.assertIsInstance(s.parts[0].spanners[0], dynamics.Crescendo)

        # Will it be found by coreGatherMissingSpanners without being inserted?
        s.makeNotation(inPlace=True)
        self.assertEqual(len(s.parts[1].spanners), 0)

        # and written after the backup tag, i.e. on the LH?
        xmlOut = self.getXml(s)
        xmlAfterFirstBackup = xmlOut.split('</backup>\n')[1]

        def stripInnerSpaces(txt):
            return re.sub(r'\s+', ' ', txt)

        self.assertIn(
            stripInnerSpaces(
                ''' <direction placement="below">
                        <direction-type>
                            <wedge number="1" spread="0" type="crescendo" />
                        </direction-type>
                        <staff>2</staff>
                    </direction>'''),
            stripInnerSpaces(xmlAfterFirstBackup)
        )

    def testLowVoiceNumbers(self):
        n = note.Note()
        v1 = stream.Voice([n])
        m = stream.Measure([v1])
        # Unnecessary voice is removed by makeNotation
        xmlOut = self.getXml(m)
        self.assertNotIn('<voice>1</voice>', xmlOut)
        n2 = note.Note()
        v2 = stream.Voice([n2])
        m.insert(0, v2)
        xmlOut = self.getXml(m)
        self.assertIn('<voice>1</voice>', xmlOut)
        self.assertIn('<voice>2</voice>', xmlOut)
        v1.id = 234
        xmlOut = self.getXml(m)
        self.assertIn('<voice>234</voice>', xmlOut)
        self.assertIn('<voice>1</voice>', xmlOut)  # is v2 now!
        v2.id = 'hello'
        xmlOut = self.getXml(m)
        self.assertIn('<voice>hello</voice>', xmlOut)

    def testCompositeLyrics(self):
        from music21 import converter

        xmlDir = common.getSourceFilePath() / 'musicxml' / 'lilypondTestSuite'
        fp = xmlDir / '61l-Lyrics-Elisions-Syllables.xml'
        s = converter.parse(fp)
        notes = list(s.flat.notes)
        n1 = notes[0]
        xmlOut = self.getXml(n1)
        self.assertIn('<lyric name="1" number="1">', xmlOut)
        self.assertIn('<syllabic>begin</syllabic>', xmlOut)
        self.assertIn('<text>a</text>', xmlOut)

        tree = self.getET(s)
        mxLyrics = tree.findall('part/measure/note/lyric')
        ly0 = mxLyrics[0]
        self.assertEqual(ly0.get('number'), '1')
        self.assertEqual(len(ly0), 2)
        self.assertEqual(ly0[0].tag, 'syllabic')
        self.assertEqual(ly0[1].tag, 'text')
        # contents already checked above

        ly1 = mxLyrics[1]
        self.assertEqual(len(ly1), 5)
        tags = [child.tag for child in ly1]
        self.assertEqual(tags, ['syllabic', 'text', 'elision', 'syllabic', 'text'])
        self.assertEqual(ly1.find('elision').text, ' ')
        self.assertEqual(ly1.findall('syllabic')[0].text, 'middle')
        self.assertEqual(ly1.findall('text')[0].text, 'b')
        self.assertEqual(ly1.findall('syllabic')[1].text, 'middle')
        self.assertEqual(ly1.findall('text')[1].text, 'c')

        ly2 = mxLyrics[2]
        self.assertEqual(len(ly2), 5)
        tags = [child.tag for child in ly2]
        self.assertEqual(tags, ['syllabic', 'text', 'elision', 'syllabic', 'text'])
        self.assertIsNone(ly2.find('elision').text)
        self.assertEqual(ly2.findall('syllabic')[0].text, 'middle')
        self.assertEqual(ly2.findall('text')[0].text, 'd')
        self.assertEqual(ly2.findall('syllabic')[1].text, 'end')
        self.assertEqual(ly2.findall('text')[1].text, 'e')

    def testExportNC(self):
        from music21 import harmony

        s = stream.Score()
        p = stream.Part()
        m = stream.Measure()
        m.append(harmony.ChordSymbol('C'))
        m.repeatAppend(note.Note('C'), 4)
        p.append(m)
        m = stream.Measure()
        m.append(harmony.NoChord())
        m.repeatAppend(note.Note('C'), 2)
        m.append(harmony.ChordSymbol('C'))
        m.repeatAppend(note.Note('C'), 2)
        p.append(m)
        s.append(p)

        self.assertEqual(3, self.getXml(s).count(u'<harmony'))
        self.assertEqual(1, self.getXml(s).count(u'<kind '
                                                  u'text="N.C.">none</kind>'))
        self.assertEqual(1, self.getXml(s).count(u'<root-step text="">'))

        s = stream.Score()
        p = stream.Part()
        m = stream.Measure()
        m.append(harmony.NoChord())
        m.repeatAppend(note.Note('C'), 2)
        m.append(harmony.ChordSymbol('C'))
        m.repeatAppend(note.Note('C'), 2)
        p.append(m)
        m = stream.Measure()
        m.append(harmony.NoChord('No Chord'))
        m.repeatAppend(note.Note('C'), 2)
        m.append(harmony.ChordSymbol('C'))
        m.repeatAppend(note.Note('C'), 2)
        p.append(m)
        s.append(p)

        self.assertEqual(1, self.getXml(s).count(u'<kind '
                                                 u'text="N.C.">none</kind>'))
        self.assertEqual(1, self.getXml(s).count(u'<kind '
                                                 u'text="No Chord">none</kind>'))

    def testSetPartsAndRefStreamMeasure(self):
        from music21 import converter
        p = converter.parse("tinynotation: 4/4 c1 d1")
        sx = ScoreExporter(p)  # substreams are measures
        sx.setPartsAndRefStream()
        measuresAtOffsetZero = [m for m in p if m.offset == 0]
        self.assertSequenceEqual(measuresAtOffsetZero, p.elements[:1])

    def testFromScoreNoParts(self):
        s = stream.Score()
        s.append(meter.TimeSignature('1/4'))
        s.append(note.Note())
        s.append(note.Note())
        gex = GeneralObjectExporter(s)
        tree = ET.fromstring(gex.parse().decode('utf-8'))
        # Assert no gaps in stream
        self.assertSequenceEqual(tree.findall('.//forward'), [])

    def testFromScoreNoMeasures(self):
        s = stream.Score()
        s.append(note.Note())
        scExporter = ScoreExporter(s)
        tree = scExporter.parse()
        # Measures should have been made
        self.assertIsNotNone(tree.find('.//measure'))

    def testMidiInstrumentNoName(self):
        from music21 import converter, instrument

        i = instrument.Instrument()
        i.midiProgram = 42
        s = converter.parse('tinyNotation: c1')
        s.measure(1).insert(i)
        scExporter = ScoreExporter(s)

        tree = scExporter.parse()
        mxScoreInstrument = tree.findall('.//score-instrument')[0]
        mxMidiInstrument = tree.findall('.//midi-instrument')[0]
        self.assertEqual(mxScoreInstrument.get('id'), mxMidiInstrument.get('id'))

    def testMultiDigitEndingsWrite(self):
        from music21 import converter
        from music21.musicxml import testPrimitive

        # Relevant barlines:
        # Measure 2, left barline: <ending number="1,2" type="start"/>
        # Measure 2, right barline: <ending number="1,2" type="stop"/>
        # Measure 3, left barline: <ending number="3" type="start"/>
        # Measure 3, right barline: <ending number="3" type="stop"/>
        s = converter.parse(testPrimitive.multiDigitEnding)
        x = self.getET(s)
        endings = x.findall('.//ending')
        self.assertEqual([e.get('number') for e in endings], ['1,2', '1,2', '3', '3'])

        # Check templates also
        template = s.template()
        template.makeNotation(inPlace=True)  # not essential, but since getET() skips this
        x = self.getET(template)
        endings = x.findall('.//ending')
        self.assertEqual([e.get('number') for e in endings], ['1,2', '1,2', '3', '3'])

        # m21 represents lack of bracket numbers as 0; musicxml uses ''
        s.parts[0].getElementsByClass('RepeatBracket').first().number = 0
        x = self.getET(s)
        endings = x.findall('.//ending')
        self.assertEqual([e.get('number') for e in endings], ['', '', '3', '3'])

    def testTextExpressionOffset(self):
        '''Transfer element offset after calling getTextExpression().'''
        # https://github.com/cuthbertLab/music21/issues/624
        from music21 import converter, repeat, tempo

        s = converter.parse('tinynotation: 4/4 c1')
        c = repeat.Coda()
        c.useSymbol = False
        f = repeat.Fine()
        mm = tempo.MetronomeMark(text='Langsam')
        s.measure(1).storeAtEnd([c, f, mm])

        tree = self.getET(s)
        for direction in tree.findall('.//direction'):
            self.assertIsNone(direction.find('offset'))

    def testFullMeasureRest(self):
        from music21 import converter
        s = converter.parse('tinynotation: 9/8 r1')
        r = s.flat.notesAndRests.first()
        r.quarterLength = 4.5
        self.assertEqual(r.fullMeasure, 'auto')
        tree = self.getET(s)
        # Previously, this 4.5QL rest with a duration.type 'complex'
        # was split on export into 4.0QL and 0.5QL
        self.assertEqual(len(tree.findall('.//rest')), 1)
        rest = tree.find('.//rest')
        self.assertEqual(rest.get('measure'), 'yes')

<<<<<<< HEAD
    def testArticulationSpecialCases(self):
        from music21 import articulations

        n = note.Note()
        a = articulations.StringIndication()
        n.articulations.append(a)

        # Legal values for StringIndication begin at 1
        self.assertEqual(a.number, 0)
        # Use GEX to go through wellformed object conversion
        gex = GeneralObjectExporter(n)
        tree = ET.fromstring(gex.parse().decode('utf-8'))
        self.assertIsNone(tree.find('.//string'))
=======
    def testMeasurePadding(self):
        from music21 import converter
        s = stream.Score([converter.parse('tinyNotation: 4/4 c4')])
        s[stream.Measure].first().paddingLeft = 2.0
        s[stream.Measure].first().paddingRight = 1.0
        tree = self.getET(s)
        self.assertEqual(len(tree.findall('.//rest')), 0)
        s[stream.Measure].first().paddingLeft = 1.0
        tree = self.getET(s)
        self.assertEqual(len(tree.findall('.//rest')), 1)
>>>>>>> 877d8b78


class TestExternal(unittest.TestCase):  # pragma: no cover

    def testBasic(self):
        pass

    def testSimple(self):
        from music21 import corpus  # , converter
        import difflib

        # b = converter.parse(corpus.corpora.CoreCorpus().getWorkList('cpebach')[0],
        #    format='musicxml', forceSource=True)
        b = corpus.parse('cpebach')
        # b.show('text')
        # n = b.flat.notes[0]
        # print(n.expressions)
        # return

        SX = ScoreExporter(b)
        mxScore = SX.parse()

        helpers.indent(mxScore)

        sio = io.BytesIO()

        sio.write(SX.xmlHeader())

        et = ElementTree(mxScore)
        et.write(sio, encoding='utf-8', xml_declaration=False)
        v = sio.getvalue()
        sio.close()

        v = v.decode('utf-8')
        # v = v.replace(' />', '/>')  # normalize

        # b2 = converter.parse(v)
        fp = b.write('musicxml')
        print(fp)

        with io.open(fp, encoding='utf-8') as f:
            v2 = f.read()
        differ = list(difflib.ndiff(v.splitlines(), v2.splitlines()))
        for i, l in enumerate(differ):
            if l.startswith('-') or l.startswith('?') or l.startswith('+'):
                if 'id=' in l:
                    continue
                print(l)
                # for j in range(i - 1,i + 1):
                #    print(differ[j])
                # print('------------------')


if __name__ == '__main__':
    import music21
    music21.mainTest(Test)  # , runTest='testExceptionMessage')<|MERGE_RESOLUTION|>--- conflicted
+++ resolved
@@ -6508,7 +6508,6 @@
         rest = tree.find('.//rest')
         self.assertEqual(rest.get('measure'), 'yes')
 
-<<<<<<< HEAD
     def testArticulationSpecialCases(self):
         from music21 import articulations
 
@@ -6522,7 +6521,7 @@
         gex = GeneralObjectExporter(n)
         tree = ET.fromstring(gex.parse().decode('utf-8'))
         self.assertIsNone(tree.find('.//string'))
-=======
+
     def testMeasurePadding(self):
         from music21 import converter
         s = stream.Score([converter.parse('tinyNotation: 4/4 c4')])
@@ -6533,7 +6532,6 @@
         s[stream.Measure].first().paddingLeft = 1.0
         tree = self.getET(s)
         self.assertEqual(len(tree.findall('.//rest')), 1)
->>>>>>> 877d8b78
 
 
 class TestExternal(unittest.TestCase):  # pragma: no cover
