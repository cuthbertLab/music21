--- conflicted
+++ resolved
@@ -3231,13 +3231,9 @@
         self.measureOffsetStart = 0.0
         self.offsetInMeasure = 0.0
         self.currentVoiceId: t.Optional[int] = None
-<<<<<<< HEAD
         self.nextFreeVoiceNumber: int = 1
-=======
-        self.nextFreeVoiceNumber = 1
         self.nextArpeggioNumber = 1
         self.arpeggioNumbers: t.Dict[expressions.ArpeggioMarkSpanner, int] = {}
->>>>>>> c2f5c6da
 
         self.rbSpanners: t.List[spanner.RepeatBracket] = []  # repeatBracket spanners
 
