--- conflicted
+++ resolved
@@ -2880,13 +2880,6 @@
         if not part.streamStatus.beams:
             try:
                 part.makeBeams(inPlace=True)
-<<<<<<< HEAD
-            except exceptions21.StreamException:  # no measures or no time sig?
-                pass
-        # Always make tuplet brackets, since splitAtDurations() may have created some
-        for m in measures:
-            stream.makeNotation.makeTupletBrackets(m, inPlace=True)
-=======
             except exceptions21.StreamException as se:  # no measures or no time sig?
                 warnings.warn(MusicXMLWarning, str(se))
         # tuplets should be processed anyway (affected by earlier makeRests)
@@ -2895,7 +2888,6 @@
         for m in measures:
             for m_or_v in [m, *m.voices]:
                 stream.makeNotation.makeTupletBrackets(m_or_v, inPlace=True)
->>>>>>> de1be4b7
 
         if not self.spannerBundle:
             self.spannerBundle = part.spannerBundle
