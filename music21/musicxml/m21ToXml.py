--- conflicted
+++ resolved
@@ -4442,11 +4442,8 @@
           <sound tempo="60" />
         </direction>
         '''
-<<<<<<< HEAD
-=======
         # if writing just a sound tag, place an empty words tag in a
         # direction type and then follow with sound declaration
->>>>>>> a9c0219d
         # storing lists to accommodate metric modulations
         durs = []  # duration objects
         numbers = []  # tempi
