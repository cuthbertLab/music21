--- conflicted
+++ resolved
@@ -2671,12 +2671,7 @@
         self.lastDivisions = None
 
         # The staffGroup to which this part belongs (if it belongs to one)
-<<<<<<< HEAD
         self.staffGroup: layout.StaffGroup | None = None
-
-=======
-        self.staffGroup: t.Optional[layout.StaffGroup] = None
->>>>>>> 076879d9
         self.spannerBundle = partObj.spannerBundle
 
     def parse(self):
