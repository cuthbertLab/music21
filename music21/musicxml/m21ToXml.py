--- conflicted
+++ resolved
@@ -2880,20 +2880,17 @@
         if not part.streamStatus.beams:
             try:
                 part.makeBeams(inPlace=True)
-<<<<<<< HEAD
-            except exceptions21.StreamException:  # no measures or no time sig?
-                pass
-        # Always make tuplet brackets, since splitAtDurations() may have created some
-        for m in measures:
-            stream.makeNotation.makeTupletBrackets(m, inPlace=True)
-=======
             except exceptions21.StreamException as se:  # no measures or no time sig?
                 warnings.warn(MusicXMLWarning, str(se))
+        # Should we always make tuplet brackets, since
+        # splitAtDurations() may have created some?
+        # this was a merge conflict from another place (MSAC)
+        # leaving with older version that checks streamStatus.tuplets
+        # first
         if not part.streamStatus.tuplets:
             for m in measures:
                 for m_or_v in [m, *m.voices]:
                     stream.makeNotation.makeTupletBrackets(m_or_v, inPlace=True)
->>>>>>> c2f5c6da
 
         if not self.spannerBundle:
             self.spannerBundle = part.spannerBundle
