# -*- coding: utf-8 -*-
# ------------------------------------------------------------------------------
# Name:         musicxml/m21ToXml.py
# Purpose:      Translate from music21 objects to musicxml representation
#
# Authors:      Michael Scott Asato Cuthbert
#               Christopher Ariza
#               Jacob Tyler Walls
#
# Copyright:    Copyright © 2010-22 Michael Scott Asato Cuthbert
# License:      BSD, see license.txt
# ------------------------------------------------------------------------------
'''
Converters for music21 objects to musicxml using ElementTree
'''
from __future__ import annotations

from collections import OrderedDict
import copy
import datetime
import fractions
import io
import math
import typing as t
import warnings
from xml.etree.ElementTree import (
    Element, SubElement, Comment
)

# external dependencies
import webcolors  # type: ignore  # no typing in module

# Imported in music21.converter. Thus, cannot import it here
from music21 import articulations
from music21 import base
from music21 import bar
from music21 import clef
from music21 import chord
from music21 import common
from music21.common.enums import AppendSpanners
from music21 import defaults
from music21 import duration
from music21 import dynamics
from music21 import environment
from music21 import exceptions21
from music21 import expressions
from music21 import harmony
from music21 import instrument
from music21 import key
from music21 import layout
from music21 import metadata
from music21 import note
from music21 import meter
from music21 import pitch
from music21 import prebase
from music21 import repeat
from music21 import spanner
from music21 import stream
from music21.stream.iterator import OffsetIterator
from music21 import style
from music21 import tempo
from music21 import text
from music21 import tie

from music21.figuredBass.notation import modifiersDictM21ToXml
from music21.musicxml import helpers
from music21.musicxml.partStaffExporter import PartStaffExporterMixin
from music21.musicxml import xmlObjects
from music21.musicxml.xmlObjects import MusicXMLExportException
from music21.musicxml.xmlObjects import MusicXMLWarning

environLocal = environment.Environment('musicxml.m21ToXml')


if t.TYPE_CHECKING:
    from music21.common.types import OffsetQL
    from music21 import roman
    from music21 import tablature

# ------------------------------------------------------------------------------

def typeToMusicXMLType(value: str) -> str:
    '''
    Convert a music21 type to a MusicXML type or raise a MusicXMLExportException

    >>> musicxml.m21ToXml.typeToMusicXMLType('longa')
    'long'
    >>> musicxml.m21ToXml.typeToMusicXMLType('quarter')
    'quarter'
    >>> musicxml.m21ToXml.typeToMusicXMLType('duplex-maxima')
    Traceback (most recent call last):
    music21.musicxml.xmlObjects.MusicXMLExportException:
    Cannot convert "duplex-maxima" duration to MusicXML (too long).
    >>> musicxml.m21ToXml.typeToMusicXMLType('inexpressible')
    Traceback (most recent call last):
    music21.musicxml.xmlObjects.MusicXMLExportException:
    Cannot convert inexpressible durations to MusicXML.
    >>> musicxml.m21ToXml.typeToMusicXMLType('zero')
    Traceback (most recent call last):
    music21.musicxml.xmlObjects.MusicXMLExportException:
    Cannot convert durations without types to MusicXML.
    '''
    # MusicXML uses long instead of longa
    if value == 'longa':
        return 'long'
    elif value == '2048th':
        raise MusicXMLExportException('Cannot convert "2048th" duration to MusicXML (too short).')
    elif value == 'duplex-maxima':
        raise MusicXMLExportException(
            'Cannot convert "duplex-maxima" duration to MusicXML (too long).')
    elif value == 'inexpressible':
        raise MusicXMLExportException('Cannot convert inexpressible durations to MusicXML.')
    elif value == 'complex':
        raise MusicXMLExportException(
            'Cannot convert complex durations to MusicXML. '
            + 'Try exporting with makeNotation=True or manually running splitAtDurations()')
    elif value == 'zero':
        raise MusicXMLExportException('Cannot convert durations without types to MusicXML.')
    else:
        return value


def normalizeColor(color: str) -> str:
    '''
    Normalize a css3 name to hex or leave it alone...

    >>> musicxml.m21ToXml.normalizeColor('')
    ''
    >>> musicxml.m21ToXml.normalizeColor('red')
    '#FF0000'
    >>> musicxml.m21ToXml.normalizeColor('#00ff00')
    '#00FF00'
    '''
    if not color:
        return ''
    if '#' not in color:
        return webcolors.name_to_hex(color).upper()
    else:
        return color.upper()


def getMetadataFromContext(s: stream.Stream) -> metadata.Metadata | None:
    # noinspection PyShadowingNames
    '''
    Get metadata from site or context, so that a Part
    can be shown and have the rich metadata of its Score

    >>> s = stream.Score()
    >>> s2 = s.transpose(4)
    >>> md = metadata.Metadata()
    >>> md.title = 'emptiness'
    >>> s.metadata = md
    >>> s2.metadata is None
    True
    >>> musicxml.m21ToXml.getMetadataFromContext(s2).title
    'emptiness'
    >>> musicxml.m21ToXml.getMetadataFromContext(s).title
    'emptiness'
    >>> p = stream.Part()
    >>> s2.insert(0, p)
    >>> musicxml.m21ToXml.getMetadataFromContext(p).title
    'emptiness'
    '''
    # get metadata from context.
    md = s.metadata
    if md is not None:
        return md

    for contextSite in s.contextSites():
        if contextSite.site.metadata is not None:
            return contextSite.site.metadata
    return None


def _setTagTextFromAttribute(
    m21El: t.Any,
    xmlEl: Element,
    tag: str,
    attributeName: str | None = None,
    *,
    transform: t.Callable[[t.Any], t.Any] | None = None,
    forceEmpty: bool = False
) -> Element | None:
    '''
    If m21El has an attribute called attributeName, create a new SubElement
    for xmlEl and set its text to the value of the m21El attribute.

    Pass a function or lambda function as transform to transform the
    value before setting it.  String transformation is assumed.

    Returns the SubElement

    Will not create an empty element unless forceEmpty is True

    >>> from xml.etree.ElementTree import Element
    >>> e = Element('accidental')

    >>> seta = musicxml.m21ToXml._setTagTextFromAttribute
    >>> acc = pitch.Accidental()
    >>> acc.alter = -2.0

    >>> subEl = seta(acc, e, 'alter')
    >>> subEl.text
    '-2.0'
    >>> subEl in e
    True

    >>> XB = musicxml.m21ToXml.XMLExporterBase()
    >>> XB.dump(e)
    <accidental>
      <alter>-2.0</alter>
    </accidental>

    add a transform

    >>> subEl = seta(acc, e, 'alter', transform=int)
    >>> subEl.text
    '-2'

    '''
    if attributeName is None:
        attributeName = common.hyphenToCamelCase(tag)

    try:
        value = getattr(m21El, attributeName)
    except AttributeError:
        return None

    if transform is not None:
        value = transform(value)

    if value in (None, '') and forceEmpty is not True:
        return None

    subElement = SubElement(xmlEl, tag)

    if value is not None:
        subElement.text = str(value)

    return subElement


def _setAttributeFromAttribute(
    m21El: t.Any,
    xmlEl: Element,
    xmlAttributeName: str,
    attributeName: str | None = None,
    transform: t.Callable[[t.Any], t.Any] | None = None
):
    '''
    If m21El has at least one element of tag==tag with some text. If
    it does, set the attribute either with the same name (with "foo-bar" changed to
    "fooBar") or with attributeName to the text contents.

    Pass a function or lambda function as transform to transform the value before setting it

    >>> from xml.etree.ElementTree import fromstring as El
    >>> e = El('<page-layout/>')

    >>> setb = musicxml.m21ToXml._setAttributeFromAttribute
    >>> pl = layout.PageLayout()
    >>> pl.pageNumber = 4
    >>> pl.isNew = True

    >>> setb(pl, e, 'page-number')
    >>> e.get('page-number')
    '4'

    >>> XB = musicxml.m21ToXml.XMLExporterBase()
    >>> XB.dump(e)
    <page-layout page-number="4" />

    >>> setb(pl, e, 'new-page', 'isNew')
    >>> e.get('new-page')
    'True'


    Transform the isNew value to 'yes'.

    >>> convBool = musicxml.xmlObjects.booleanToYesNo
    >>> setb(pl, e, 'new-page', 'isNew', transform=convBool)
    >>> e.get('new-page')
    'yes'
    '''
    if attributeName is None:
        attributeName = common.hyphenToCamelCase(xmlAttributeName)

    value = getattr(m21El, attributeName, None)
    if value is None:
        return

    if transform is not None:
        value = transform(value)

    xmlEl.set(xmlAttributeName, str(value))


def _synchronizeIds(element: Element,
                    m21Object: prebase.ProtoM21Object | None) -> None:
    # noinspection PyTypeChecker
    '''
    MusicXML 3.1 defines the id attribute (entity: %optional-unique-id)
    on many elements which is perfect for getting from .id on
    a music21 element.

    >>> from xml.etree.ElementTree import fromstring as El
    >>> e = El('<fermata />')
    >>> f = expressions.Fermata()
    >>> f.id = 'fermata1'
    >>> musicxml.m21ToXml._synchronizeIds(e, f)
    >>> e.get('id')
    'fermata1'

    Does not set attr: id if el.id is not valid or default:

    >>> e = El('<fermata />')
    >>> f = expressions.Fermata()
    >>> musicxml.m21ToXml._synchronizeIds(e, f)
    >>> e.get('id', None) is None
    True
    >>> f.id = '123456'  # invalid for MusicXML id
    >>> musicxml.m21ToXml._synchronizeIds(e, f)
    >>> e.get('id', None) is None
    True

    None can be passed in instead of a m21object.

    >>> e = El('<fermata />')
    >>> musicxml.m21ToXml._synchronizeIds(e, None)
    >>> e.get('id', 'no idea')
    'no idea'
    '''
    # had to suppress type-checking because of spurious error on
    #    e.get('id', 'no idea')
    if not isinstance(m21Object, prebase.ProtoM21Object):
        return
    if not hasattr(m21Object, 'id'):
        return

    m21Id = m21Object.id  # type: ignore

    if m21Id is None:
        return

    if not xmlObjects.isValidXSDID(m21Id):
        return
    element.set('id', m21Id)


class GeneralObjectExporter:
    '''
    Packs any `Music21Object` into a well-formed score and exports
    a bytes object MusicXML representation.
    '''
    classMapping = OrderedDict([
        ('Score', 'fromScore'),
        ('Part', 'fromPart'),
        ('Measure', 'fromMeasure'),
        ('Voice', 'fromVoice'),
        ('Stream', 'fromStream'),
        # ## individual parts
        ('GeneralNote', 'fromGeneralNote'),
        ('Pitch', 'fromPitch'),
        ('Duration', 'fromDuration'),  # not an m21 object
        ('Dynamic', 'fromDynamic'),
        ('DiatonicScale', 'fromDiatonicScale'),
        ('Scale', 'fromScale'),
        ('Music21Object', 'fromMusic21Object'),
    ])

    def __init__(self, obj: prebase.ProtoM21Object | None = None):
        self.generalObj = obj
        self.makeNotation: bool = True

    def parse(self, obj: prebase.ProtoM21Object | None = None) -> bytes:
        r'''
        Return a bytes object representation of anything from a
        Score to a single pitch.

        When :attr:`makeNotation` is True (default), wraps `obj` in a well-formed
        `Score`, makes a copy, and runs :meth:`~music21.stream.base.Stream.makeNotation`
        on each of the parts. To skip copying and making notation, set `.makeNotation`
        on this instance to False.

        >>> p = pitch.Pitch('D#4')
        >>> GEX = musicxml.m21ToXml.GeneralObjectExporter(p)
        >>> out = GEX.parse()  # out is bytes
        >>> outStr = out.decode('utf-8')  # now is string
        >>> print(outStr.strip())
        <?xml version="1.0" encoding="utf-8"?>
        <!DOCTYPE score-partwise
          PUBLIC "-//Recordare//DTD MusicXML ... Partwise//EN"
          "http://www.musicxml.org/dtds/partwise.dtd">
        <score-partwise version="...">
          <movement-title>Music21 Fragment</movement-title>
          <identification>
            <creator type="composer">Music21</creator>
            <encoding>
              <encoding-date>...</encoding-date>
              <software>music21 v...</software>
            </encoding>
          </identification>
          <defaults>
            <scaling>
              <millimeters>7</millimeters>
              <tenths>40</tenths>
            </scaling>
          </defaults>
          <part-list>
            <score-part id="...">
              <part-name />
            </score-part>
          </part-list>
          <!--=========================== Part 1 ===========================-->
          <part id="...">
            <!--========================= Measure 1 ==========================-->
            <measure implicit="no" number="1">
              <attributes>
                <divisions>10080</divisions>
                <time>
                  <beats>1</beats>
                  <beat-type>4</beat-type>
                </time>
                <clef>
                  <sign>G</sign>
                  <line>2</line>
                </clef>
              </attributes>
              <note>
                <pitch>
                  <step>D</step>
                  <alter>1</alter>
                  <octave>4</octave>
                </pitch>
                <duration>10080</duration>
                <type>quarter</type>
                <accidental>sharp</accidental>
              </note>
            </measure>
          </part>
        </score-partwise>
        '''
        if obj is None:
            obj = self.generalObj
        if obj is None:
            raise MusicXMLExportException('Must have an object to export')

        if self.makeNotation:
            outObj = self.fromGeneralObject(obj)
            return self.parseWellformedObject(outObj)
        else:
            if not isinstance(obj, stream.Score):
                raise MusicXMLExportException('Can only export Scores with makeNotation=False')
            return self.parseWellformedObject(obj)

    def parseWellformedObject(self, sc: stream.Score) -> bytes:
        '''
        Parse an object that has already gone through the
        `.fromGeneralObject` conversion, which has produced a copy with
        :meth:`~music21.stream.Score.makeNotation` run on it
        (unless :attr:`makeNotation` is False).

        Returns bytes.
        '''
        scoreExporter = ScoreExporter(sc, makeNotation=self.makeNotation)
        scoreExporter.parse()
        return scoreExporter.asBytes()

    def fromGeneralObject(self, obj: prebase.ProtoM21Object):
        '''
        Converts any Music21Object (or a duration or a pitch) to something that
        can be passed to :class:`ScoreExporter`.

        >>> GEX = musicxml.m21ToXml.GeneralObjectExporter()
        >>> s = GEX.fromGeneralObject(duration.Duration(3.0))
        >>> s
        <music21.stream.Score 0x...>
        >>> s.show('t')
        {0.0} <music21.stream.Part 0x...>
            {0.0} <music21.stream.Measure 1 offset=0.0>
                {0.0} <music21.clef.TrebleClef>
                {0.0} <music21.meter.TimeSignature 6/8>
                {0.0} <music21.note.Note C>
                {3.0} <music21.bar.Barline type=final>
        >>> s[note.NotRest].first().duration
        <music21.duration.Duration 3.0>

        * Changed in v8: fills gaps with rests before calling makeNotation
          to avoid duplicating effort with :meth:`PartExporter.fixupNotationMeasured`.

        >>> v = stream.Voice(note.Note())
        >>> m = stream.Measure([meter.TimeSignature(), v])
        >>> GEX = musicxml.m21ToXml.GeneralObjectExporter(m)
        >>> out = GEX.parse()  # out is bytes
        >>> outStr = out.decode('utf-8')  # now is string
        >>> '<note print-object="no" print-spacing="yes">' in outStr
        True
        >>> len(v[note.Rest])  # original stream unchanged
        0
        '''
        classes = obj.classes
        outObj = None

        if isinstance(obj, stream.Stream) and self.makeNotation:
            # This is where the first (and hopefully only) copy is made.
            obj = obj.makeRests(refStreamOrTimeRange=[0.0, obj.highestTime],
                                fillGaps=True,
                                inPlace=False,
                                hideRests=True,  # just to fill up MusicXML display
                                timeRangeFromBarDuration=True,
                                )

        for cM, methName in self.classMapping.items():
            if cM in classes:
                meth = getattr(self, methName)
                outObj = meth(obj)
                break
        if outObj is None:
            raise MusicXMLExportException(
                'Cannot translate the object '
                + f'{self.generalObj} to a complete musicXML document; put it in a Stream first!'
            )
        return outObj

    def fromScore(self, sc):
        '''
        Runs :meth:`~music21.stream.Score.makeNotation` on the copy.
        '''
        if self.makeNotation:
            sc.makeNotation(inPlace=True)
        if not sc.isWellFormedNotation():
            warnings.warn(f'{sc} is not well-formed; see isWellFormedNotation()',
                category=MusicXMLWarning)
        # sc.makeImmutable()
        return sc

    def fromPart(self, p):
        '''
        From a part, put it in a new score.
        '''
        if p.isFlat:
            p.makeMeasures(inPlace=True)
        # p.makeImmutable()  # impossible, we haven't made notation yet.
        s = stream.Score()
        s.insert(0, p)
        s.metadata = copy.deepcopy(getMetadataFromContext(p))
        return self.fromScore(s)

    def fromMeasure(self, m):
        '''
        Translate a music21 Measure into a
        complete MusicXML string representation.

        Note: this method is called for complete MusicXML
        representation of a Measure, not for partial
        solutions in Part or Stream production.
        '''
        m.coreGatherMissingSpanners()
        m.makeNotation(inPlace=True)
        if m.style.measureNumbering is None:
            # Provide a default
            m.style.measureNumbering = 'measure'
        clef_from_measure_start_or_context = m.getContextByClass(
            clef.Clef,
            getElementMethod=common.enums.ElementSearch.AT_OR_BEFORE_OFFSET
        )
        if clef_from_measure_start_or_context is None:
            m.clef = clef.bestClef(m, recurse=True)
        else:
            m.clef = clef_from_measure_start_or_context
        p = stream.Part()
        p.append(m)
        p.metadata = copy.deepcopy(getMetadataFromContext(m))
        context_part = m.getContextByClass(stream.Part)
        if context_part is not None:
            p.partName = context_part.partName
            p.partAbbreviation = context_part.partAbbreviation
        return self.fromPart(p)

    def fromVoice(self, v):
        m = stream.Measure(number=1)
        m.insert(0, v)
        return self.fromMeasure(m)

    def fromStream(self, st):
        if st.isFlat:
            st2 = stream.Part()
            st2.mergeAttributes(st)
            st2.elements = copy.deepcopy(st)
            if not st.getElementsByClass(clef.Clef).getElementsByOffset(0.0):
                st2.clef = clef.bestClef(st2)
            st2.makeNotation(inPlace=True)
            st2.metadata = copy.deepcopy(getMetadataFromContext(st))
            return self.fromPart(st2)

        elif st.hasPartLikeStreams():
            st2 = stream.Score()
            st2.mergeAttributes(st)
            st2.elements = copy.deepcopy(st)
            st2.makeNotation(inPlace=True)
            st2.metadata = copy.deepcopy(getMetadataFromContext(st))
            return self.fromScore(st2)

        elif st.getElementsByClass(stream.Stream).first().isFlat:  # like a part w/ measures...
            st2 = stream.Part()
            st2.mergeAttributes(st)
            st2.elements = copy.deepcopy(st)
            if not st.getElementsByClass(clef.Clef).getElementsByOffset(0.0):
                bestClef = True
            else:
                bestClef = False
            st2.makeNotation(inPlace=True, bestClef=bestClef)
            st2.metadata = copy.deepcopy(getMetadataFromContext(st))
            return self.fromPart(st2)

        else:
            # probably a problem? or a voice...
            if not st.getElementsByClass(clef.Clef).getElementsByOffset(0.0):
                bestClef = True
            else:
                bestClef = False
            st2 = st.makeNotation(inPlace=False, bestClef=bestClef)
            return self.fromScore(st)

    def fromDuration(self, d):
        '''
        Translate a music21 :class:`~music21.duration.Duration` into
        a complete MusicXML representation.

        Rarely, rarely used.  Only if you call .show() on a duration object
        '''
        # make a copy, as we this process will change tuple types
        # not needed, since fromGeneralNote does it too.  but so
        # rarely used, it doesn't matter, and the extra safety is nice.
        dCopy = copy.deepcopy(d)
        n = note.Note()
        n.duration = dCopy
        # call the musicxml property on Stream
        return self.fromGeneralNote(n)

    def fromDynamic(self, dynamicObject):
        '''
        Provide a complete MusicXML string from a single dynamic by
        putting it into a Stream first.

        '''
        dCopy = copy.deepcopy(dynamicObject)
        out = stream.Stream()
        out.append(dCopy)
        # call the musicxml property on Stream
        return self.fromStream(out)

    def fromScale(self, scaleObject):
        # noinspection PyShadowingNames
        '''
        Generate the pitches from this scale
        and put it into a stream.Measure, then call
        fromMeasure on it.

        >>> cMaj = scale.MajorScale('C')
        >>> GEX = musicxml.m21ToXml.GeneralObjectExporter()
        >>> m = GEX.fromScale(cMaj)
        >>> m
        <music21.stream.Score 0x11d4f17b8>

        >>> m.show('text')
        {0.0} <music21.stream.Part 0x116a04b38>
            {0.0} <music21.stream.Measure 1 offset=0.0>
                {0.0} <music21.clef.TrebleClef>
                {0.0} <music21.meter.TimeSignature 10/4>
                {0.0} <music21.note.Note C>
                {4.0} <music21.note.Note D>
                {5.0} <music21.note.Note E>
                {6.0} <music21.note.Note F>
                {7.0} <music21.note.Note G>
                {8.0} <music21.note.Note A>
                {9.0} <music21.note.Note B>
        '''
        m = stream.Measure(number=1)
        for i in range(1, scaleObject.abstract.getDegreeMaxUnique() + 1):
            p = scaleObject.pitchFromDegree(i)
            n = note.Note()
            n.pitch = p
            if i == 1:
                n.addLyric(scaleObject.name)

            if p.name == scaleObject.getTonic().name:
                n.quarterLength = 4  # set longer
            else:
                n.quarterLength = 1
            m.append(n)
        m.timeSignature = m.bestTimeSignature()
        return self.fromMeasure(m)

    def fromDiatonicScale(self, diatonicScaleObject):
        # noinspection PyShadowingNames
        '''
        Return a complete musicxml of the DiatonicScale

        Overrides the general scale behavior to highlight
        the tonic and dominant.

        >>> cMaj = scale.MajorScale('C')
        >>> GEX = musicxml.m21ToXml.GeneralObjectExporter()
        >>> m = GEX.fromDiatonicScale(cMaj)
        >>> m
        <music21.stream.Score 0x11d4f17b8>

        >>> m.show('text')
        {0.0} <music21.stream.Part 0x116a04b38>
            {0.0} <music21.stream.Measure 1 offset=0.0>
                {0.0} <music21.clef.TrebleClef>
                {0.0} <music21.meter.TimeSignature 11/4>
                {0.0} <music21.note.Note C>
                {4.0} <music21.note.Note D>
                {5.0} <music21.note.Note E>
                {6.0} <music21.note.Note F>
                {7.0} <music21.note.Note G>
                {9.0} <music21.note.Note A>
                {10.0} <music21.note.Note B>
        '''
        m = stream.Measure(number=1)
        for i in range(1, diatonicScaleObject.abstract.getDegreeMaxUnique() + 1):
            p = diatonicScaleObject.pitchFromDegree(i)
            n = note.Note()
            n.pitch = p
            if i == 1:
                n.addLyric(diatonicScaleObject.name)

            if p.name == diatonicScaleObject.getTonic().name:
                n.quarterLength = 4  # set longer
            elif p.name == diatonicScaleObject.getDominant().name:
                n.quarterLength = 2  # set longer
            else:
                n.quarterLength = 1
            m.append(n)
        m.timeSignature = m.bestTimeSignature()
        return self.fromMeasure(m)

    def fromMusic21Object(self, obj):
        '''
        return a single TimeSignature as a musicxml document
        '''
        # return a complete musicxml representation
        objCopy = copy.deepcopy(obj)
        # m = stream.Measure()
        # m.timeSignature = tsCopy
        # m.append(note.Rest())
        out = stream.Measure(number=1)
        out.append(objCopy)
        return self.fromMeasure(out)

    def fromGeneralNote(self, n):
        # noinspection PyShadowingNames
        '''
        Translate a music21 :class:`~music21.note.Note` into an object
        ready to be parsed.

        An attempt is made to find the best TimeSignature for quarterLengths
        <= 6:

        >>> n = note.Note('c3')
        >>> n.quarterLength = 3
        >>> GEX = musicxml.m21ToXml.GeneralObjectExporter()
        >>> sc = GEX.fromGeneralNote(n)
        >>> sc.show('t')
        {0.0} <music21.stream.Part 0x1046afa90>
            {0.0} <music21.stream.Measure 1 offset=0.0>
                {0.0} <music21.clef.BassClef>
                {0.0} <music21.meter.TimeSignature 6/8>
                {0.0} <music21.note.Note C>
                {3.0} <music21.bar.Barline type=final>

        But longer notes will be broken into tied components placed in
        4/4 measures:

        >>> long_note = note.Note('e5', quarterLength=40)
        >>> GEX = musicxml.m21ToXml.GeneralObjectExporter()
        >>> sc = GEX.fromGeneralNote(long_note)
        >>> sc[meter.TimeSignature].first()
        <music21.meter.TimeSignature 4/4>
        >>> len(sc[stream.Measure])
        10
        '''
        # make a copy, as this process will change tuple types
        # this method is called infrequently (only displaying a single note)
        nCopy = copy.deepcopy(n)
        new_part = stream.Part(nCopy)
        if 0 < n.quarterLength <= 6.0:
            new_part.insert(0, meter.bestTimeSignature(new_part))
        stream.makeNotation.makeMeasures(
            new_part,
            inPlace=True,
            refStreamOrTimeRange=[0, nCopy.quarterLength]
        )
        stream.makeNotation.makeTupletBrackets(new_part, inPlace=True)
        return self.fromPart(new_part)

    def fromPitch(self, p: pitch.Pitch):
        # noinspection PyShadowingNames
        '''
        Translate a music21 :class:`~music21.pitch.Pitch` into an object
        ready to be parsed.

        >>> p = pitch.Pitch('c#3')
        >>> GEX = musicxml.m21ToXml.GeneralObjectExporter()
        >>> sc = GEX.fromPitch(p)
        >>> sc.show('t')
        {0.0} <music21.stream.Part 0x1046afa90>
            {0.0} <music21.stream.Measure 1 offset=0.0>
                {0.0} <music21.clef.BassClef>
                {0.0} <music21.meter.TimeSignature 1/4>
                {0.0} <music21.note.Note C#>
        '''
        n = note.Note()
        n.pitch = copy.deepcopy(p)
        out = stream.Measure(number=1)
        out.append(n)
        # call the musicxml property on Stream
        return self.fromMeasure(out)


class XMLExporterBase:
    '''
    contains functions that could be called
    at multiple levels of exporting (Score, Part, Measure).
    '''
    def __init__(self) -> None:
        self.xmlRoot = Element('override-me-in-subclasses')
        self.stream: stream.Stream = stream.Stream()

    def asBytes(self, noCopy=True) -> bytes:
        '''
        returns the xmlRoot as a bytes object. If noCopy is True
        (default), modifies the file for pretty-printing in place.  Otherwise,
        make a copy.
        '''
        sio = io.BytesIO()
        sio.write(self.xmlHeader())
        rootObj = self.xmlRoot
        rootObj_string = helpers.dumpString(rootObj, noCopy=noCopy)
        sio.write(rootObj_string.encode('utf-8'))
        v = sio.getvalue()
        sio.close()
        return v

    def addDividerComment(self, comment: str = '') -> None:
        '''
        Add a divider to xmlRoot.

        >>> from xml.etree.ElementTree import Element
        >>> e1 = Element('accidental')
        >>> e2 = Element('accidental')

        >>> XB = musicxml.m21ToXml.ScoreExporter()
        >>> XB.xmlRoot.append(e1)
        >>> XB.addDividerComment('second accidental below')
        >>> XB.xmlRoot.append(e2)
        >>> XB.dump(XB.xmlRoot)
        <score-partwise version="...">
          <accidental />
          <!--================== second accidental below ===================-->
          <accidental />
          </score-partwise>
        '''
        commentLength = min(len(comment), 60)
        spacerLengthLow = math.floor((60 - commentLength) / 2)
        spacerLengthHigh = math.ceil((60 - commentLength) / 2)

        commentText = ('=' * spacerLengthLow) + ' ' + comment + ' ' + ('=' * spacerLengthHigh)

        divider = Comment(commentText)
        self.xmlRoot.append(divider)

    # ------------------------------------------------------------------------------
    @staticmethod
    def dump(obj):
        return helpers.dump(obj)

    def xmlHeader(self) -> bytes:
        return (b'''<?xml version="1.0" encoding="utf-8"?>\n<!DOCTYPE score-partwise  '''
                + b'''PUBLIC "-//Recordare//DTD MusicXML '''
                + defaults.musicxmlVersion.encode('utf-8')
                + b''' Partwise//EN" '''
                + b'''"http://www.musicxml.org/dtds/partwise.dtd">\n''')

    # style attributes

    def setStyleAttributes(self, mxObject, m21Object, musicXMLNames, m21Names=None):
        '''
        Sets any attribute from .style, doing some conversions.

        m21Object can also be a style.Style object itself.
        '''
        if isinstance(m21Object, style.Style):
            stObj = m21Object
        elif m21Object.hasStyleInformation is False:
            return
        else:
            stObj = m21Object.style

        if not common.isIterable(musicXMLNames):
            musicXMLNames = (musicXMLNames,)

        if m21Names is None:
            m21Names = (common.hyphenToCamelCase(x) for x in musicXMLNames)
        elif not common.isIterable(m21Names):
            m21Names = (m21Names,)

        for xmlName, m21Name in zip(musicXMLNames, m21Names):
            try:
                m21Value = getattr(stObj, m21Name)
            except AttributeError:
                continue

            if m21Name in xmlObjects.STYLE_ATTRIBUTES_STR_NONE_TO_NONE and m21Value is None:
                m21Value = 'none'
            if m21Name in xmlObjects.STYLE_ATTRIBUTES_YES_NO_TO_BOOL:
                m21Value = xmlObjects.booleanToYesNo(m21Value)

            if m21Value is None:
                continue

            try:
                m21Value = str(m21Value)
            except ValueError:
                continue

            mxObject.set(xmlName, m21Value)

    def setTextFormatting(self, mxObject, m21Object):
        '''
        sets the justification, print-style-align group, and
        text-decoration, text-rotation,
        letter-spacing, line-height, lang, text-direction, and
        enclosure, on an
        m21Object, which must have style.TextStyle as its Style class,
        and then calls setPrintStyleAlign

        conforms to attr-group %text-formatting in the MusicXML DTD
        '''
        musicXMLNames = ('justify', 'text-decoration', 'text-rotation', 'letter-spacing',
                         'line-height', 'lang', 'text-direction', 'enclosure')
        m21Names = ('justify', 'textDecoration', 'textRotation', 'letterSpacing',
                    'lineHeight', 'language', 'textDirection', 'enclosure')
        self.setStyleAttributes(mxObject, m21Object, musicXMLNames, m21Names)
        self.setPrintStyleAlign(mxObject, m21Object)

    def setPrintStyleAlign(self, mxObject, m21Object):
        '''
        runs setPrintStyle and then sets horizontalAlign and verticalAlign, on an
        m21Object, which must have style.TextStyle as its Style class.

        conforms to attr-group %print-style-align in the MusicXML DTD
        '''
        self.setPrintStyle(mxObject, m21Object)
        self.setStyleAttributes(mxObject,
                                m21Object,
                                ('valign', 'halign'),
                                ('alignVertical', 'alignHorizontal'))

    def setPrintStyle(self, mxObject, m21Object):
        '''
        get position, font, and color information from the mxObject
        into the m21Object, which must have style.TextStyle as its Style class.

        conforms to attr-group %print-style in the MusicXML DTD
        '''
        self.setPosition(mxObject, m21Object)
        self.setFont(mxObject, m21Object)
        self.setColor(mxObject, m21Object)

    def setPrintObject(self, mxObject, m21Object):
        '''
        sets print-object to 'no' if m21Object.style.hideObjectOnPrint is True
        or if m21Object is a StyleObject and has .hideObjectOnPrint set to True.
        '''
        if isinstance(m21Object, style.Style):
            st = m21Object
        elif m21Object.hasStyleInformation:
            st = m21Object.style
        else:
            return

        if st.hideObjectOnPrint:
            mxObject.set('print-object', 'no')

    def setColor(self, mxObject, m21Object):
        '''
        Sets mxObject['color'] to a normalized version of m21Object.style.color
        '''
        # we repeat 'color' rather than just letting setStyleAttributes
        # handle it, because otherwise it will run the expensive
        # hyphenToCamelCase routine on something called on each note.
        self.setStyleAttributes(mxObject, m21Object, 'color', 'color')
        if 'color' in mxObject.attrib:  # set
            mxObject.attrib['color'] = normalizeColor(mxObject.attrib['color'])

    def setFont(self, mxObject, m21Object):
        '''
        sets font-family, font-style, font-size, and font-weight as
        fontFamily (list), fontStyle, fontSize and fontWeight from
        an object into a TextStyle object

        conforms to attr-group %font in the MusicXML DTD

        >>> from xml.etree.ElementTree import fromstring as El
        >>> XB = musicxml.m21ToXml.XMLExporterBase()
        >>> mxObj = El('<text>hi</text>')
        >>> te = expressions.TextExpression('hi!')
        >>> te.style.fontFamily = ['Courier', 'monospaced']
        >>> te.style.fontStyle = 'italic'
        >>> te.style.fontSize = 24.0
        >>> XB.setFont(mxObj, te)
        >>> XB.dump(mxObj)
        <text font-family="Courier,monospaced" font-size="24" font-style="italic">hi</text>

        >>> XB = musicxml.m21ToXml.XMLExporterBase()
        >>> mxObj = El('<text>hi</text>')
        >>> te = expressions.TextExpression('hi!')
        >>> te.style.fontStyle = 'bold'
        >>> XB.setFont(mxObj, te)
        >>> XB.dump(mxObj)
        <text font-weight="bold">hi</text>

        >>> te.style.fontStyle = 'bolditalic'
        >>> XB.setFont(mxObj, te)
        >>> XB.dump(mxObj)
        <text font-style="italic" font-weight="bold">hi</text>
        '''
        musicXMLNames = ('font-style', 'font-size', 'font-weight')
        m21Names = ('fontStyle', 'fontSize', 'fontWeight')
        self.setStyleAttributes(mxObject, m21Object, musicXMLNames, m21Names)
        if isinstance(m21Object, style.Style):
            st = m21Object
        elif m21Object.hasStyleInformation:
            st = m21Object.style
        else:
            return

        if hasattr(st, 'fontStyle'):
            # mxml does not support bold or bolditalic as font-style value
            if st.fontStyle == 'bold':
                mxObject.set('font-weight', 'bold')
                mxObject.attrib.pop('font-style', None)
            elif st.fontStyle == 'bolditalic':
                mxObject.set('font-weight', 'bold')
                mxObject.set('font-style', 'italic')

        if hasattr(st, 'fontFamily') and st.fontFamily:
            if common.isIterable(st.fontFamily):
                mxObject.set('font-family', ','.join(st.fontFamily))
            else:
                mxObject.set('font-family', st.fontFamily)

    def setPosition(self, mxObject, m21Object):
        '''
        set positioning information for an mxObject from
        default-x, default-y, relative-x, relative-y from
        the .style attribute's absoluteX, relativeX, etc. attributes.
        '''
        musicXMLNames = ('default-x', 'default-y', 'relative-x', 'relative-y')
        m21Names = ('absoluteX', 'absoluteY', 'relativeX', 'relativeY')
        self.setStyleAttributes(mxObject, m21Object, musicXMLNames, m21Names)

    def setEditorial(self, mxObject, m21Object):
        '''
        >>> from xml.etree.ElementTree import fromstring as El
        >>> XB = musicxml.m21ToXml.XMLExporterBase()
        >>> mxObj = El('<note />')
        >>> n = note.Note('C-5')

        Most common case: does nothing

        >>> XB.setEditorial(mxObj, n)
        >>> XB.dump(mxObj)
        <note />

        >>> fn = editorial.Comment('flat is obvious error for sharp')
        >>> fn.levelInformation = 2
        >>> fn.isFootnote = True
        >>> n.editorial.footnotes.append(fn)
        >>> XB.setEditorial(mxObj, n)
        >>> XB.dump(mxObj)
        <note>
          <footnote>flat is obvious error for sharp</footnote>
          <level reference="no">2</level>
        </note>

        Placing information in `.editorial.comments` only puts out the level:

        >>> mxObj = El('<note />')
        >>> n = note.Note('C-5')
        >>> com = editorial.Comment('flat is obvious error for sharp')
        >>> com.levelInformation = 'hello'
        >>> com.isReference = True
        >>> n.editorial.comments.append(com)
        >>> XB.setEditorial(mxObj, n)
        >>> XB.dump(mxObj)
        <note>
          <level reference="yes">hello</level>
        </note>
        '''
        if m21Object.hasEditorialInformation is False:
            return
        # MusicXML allows only one footnote or level, so we take the first...

        e = m21Object.editorial
        if 'footnotes' not in e and 'comments' not in e:
            return

        makeFootnote = False
        if e.footnotes:
            c = e.footnotes[0]
            makeFootnote = True
        elif e.comments:
            c = e.comments[0]
        else:
            return

        if makeFootnote:
            mxFn = SubElement(mxObject, 'footnote')
            self.setTextFormatting(mxFn, c)
            if c.text is not None:
                mxFn.text = c.text
        if c.levelInformation is not None:
            mxLevel = SubElement(mxObject, 'level')
            mxLevel.text = str(c.levelInformation)
            mxLevel.set('reference', xmlObjects.booleanToYesNo(c.isReference))
            # TODO: attr: parentheses
            # TODO: attr: bracket
            # TODO: attr: size

    ###################

    def pageLayoutToXmlPrint(self, pageLayout, mxPrintIn=None):
        # noinspection PyShadowingNames
        '''
        Given a PageLayout object, set object data for <print>

        >>> pl = layout.PageLayout()
        >>> pl.pageHeight = 4000
        >>> pl.isNew = True
        >>> pl.rightMargin = 30.25
        >>> pl.leftMargin = 20
        >>> pl.pageNumber = 5

        >>> XPBase = musicxml.m21ToXml.XMLExporterBase()
        >>> mxPrint = XPBase.pageLayoutToXmlPrint(pl)
        >>> XPBase.dump(mxPrint)
        <print new-page="yes" page-number="5">
          <page-layout>
            <page-height>4000</page-height>
            <page-margins>
              <left-margin>20</left-margin>
              <right-margin>30.25</right-margin>
            </page-margins>
          </page-layout>
        </print>


        >>> MP = musicxml.xmlToM21.MeasureParser()
        >>> pl2 = MP.xmlPrintToPageLayout(mxPrint)
        >>> pl2.isNew
        True
        >>> pl2.rightMargin
        30.25
        >>> pl2.leftMargin
        20
        >>> pl2.pageNumber
        5
        >>> pl2.pageHeight
        4000
        '''
        if mxPrintIn is None:
            mxPrint = Element('print')
        else:
            mxPrint = mxPrintIn

        setb = _setAttributeFromAttribute
        setb(pageLayout, mxPrint, 'new-page', 'isNew', transform=xmlObjects.booleanToYesNo)
        setb(pageLayout, mxPrint, 'page-number')

        mxPageLayout = self.pageLayoutToXmlPageLayout(pageLayout)
        if mxPageLayout:
            mxPrint.append(mxPageLayout)

        if mxPrintIn is None:
            return mxPrint

    def pageLayoutToXmlPageLayout(self, pageLayout, mxPageLayoutIn=None):
        '''
        get a <page-layout> element from a PageLayout

        Called out from pageLayoutToXmlPrint because it
        is also used in the <defaults> tag
        '''
        if mxPageLayoutIn is None:
            mxPageLayout = Element('page-layout')
        else:
            mxPageLayout = mxPageLayoutIn

        seta = _setTagTextFromAttribute

        seta(pageLayout, mxPageLayout, 'page-height')
        seta(pageLayout, mxPageLayout, 'page-width')

        # TODO -- record even, odd, both margins
        mxPageMargins = Element('page-margins')
        for direction in ('left', 'right', 'top', 'bottom'):
            seta(pageLayout, mxPageMargins, direction + '-margin')
        if mxPageMargins:
            mxPageLayout.append(mxPageMargins)

        if mxPageLayoutIn is None:
            return mxPageLayout

    def systemLayoutToXmlPrint(self, systemLayout, mxPrintIn=None):
        # noinspection PyShadowingNames
        '''
        Given a SystemLayout tag, set a <print> tag

        >>> sl = layout.SystemLayout()
        >>> sl.distance = 55
        >>> sl.isNew = True
        >>> sl.rightMargin = 30.25
        >>> sl.leftMargin = 20

        >>> XPBase = musicxml.m21ToXml.XMLExporterBase()
        >>> mxPrint = XPBase.systemLayoutToXmlPrint(sl)
        >>> XPBase.dump(mxPrint)
        <print new-system="yes">
          <system-layout>
            <system-margins>
              <left-margin>20</left-margin>
              <right-margin>30.25</right-margin>
            </system-margins>
            <system-distance>55</system-distance>
          </system-layout>
        </print>


        Test return conversion

        >>> MP = musicxml.xmlToM21.MeasureParser()
        >>> sl2 = MP.xmlPrintToSystemLayout(mxPrint)
        >>> sl2.isNew
        True
        >>> sl2.rightMargin
        30.25
        >>> sl2.leftMargin
        20
        >>> sl2.distance
        55
        '''
        if mxPrintIn is None:
            mxPrint = Element('print')
        else:
            mxPrint = mxPrintIn

        setb = _setAttributeFromAttribute
        setb(systemLayout, mxPrint, 'new-system', 'isNew', transform=xmlObjects.booleanToYesNo)

        mxSystemLayout = Element('system-layout')
        self.systemLayoutToXmlSystemLayout(systemLayout, mxSystemLayout)
        if mxSystemLayout:
            mxPrint.append(mxSystemLayout)

        if mxPrintIn is None:
            return mxPrint

    def systemLayoutToXmlSystemLayout(self, systemLayout, mxSystemLayoutIn=None):
        '''
        get given a SystemLayout object configure <system-layout> or <print>

        Called out from xmlPrintToSystemLayout because it
        is also used in the <defaults> tag

        >>> sl = layout.SystemLayout()
        >>> sl.distance = 40.0
        >>> sl.topDistance = 70.0
        >>> XPBase = musicxml.m21ToXml.XMLExporterBase()
        >>> mxSl = XPBase.systemLayoutToXmlSystemLayout(sl)
        >>> XPBase.dump(mxSl)
        <system-layout>
          <system-distance>40.0</system-distance>
          <top-system-distance>70.0</top-system-distance>
        </system-layout>

        >>> sl = layout.SystemLayout()
        >>> sl.leftMargin = 30.0
        >>> mxSl = XPBase.systemLayoutToXmlSystemLayout(sl)
        >>> XPBase.dump(mxSl)
        <system-layout>
          <system-margins>
            <left-margin>30.0</left-margin>
          </system-margins>
        </system-layout>
        '''
        if mxSystemLayoutIn is None:
            mxSystemLayout = Element('system-layout')
        else:
            mxSystemLayout = mxSystemLayoutIn

        seta = _setTagTextFromAttribute

        # TODO -- record even, odd, both margins
        mxSystemMargins = Element('system-margins')
        for direction in ('top', 'bottom', 'left', 'right'):
            seta(systemLayout, mxSystemMargins, direction + '-margin')

        if mxSystemMargins:
            mxSystemLayout.append(mxSystemMargins)

        seta(systemLayout, mxSystemLayout, 'system-distance', 'distance')
        seta(systemLayout, mxSystemLayout, 'top-system-distance', 'topDistance')

        # TODO: system-dividers

        if mxSystemLayoutIn is None:
            return mxSystemLayout

    def staffLayoutToXmlStaffLayout(self, staffLayout, mxStaffLayoutIn=None):
        '''
        get a <staff-layout> tag from a StaffLayout object

        In music21, the <staff-layout> and <staff-details> are
        intertwined in a StaffLayout object.

        >>> sl = layout.StaffLayout()
        >>> sl.distance = 40.0
        >>> sl.staffNumber = 1
        >>> XPBase = musicxml.m21ToXml.XMLExporterBase()
        >>> mxSl = XPBase.staffLayoutToXmlStaffLayout(sl)
        >>> XPBase.dump(mxSl)
        <staff-layout number="1">
          <staff-distance>40.0</staff-distance>
        </staff-layout>

        '''
        if mxStaffLayoutIn is None:
            mxStaffLayout = Element('staff-layout')
        else:
            mxStaffLayout = mxStaffLayoutIn
        seta = _setTagTextFromAttribute
        setb = _setAttributeFromAttribute

        seta(staffLayout, mxStaffLayout, 'staff-distance', 'distance')
        # ET.dump(mxStaffLayout)
        setb(staffLayout, mxStaffLayout, 'number', 'staffNumber')

        if mxStaffLayoutIn is None:
            return mxStaffLayout

    def accidentalToMx(self, a: pitch.Accidental, *, elName: str = 'accidental') -> Element:
        '''
        Convert a pitch.Accidental object to a Element of tag 'accidental' (or other name)

        >>> acc = pitch.Accidental()
        >>> acc.set('half-sharp')
        >>> acc.alter == 0.5
        True

        >>> XB = musicxml.m21ToXml.XMLExporterBase()
        >>> a2m = XB.accidentalToMx
        >>> XB.dump(a2m(acc))
        <accidental>quarter-sharp</accidental>

        >>> acc.set('double-flat')
        >>> XB.dump(a2m(acc))
        <accidental>flat-flat</accidental>


        >>> acc.set('one-and-a-half-sharp')
        >>> XB.dump(a2m(acc, elName='accidental-mark'))
        <accidental-mark>three-quarters-sharp</accidental-mark>

        >>> acc.set('half-flat')
        >>> XB.dump(a2m(acc))
        <accidental>quarter-flat</accidental>

        >>> acc.set('one-and-a-half-flat')
        >>> XB.dump(a2m(acc))
        <accidental>three-quarters-flat</accidental>

        >>> acc.set('sharp')
        >>> acc.displayStyle = 'parentheses'
        >>> XB.dump(a2m(acc))
        <accidental parentheses="yes">sharp</accidental>

        >>> acc.displayStyle = 'bracket'
        >>> XB.dump(a2m(acc))
        <accidental bracket="yes">sharp</accidental>

        >>> acc.displayStyle = 'both'
        >>> XB.dump(a2m(acc))
        <accidental bracket="yes" parentheses="yes">sharp</accidental>

        >>> acc = pitch.Accidental('flat')
        >>> acc.style.relativeX = -2
        >>> XB.dump(a2m(acc))
        <accidental relative-x="-2">flat</accidental>

        >>> acc = pitch.Accidental()
        >>> acc.name = 'double-sharp-down'  # musicxml 3.1
        >>> XB.dump(a2m(acc))
        <accidental>double-sharp-down</accidental>

        >>> acc.name = 'funnyAccidental'  # unknown
        >>> XB.dump(a2m(acc))
        <accidental>other</accidental>
        '''
        # noinspection PyShadowingNames
        otherMusicXMLAccidentals = (
            # v. 3.1
            'double-sharp-down', 'double-sharp-up',
            'flat-flat-down', 'flat-flat-up',
            'arrow-down', 'arrow-up',
            'other',

            # v. 3.0
            'sharp-down', 'sharp-up',
            'natural-down', 'natural-up',
            'flat-down', 'flat-up',
            'slash-quarter-sharp', 'slash-sharp',
            'slash-flat', 'double-slash-flat',
            'sharp-1', 'sharp-2',
            'sharp-3', 'sharp-5',
            'flat-1', 'flat-2',
            'flat-3', 'flat-4',
            'sori', 'koron',
        )

        if a.name == 'half-sharp':
            mxName = 'quarter-sharp'
        elif a.name == 'one-and-a-half-sharp':
            mxName = 'three-quarters-sharp'
        elif a.name == 'half-flat':
            mxName = 'quarter-flat'
        elif a.name == 'one-and-a-half-flat':
            mxName = 'three-quarters-flat'
        elif a.name == 'double-flat':
            mxName = 'flat-flat'
        else:  # all others are the same
            mxName = a.name
            if (mxName not in pitch.accidentalNameToModifier
                    and mxName not in otherMusicXMLAccidentals):
                mxName = 'other'

        mxAccidental = Element(elName)
        # need to remove display in this case and return None
        #         if self.displayStatus == False:
        #             pass
        mxAccidental.text = mxName
        if a.displayStyle in ('parentheses', 'both'):
            mxAccidental.set('parentheses', 'yes')
        if a.displayStyle in ('bracket', 'both'):
            mxAccidental.set('bracket', 'yes')

        self.setPrintStyle(mxAccidental, a)
        return mxAccidental


    def accidentalToMxAccidentalMark(self, a: pitch.Accidental) -> Element:
        return self.accidentalToMx(a, elName='accidental-mark')


# ---------

class ScoreExporter(XMLExporterBase, PartStaffExporterMixin):
    '''
    Convert a Score (or outer stream with .parts) into
    a musicxml Element.
    '''

    def __init__(self, score: stream.Score | None = None, makeNotation: bool = True):
        super().__init__()
        if score is None:
            # should not be done this way.
            self.stream = stream.Score()
        else:
            self.stream = score

        self.xmlRoot = Element('score-partwise', version=defaults.musicxmlVersion)
        self.mxIdentification: Element | None = None

        self.scoreMetadata: metadata.Metadata | None = None

        self.spannerBundle: spanner.SpannerBundle | None = None
        self.meterStream: stream.Stream[meter.TimeSignatureBase] | None = None
        self.scoreLayouts: list[layout.ScoreLayout] = []
        self.firstScoreLayout: layout.ScoreLayout | None = None
        self.textBoxes: list[text.TextBox] = []
        self.highestTime = 0.0
        self.fb_part = -1
        self.fbis_dict: dict = {}
        self.currentDivisions = defaults.divisionsPerQuarter

        self.refStreamOrTimeRange = [0.0, self.highestTime]

        self.partExporterList: list[PartExporter] = []

        self.groupsToJoin: list[layout.StaffGroup] = []
        # key = id(stream) (NB: not stream.id); value = .instrumentStream
        self.instrumentsByStream: dict[int, stream.Stream] = {}

        self.instrumentList: list[instrument.Instrument] = []
        self.instrumentIdList: list[str | None] = []
        self.midiChannelList: list[int | None] = []

        self.parts: list[stream.Part] = []

        self.makeNotation: bool = makeNotation

    def parse(self) -> Element:
        '''
        the main function to call.

        If self.stream is empty, call self.emptyObject().  Otherwise,
        convert sounding to written pitch,
        set scorePreliminaries(), call parsePartlikeScore or parseFlatScore, then postPartProcess(),
        clean up circular references for garbage collection, and returns the <score-partwise>
        object.

        >>> b = corpus.parse('bwv66.6')
        >>> SX = musicxml.m21ToXml.ScoreExporter(b)
        >>> mxScore = SX.parse()
        >>> SX.dump(mxScore)
        <score-partwise version="...">...</score-partwise>
        '''
        s = self.stream
        if not s:
            return self.emptyObject()

        # A copy was already made or elected NOT to be made.
        s.toWrittenPitch(inPlace=True, ottavasToSounding=True)

        self.scorePreliminaries()

        if s.hasPartLikeStreams():
            # Pre-populate partExporterList so that joinable groups can be identified
            # before attempting to identify and count instruments
            self._populatePartExporterList()
            self.groupsToJoin = self.joinableGroups()
            self.setPartExporterStaffGroups()
            self.renumberVoicesWithinStaffGroups()
            self.parsePartlikeScore()
        else:
            self.parseFlatScore()

        self.postPartProcess()

        # clean up for circular references.
        self.partExporterList.clear()

        return self.xmlRoot

    def emptyObject(self) -> Element:
        '''
        Creates a cheeky "This Page Intentionally Left Blank" for a blank score

        >>> emptySX = musicxml.m21ToXml.ScoreExporter()
        >>> mxScore = emptySX.parse()  # will call emptyObject
        >>> emptySX.dump(mxScore)
        <score-partwise version="...">
          <work>
            <work-title>This Page Intentionally Left Blank</work-title>
          </work>
          ...
              <note>
                <rest />
                <duration>40320</duration>
                <type>whole</type>
              </note>
            </measure>
          </part>
        </score-partwise>
        '''
        out = stream.Score()
        p = stream.Part()
        m = stream.Measure()
        r = note.Rest(quarterLength=4)
        m.append(r)
        p.append(m)
        out.append(p)
        # return the processing of this Stream
        md = metadata.Metadata(title='This Page Intentionally Left Blank')
        out.insert(0, md)
        # recursive call to this non-empty stream
        self.stream = out
        return self.parse()

    def scorePreliminaries(self) -> None:
        '''
        Populate the exporter object with
        `meterStream`, `scoreLayouts`, `spannerBundle`, and `textBoxes`

        >>> emptySX = musicxml.m21ToXml.ScoreExporter()
        >>> emptySX.scorePreliminaries()  # will call emptyObject
        >>> len(emptySX.textBoxes)
        0
        >>> emptySX.spannerBundle
        <music21.spanner.SpannerBundle of size 0>

        '''
        self.setScoreLayouts()
        self.setMeterStream()
        self.getFiguredBassIndications()
        self.setPartsAndRefStream()
        # get all text boxes
        self.textBoxes = list(self.stream[text.TextBox])

        # we need independent sub-stream elements to shift in presentation
        self.highestTime = 0.0  # redundant, but set here.

        if self.spannerBundle is None:
            self.spannerBundle = self.stream.spannerBundle

    def setPartsAndRefStream(self) -> None:
        '''
        Transfers the offset of the inner stream to elements and sets self.highestTime

        >>> b = corpus.parse('bwv66.6')
        >>> SX = musicxml.m21ToXml.ScoreExporter(b)
        >>> SX.highestTime
        0.0
        >>> SX.setPartsAndRefStream()
        >>> SX.highestTime
        36.0
        >>> SX.refStreamOrTimeRange
        [0.0, 36.0]
        >>> len(SX.parts)
        4
        >>> isinstance(SX.parts[0], stream.Part)
        True

        >>> b.insert(stream.Score())
        >>> SX = musicxml.m21ToXml.ScoreExporter(b)
        >>> SX.setPartsAndRefStream()
        Traceback (most recent call last):
        music21.musicxml.xmlObjects.MusicXMLExportException:
        Exporting scores nested inside scores is not supported
        '''
        s = self.stream
        if t.TYPE_CHECKING:
            assert isinstance(s, stream.Score)

        # environLocal.printDebug('streamToMx(): interpreting multipart')
        streamOfStreams = s.getElementsByClass(stream.Stream)
        for innerStream in streamOfStreams:
            # may need to copy element here
            # apply this stream's offset to elements
            # but retain offsets if inner stream is a Measure
            # https://github.com/cuthbertLab/music21/issues/580
            if isinstance(innerStream, stream.Measure):
                ht = innerStream.offset + innerStream.highestTime
            elif isinstance(innerStream, (stream.Score, stream.Opus)):
                raise MusicXMLExportException(
                    'Exporting scores nested inside scores is not supported')
            else:
                innerStream.transferOffsetToElements()
                ht = innerStream.highestTime
            if ht > self.highestTime:
                self.highestTime = ht
        self.refStreamOrTimeRange = [0.0, self.highestTime]
        self.parts = list(s.parts)

    def setMeterStream(self) -> None:
        '''
        sets `self.meterStream` or uses a default.

        Used in makeNotation in Part later.

        >>> b = corpus.parse('bwv66.6')
        >>> SX = musicxml.m21ToXml.ScoreExporter(b)
        >>> SX.setMeterStream()
        >>> SX.meterStream
        <music21.stream.Score bach/bwv66.6.mxl>
        >>> len(SX.meterStream)
        4
        >>> SX.meterStream[0]
        <music21.meter.TimeSignature 4/4>
        '''
        s = self.stream
        meterStream = s.getTimeSignatures(searchContext=False,
                                          sortByCreationTime=False,
                                          returnDefault=True)
        self.meterStream = meterStream

    def setScoreLayouts(self) -> None:
        '''
        sets `self.scoreLayouts` and `self.firstScoreLayout`

        >>> b = corpus.parse('schoenberg/opus19', 2)
        >>> SX = musicxml.m21ToXml.ScoreExporter(b)
        >>> SX.setScoreLayouts()
        >>> SX.scoreLayouts
        [<music21.layout.ScoreLayout>]
        >>> len(SX.scoreLayouts)
        1
        >>> SX.firstScoreLayout
        <music21.layout.ScoreLayout>
        '''
        s = self.stream
        scoreLayouts = s.getElementsByClass(layout.ScoreLayout)
        self.firstScoreLayout = scoreLayouts.first()
        self.scoreLayouts = list(scoreLayouts)

    def getFiguredBassIndications(self):
        '''
        Collect all harmony.FiguredBassIndications found in the score and store them
        in a dict. The dict is later passed to the PartExporter specified
        (standard value -1 for the lowest part/staff). With in the MeasureExporter the objeccts are
        inserted locally in the measure and finally parsed to the converter.
        '''
        for fbi in self.stream.getElementsByClass(harmony.FiguredBassIndication):
            if fbi.offset not in self.fbis_dict.keys():
                self.fbis_dict[fbi.offset] = [fbi]
            else:
                self.fbis_dict[fbi.offset].append([fbi])

    def _populatePartExporterList(self):
        count = 0
        sp = list(self.parts)
        for innerStream in sp:
            count += 1
            # This guards against making an error in a future refactor
            # Raises if editing while iterating instead of casting to list above
            if count > len(sp):  # pragma: no cover
                raise MusicXMLExportException('infinite stream encountered')

            pp = PartExporter(innerStream, parent=self)
            pp.spannerBundle = self.spannerBundle

            # add figuredBass information to the part where it should be attached later
            if innerStream == sp[self.fb_part]:
                pp.fbis = self.fbis_dict

            self.partExporterList.append(pp)

    def parsePartlikeScore(self) -> None:
        '''
        Called by .parse() if the score has individual parts.
        Creates a `PartExporter` for each part, and runs .parse() on that part.
        Appends the PartExporter to `self.partExporterList`
        and runs .parse() on that part. Appends the PartExporter to self.
        '''
        if not self.partExporterList:
            self._populatePartExporterList()
        for part_ex in self.partExporterList:
            part_ex.parse()

    def parseFlatScore(self) -> None:
        '''
        creates a single PartExporter for this Stream and parses it.

        Note that the Score does not need to be totally flat, it just cannot have Parts inside it;
        measures are fine.

        >>> c = converter.parse('tinyNotation: 3/4 c2. d e')
        >>> SX = musicxml.m21ToXml.ScoreExporter(c)
        >>> SX.parseFlatScore()
        >>> len(SX.partExporterList)
        1
        >>> SX.partExporterList[0]
        <music21.musicxml.m21ToXml.PartExporter object at 0x...>
        >>> SX.dump(SX.partExporterList[0].xmlRoot)
        <part id="...">
          <!--========================= Measure 1 ==========================-->
          <measure implicit="no" number="1">...</measure>
        </part>
        >>> del SX.partExporterList[:]  # for garbage collection
        '''
        s = self.stream
        p = stream.Part()
        for el in s:
            p.coreInsert(el.offset, el)
        p.coreElementsChanged()
        pp = PartExporter(p, parent=self)
        pp.parse()
        self.partExporterList.append(pp)

    def setPartExporterStaffGroups(self) -> None:
        '''
        Figures out the containing StaffGroup for every PartExporter that has one.

        Called automatically by .parse()
        '''
        for partExp in self.partExporterList:
            joinableGroup = None
            for sg in self.groupsToJoin:
                if partExp.stream in sg:
                    joinableGroup = sg
                    break

            partExp.staffGroup = joinableGroup

    def renumberVoicesWithinStaffGroups(self) -> None:
        '''
        Renumbers voices (as appropriate) in each StaffGroup, so that
        voices have unique numbers across the entire group.

        Called automatically by .parse()
        '''
        staffGroupsProcessed: list = []
        for partExp in self.partExporterList:
            if partExp.staffGroup is None:
                # no staffGroup to process
                continue

            if partExp.staffGroup in staffGroupsProcessed:
                # we already processed this one
                continue

            # renumber the voices in this StaffGroup
            staffGroupScore = stream.Score(partExp.staffGroup.getSpannedElements())
            measuresStream: stream.Stream[stream.Measure] = (
                staffGroupScore.recurse().getElementsByClass(stream.Measure).stream()
            )
            offsetIterator: OffsetIterator[stream.Measure] = OffsetIterator(measuresStream)
            measureStack: t.Sequence[stream.Stream[stream.Measure]]
            for measureStack in offsetIterator:
                nextVoiceId: int = 1
                for m in measureStack:
                    for v in m[stream.Voice]:
                        if not isinstance(v.id, int):
                            # it's not an integer, leave it as is, and don't move nextVoiceId
                            continue
                        elif v.id < defaults.minIdNumberToConsiderMemoryLocation:
                            # it's a low integer, leave it as is, and jump nextVoiceId to v.id + 1
                            nextVoiceId = v.id + 1
                        else:
                            # it's a memory location, set v.id to nextVoiceId and increment
                            v.id = nextVoiceId
                            nextVoiceId += 1

            # remember we did this one, so we don't do it again
            staffGroupsProcessed.append(partExp.staffGroup)


    def postPartProcess(self) -> None:
        '''
        calls .joinPartStaffs() from the
        :class:`~music21.musicxml.partStaffExporter.PartStaffExporterMixin`,
        then calls .setScoreHeader(),
        then appends each PartExporter's xmlRoot from
        self.partExporterList to self.xmlRoot.

        Called automatically by .parse().
        '''
        self.joinPartStaffs()
        self.setScoreHeader()
        for i, pex in enumerate(self.partExporterList):
            self.addDividerComment('Part ' + str(i + 1))
            self.xmlRoot.append(pex.xmlRoot)

    def setScoreHeader(self) -> None:
        '''
        Sets the group score-header in <score-partwise>.  Note that score-header is not
        a separate tag, but just a way of grouping things from the tag.

        runs `setTitles()`, `setIdentification()`, `setDefaults()`, changes textBoxes
        to `<credit>` and does the major task of setting up the part-list with `setPartList()`.
        '''
        s = self.stream
        # create score and part list
        # set some score header information from metadata
        self.scoreMetadata = getMetadataFromContext(s)

        self.setTitles()
        self.setIdentification()
        self.setDefaults()
        # add text boxes as Credits
        for tb in self.textBoxes:  # a stream of text boxes
            self.xmlRoot.append(self.textBoxToXmlCredit(tb))

        # the hard one...
        self.setPartList()

    def textBoxToXmlCredit(self, textBox: text.TextBox) -> Element:
        # noinspection PyShadowingNames
        r'''
        Convert a music21 TextBox to a MusicXML Credit.

        >>> tb = text.TextBox('testing')
        >>> tb.style.absoluteY = 400
        >>> tb.style.absoluteX = 300
        >>> tb.page = 3
        >>> SX = musicxml.m21ToXml.ScoreExporter()
        >>> mxCredit = SX.textBoxToXmlCredit(tb)
        >>> SX.dump(mxCredit)
        <credit page="3">
          <credit-words default-x="300" default-y="400"
               halign="center" valign="top">testing</credit-words>
        </credit>

        Default of page 1:

        >>> tb = text.TextBox('testing')
        >>> tb.page
        1
        >>> mxCredit = SX.textBoxToXmlCredit(tb)
        >>> SX.dump(mxCredit)
        <credit page="1">...</credit>

        * Changed in v8: Multi-line text now exports as one `<credit-words>`
          element (preserving newlines).

        >>> tb = text.TextBox('Snare\nCymbals')
        >>> mxCredit = SX.textBoxToXmlCredit(tb)
        >>> SX.dump(mxCredit)
        <credit page="1">
            <credit-words default-x="500" default-y="500" halign="center" valign="top"
            xml:space="preserve">Snare
            Cymbals</credit-words>
        </credit>
        '''
        mxCredit = Element('credit')
        # TODO: credit-type
        # TODO: link
        # TODO: bookmark
        # TODO: credit-image

        if textBox.page is not None:
            mxCredit.set('page', str(textBox.page))
        else:
            mxCredit.set('page', '1')

        mxCreditWords = Element('credit-words')
        if '\n' in textBox.content:
            mxCreditWords.set('xml:space', 'preserve')
        mxCreditWords.text = textBox.content
        # TODO: link/bookmark in credit-words
        self.setPrintStyleAlign(mxCreditWords, textBox)
        if textBox.hasStyleInformation:
            sty = textBox.style
            if t.TYPE_CHECKING:
                assert isinstance(sty, style.TextStyle)
            if sty.justify is not None:
                mxCreditWords.set('justify', sty.justify)
        mxCredit.append(mxCreditWords)
        return mxCredit

    def setDefaults(self):
        # noinspection PyShadowingNames
        '''
        Returns a default object from self.firstScoreLayout or a very simple one if none exists.

        Simple:

        >>> SX = musicxml.m21ToXml.ScoreExporter()
        >>> mxDefaults = SX.setDefaults()
        >>> SX.dump(mxDefaults)
        <defaults>
          <scaling>
            <millimeters>7</millimeters>
            <tenths>40</tenths>
          </scaling>
        </defaults>

        These numbers come from the `defaults` module:

        >>> defaults.scalingMillimeters
        7
        >>> defaults.scalingTenths
        40

        More complex:

        >>> s = corpus.parse('schoenberg/opus19', 2)
        >>> SX = musicxml.m21ToXml.ScoreExporter(s)
        >>> SX.setScoreLayouts()  # necessary to call before .setDefaults()
        >>> mxDefaults = SX.setDefaults()
        >>> mxDefaults.tag
        'defaults'
        >>> mxScaling = mxDefaults.find('scaling')
        >>> SX.dump(mxScaling)
        <scaling>
          <millimeters>6.1472</millimeters>
          <tenths>40</tenths>
        </scaling>

        >>> mxPageLayout = mxDefaults.find('page-layout')
        >>> SX.dump(mxPageLayout)
        <page-layout>
          <page-height>1818</page-height>
          <page-width>1405</page-width>
          <page-margins>
            <left-margin>83</left-margin>
            <right-margin>83</right-margin>
            <top-margin>103</top-margin>
            <bottom-margin>103</bottom-margin>
          </page-margins>
        </page-layout>

        >>> mxSystemLayout = mxDefaults.find('system-layout')
        >>> SX.dump(mxSystemLayout)
        <system-layout>
          <system-margins>
            <left-margin>0</left-margin>
            <right-margin>0</right-margin>
          </system-margins>
          <system-distance>121</system-distance>
          <top-system-distance>70</top-system-distance>
        </system-layout>

        >>> mxStaffLayoutList = mxDefaults.findall('staff-layout')
        >>> len(mxStaffLayoutList)
        1
        >>> SX.dump(mxStaffLayoutList[0])
        <staff-layout>
          <staff-distance>98</staff-distance>
        </staff-layout>
        '''

        # get score defaults if any:
        if self.firstScoreLayout is None:
            scoreLayout = layout.ScoreLayout()
            scoreLayout.scalingMillimeters = defaults.scalingMillimeters
            scoreLayout.scalingTenths = defaults.scalingTenths
        else:
            scoreLayout = self.firstScoreLayout

        mxDefaults = SubElement(self.xmlRoot, 'defaults')
        if scoreLayout.scalingMillimeters is not None or scoreLayout.scalingTenths is not None:
            mxScaling = SubElement(mxDefaults, 'scaling')
            mxMillimeters = SubElement(mxScaling, 'millimeters')
            mxMillimeters.text = str(scoreLayout.scalingMillimeters)
            mxTenths = SubElement(mxScaling, 'tenths')
            mxTenths.text = str(scoreLayout.scalingTenths)

        if scoreLayout.pageLayout is not None:
            mxPageLayout = self.pageLayoutToXmlPageLayout(scoreLayout.pageLayout)
            mxDefaults.append(mxPageLayout)

        if scoreLayout.systemLayout is not None:
            mxSystemLayout = self.systemLayoutToXmlSystemLayout(scoreLayout.systemLayout)
            mxDefaults.append(mxSystemLayout)

        for staffLayout in scoreLayout.staffLayoutList:
            mxStaffLayout = self.staffLayoutToXmlStaffLayout(staffLayout)
            mxDefaults.append(mxStaffLayout)

        self.addStyleToXmlDefaults(mxDefaults)
        return mxDefaults  # mostly for testing...

    def addStyleToXmlDefaults(self, mxDefaults):
        # noinspection PyShadowingNames
        '''
        Optionally add an <appearance> tag (using `styleToXmlAppearance`)
        and <music-font>, <word-font>, zero or more <lyric-font> tags,
        and zero or more <lyric-language> tags to mxDefaults

        Demonstrating round tripping:

        >>> import xml.etree.ElementTree as ET
        >>> defaults = ET.fromstring('<defaults>'
        ...          + '<music-font font-family="Maestro, Opus" font-weight="bold" />'
        ...          + '<word-font font-family="Garamond" font-style="italic" />'
        ...          + '<lyric-font name="verse" font-size="12" />'
        ...          + '<lyric-font name="chorus" font-size="14" />'
        ...          + '<lyric-language name="verse" xml:lang="fr" />'
        ...          + '<lyric-language name="chorus" xml:lang="en" />'
        ...          + '</defaults>')

        >>> MI = musicxml.xmlToM21.MusicXMLImporter()
        >>> MI.styleFromXmlDefaults(defaults)
        >>> SX = musicxml.m21ToXml.ScoreExporter(MI.stream)
        >>> mxDefaults = ET.Element('defaults')
        >>> SX.addStyleToXmlDefaults(mxDefaults)
        >>> SX.dump(mxDefaults)
        <defaults>
            <music-font font-family="Maestro,Opus" font-weight="bold" />
            <word-font font-family="Garamond" font-style="italic" />
            <lyric-font font-size="12" name="verse" />
            <lyric-font font-size="14" name="chorus" />
            <lyric-language name="verse" xml:lang="fr" />
            <lyric-language name="chorus" xml:lang="en" />
        </defaults>
        '''
        if not self.stream.hasStyleInformation:
            return

        mxAppearance = self.styleToXmlAppearance()
        if mxAppearance is not None:
            mxDefaults.append(mxAppearance)

        st = self.stream.style
        if st.musicFont is not None:
            mxMusicFont = SubElement(mxDefaults, 'music-font')
            self.setFont(mxMusicFont, st.musicFont)

        if st.wordFont is not None:
            mxWordFont = SubElement(mxDefaults, 'word-font')
            self.setFont(mxWordFont, st.wordFont)

        for lyricName, lyricFont in st.lyricFonts:
            mxLyricFont = SubElement(mxDefaults, 'lyric-font')
            if lyricFont is not None:
                self.setFont(mxLyricFont, lyricFont)
            if lyricName is not None:
                mxLyricFont.set('name', lyricName)

        for lyricType, lyricLang in st.lyricLanguages:
            mxLyricLanguage = SubElement(mxDefaults, 'lyric-language')
            if lyricType is not None:
                mxLyricLanguage.set('name', lyricType)
            if lyricLang is not None:
                mxLyricLanguage.set('xml:lang', lyricLang)

    def styleToXmlAppearance(self):
        # noinspection PyShadowingNames
        '''
        Populates the <appearance> tag of the <defaults> with
        information from the stream's .style information.

        >>> s = stream.Score()
        >>> s.style.lineWidths.append(('beam', 5.0))
        >>> s.style.noteSizes.append(('cue', 75))
        >>> s.style.distances.append(('hyphen', 0.1))
        >>> s.style.otherAppearances.append(('flags', 'wavy'))
        >>> SX = musicxml.m21ToXml.ScoreExporter(s)
        >>> mxAppearance = SX.styleToXmlAppearance()
        >>> SX.dump(mxAppearance)
        <appearance>
          <line-width type="beam">5.0</line-width>
          <note-size type="cue">75</note-size>
          <distance type="hyphen">0.1</distance>
          <other-appearance type="flags">wavy</other-appearance>
        </appearance>
        '''
        st = self.stream.style

        if (not st.lineWidths
                and not st.noteSizes
                and not st.distances
                and not st.otherAppearances):
            return None  # appearance tag cannot be empty

        mxAppearance = Element('appearance')
        for thisProperty, tag in [('lineWidths', 'line-width'),
                                  ('noteSizes', 'note-size'),
                                  ('distances', 'distance'),
                                  ('otherAppearances', 'other-appearance')]:
            propertyList = getattr(st, thisProperty)
            for propertyType, propertyValue in propertyList:
                mxProperty = SubElement(mxAppearance, tag)
                mxProperty.set('type', propertyType)
                mxProperty.text = str(propertyValue)

        return mxAppearance

    def setPartList(self):
        # noinspection PyShadowingNames
        '''
        Returns a <part-list> and appends it to self.xmlRoot.

        This is harder than it looks because MusicXML and music21's idea of where to store
        staff-groups are quite different.

        We find each stream in self.partExporterList, then look at the StaffGroup spanners in
        self.spannerBundle.  If the part is the first element in a StaffGroup then we add a
        <staff-group> object with 'start' as the starting point (and same for multiple StaffGroups)
        this is in `staffGroupToXmlPartGroup(sg)`.
        then we add the <score-part> descriptor of the part and its instruments, etc. (currently
        just one!), then we iterate again through all StaffGroups and if this part is the last
        element in a StaffGroup we add a <staff-group> descriptor with type="stop".

        This Bach example has four parts and one staff-group bracket linking them:

        >>> b = corpus.parse('bwv66.6')
        >>> SX = musicxml.m21ToXml.ScoreExporter(b)

        Needs some strange setup to make this work in a demo.  `.parse()` takes care of all this.

        >>> SX.scorePreliminaries()
        >>> SX.parsePartlikeScore()

        >>> mxPartList = SX.setPartList()
        >>> SX.dump(mxPartList)
        <part-list>
          <part-group number="1" type="start">...
          <score-part id="P1">...
          <score-part id="P2">...
          <score-part id="P3">...
          <score-part id="P4">...
          <part-group number="1" type="stop" />
        </part-list>

        Multi-staff parts (such as piano staves), should NOT receive `<part-group>` tags,
        since they are joined by `<staff>` tags:

        >>> cpe = corpus.parse('cpebach')
        >>> SX = musicxml.m21ToXml.ScoreExporter(cpe)
        >>> SX.scorePreliminaries()
        >>> SX.parsePartlikeScore()
        >>> SX.joinPartStaffs()

        >>> mxPartList = SX.setPartList()
        >>> SX.dump(mxPartList)
        <part-list>
          <score-part id="P1">...
          </score-part>
        </part-list>
        '''

        spannerBundle = self.spannerBundle

        mxPartList = SubElement(self.xmlRoot, 'part-list')
        # mxComponents is just a list
        # returns a spanner bundle
        staffGroups = spannerBundle.getByClass(layout.StaffGroup)
        # environLocal.printDebug(['got staff groups', staffGroups])

        # first, find which parts are start/end of partGroups
        partGroupIndexRef = {}  # have id be key
        partGroupIndex = 1  # start by 1 by convention
        for pex in self.partExporterList:
            p = pex.stream
            # check for first
            for sg in staffGroups:
                if sg in self.groupsToJoin:
                    continue
                if sg.isFirst(p):
                    mxPartGroup = self.staffGroupToXmlPartGroup(sg)
                    mxPartGroup.set('number', str(partGroupIndex))
                    # assign the spanner in the dictionary
                    partGroupIndexRef[partGroupIndex] = sg
                    partGroupIndex += 1  # increment for next usage
                    mxPartList.append(mxPartGroup)
            # add score part
            mxScorePart = pex.getXmlScorePart()
            mxPartList.append(mxScorePart)
            # check for last
            activeIndex = None
            for sg in staffGroups:
                if sg in self.groupsToJoin:
                    continue
                # Handle last part in the StaffGroup
                if sg.isLast(p):
                    # find the spanner in the dictionary already-assigned
                    for k, value in partGroupIndexRef.items():
                        if value is sg:
                            activeIndex = k
                            break
                    mxPartGroup = Element('part-group')
                    mxPartGroup.set('type', 'stop')
                    if activeIndex is not None:
                        mxPartGroup.set('number', str(activeIndex))
                    mxPartList.append(mxPartGroup)

        return mxPartList

    def staffGroupToXmlPartGroup(self, staffGroup):
        # noinspection PyShadowingNames
        '''
        Create and configure an mxPartGroup object for the 'start' tag
        from a staff group spanner. Note that this object
        is not completely formed by this procedure. (number isn't done...)

        >>> b = corpus.parse('bwv66.6')
        >>> SX = musicxml.m21ToXml.ScoreExporter(b)
        >>> firstStaffGroup = b.spannerBundle.getByClass(layout.StaffGroup)[0]
        >>> mxPartGroup = SX.staffGroupToXmlPartGroup(firstStaffGroup)
        >>> SX.dump(mxPartGroup)
        <part-group type="start">
          <group-symbol>bracket</group-symbol>
          <group-barline>yes</group-barline>
        </part-group>

        At this point, you should set the number of the mxPartGroup, since it is required:

        >>> mxPartGroup.set('number', str(1))


        What can we do with it?

        >>> firstStaffGroup.name = 'Voices'
        >>> firstStaffGroup.abbreviation = 'Ch.'
        >>> firstStaffGroup.symbol = 'brace' # 'none', 'brace', 'line', 'bracket', 'square'
        >>> firstStaffGroup.barTogether = False  # True, False, or 'Mensurstrich'
        >>> mxPartGroup = SX.staffGroupToXmlPartGroup(firstStaffGroup)
        >>> SX.dump(mxPartGroup)
        <part-group type="start">
          <group-name>Voices</group-name>
          <group-abbreviation>Ch.</group-abbreviation>
          <group-symbol>brace</group-symbol>
          <group-barline>no</group-barline>
        </part-group>

        Now we avoid printing the name of the group:

        >>> firstStaffGroup.style.hideObjectOnPrint = True
        >>> mxPartGroup = SX.staffGroupToXmlPartGroup(firstStaffGroup)
        >>> SX.dump(mxPartGroup)
        <part-group type="start">
          <group-name>Voices</group-name>
          <group-name-display print-object="no" />
          <group-abbreviation>Ch.</group-abbreviation>
          <group-symbol>brace</group-symbol>
          <group-barline>no</group-barline>
        </part-group>
        '''
        mxPartGroup = Element('part-group')
        mxPartGroup.set('type', 'start')
        seta = _setTagTextFromAttribute
        seta(staffGroup, mxPartGroup, 'group-name', 'name')
        if staffGroup.style.hideObjectOnPrint:
            mxGroupNameDisplay = SubElement(mxPartGroup, 'group-name-display')
            mxGroupNameDisplay.set('print-object', 'no')
        seta(staffGroup, mxPartGroup, 'group-abbreviation', 'abbreviation')
        mxGroupSymbol = seta(staffGroup, mxPartGroup, 'group-symbol', 'symbol')
        if mxGroupSymbol is not None:
            self.setColor(mxGroupSymbol, staffGroup)
            self.setPosition(mxGroupSymbol, staffGroup)

        mxGroupBarline = SubElement(mxPartGroup, 'group-barline')
        if staffGroup.barTogether is True:
            mxGroupBarline.text = 'yes'
        elif staffGroup.barTogether is False:
            mxGroupBarline.text = 'no'
        elif staffGroup.barTogether == 'Mensurstrich':
            mxGroupBarline.text = 'Mensurstrich'
        # TODO: group-time
        self.setEditorial(mxPartGroup, staffGroup)

        # environLocal.printDebug(['configureMxPartGroupFromStaffGroup: mxPartGroup', mxPartGroup])
        return mxPartGroup

    def setIdentification(self) -> Element:
        # noinspection SpellCheckingInspection, PyShadowingNames
        '''
        Returns an identification object from self.scoreMetadata.  And appends to the score...

        For defaults:

        >>> SX = musicxml.m21ToXml.ScoreExporter()
        >>> mxIdentification = SX.setIdentification()
        >>> SX.dump(mxIdentification)
        <identification>
          <creator type="composer">Music21</creator>
          <encoding>
            <encoding-date>20...-...-...</encoding-date>
            <software>music21 v...</software>
          </encoding>
        </identification>

        More realistic:

        >>> md = metadata.Metadata()
        >>> md.composer = 'Francesca Caccini'
        >>> c = metadata.Contributor(role='arranger', name='Aliyah Shanti')
        >>> md.addContributor(c)

        need a fresh ScoreExporter ...otherwise appends to existing mxIdentification


        >>> SX = musicxml.m21ToXml.ScoreExporter()
        >>> SX.scoreMetadata = md
        >>> mxIdentification = SX.setIdentification()
        >>> SX.dump(mxIdentification)
        <identification>
          <creator type="composer">Francesca Caccini</creator>
          <creator type="arranger">Aliyah Shanti</creator>
          <encoding>
            <encoding-date>...</encoding-date>
            <software>music21 v...</software>
          </encoding>
        </identification>


        Overriding the default:

        >>> defaults.author = "Batch Conversion March 2022"
        >>> SX = musicxml.m21ToXml.ScoreExporter()
        >>> mxIdentification = SX.setIdentification()
        >>> SX.dump(mxIdentification)
        <identification>
          <creator type="composer">Batch Conversion March 2022</creator>
          <encoding>
            <encoding-date>20...-...-...</encoding-date>
            <software>music21 v...</software>
          </encoding>
        </identification>

        '''
        if self.mxIdentification is not None:
            mxId = self.mxIdentification
        else:
            mxId = SubElement(self.xmlRoot, 'identification')
            self.mxIdentification = mxId

        # creators
        foundOne = False
        if self.scoreMetadata is not None:
            # We ignore the name ('namespace:name') here, and use
            # c.role instead so we can represent non-standard roles.
            # If c.role is non-standard, the name will be very boring:
            # 'marcrel:CTB', which means 'otherContributor'.
            for _, c in self.scoreMetadata.all(
                    skipNonContributors=True,  # we only want contributors
                    returnPrimitives=True,     # we want Contributor values
                    returnSorted=False):
                mxCreator = self.contributorToXmlCreator(c)
                mxId.append(mxCreator)
                foundOne = True

        if foundOne is False and defaults.author:
            mxCreator = SubElement(mxId, 'creator')
            mxCreator.set('type', 'composer')
            mxCreator.text = defaults.author

        if self.scoreMetadata is not None:
            copyrights: tuple[metadata.Copyright, ...] = self.scoreMetadata['copyright']
            for c in copyrights:
                mxRights = SubElement(mxId, 'rights')
                if c.role is not None:
                    mxRights.set('type', c.role)
                mxRights.text = str(c)

        # Encoding does its own append...
        self.setEncoding()
        # TODO: source
        # TODO: relation
        self.metadataToMiscellaneous()

        return mxId

    def metadataToMiscellaneous(
        self,
        md: metadata.Metadata | None = None
    ) -> Element | None:
        # noinspection PyShadowingNames
        '''
        Returns an mxMiscellaneous of information from metadata object md or
        from self.scoreMetadata if md is None.  If the mxMiscellaneous object
        has any miscellaneous-fields, then it is appended to self.mxIdentification
        if it exists.

        >>> SX = musicxml.m21ToXml.ScoreExporter()
        >>> md = metadata.Metadata()
        >>> md.date = metadata.primitives.DateRelative('1689', 'onOrBefore')
        >>> md.localeOfComposition = 'Rome'

        >>> mxMisc = SX.metadataToMiscellaneous(md)
        >>> SX.dump(mxMisc)
        <miscellaneous>
          <miscellaneous-field name="dcterms:created">1689/--/-- or earlier</miscellaneous-field>
          <miscellaneous-field name="humdrum:OPC">Rome</miscellaneous-field>
        </miscellaneous>
        '''
        if md is None and self.scoreMetadata is None:
            return None
        elif md is None:
            md = self.scoreMetadata

        if t.TYPE_CHECKING:
            assert md is not None

        mxMiscellaneous = Element('miscellaneous')

        foundOne = False
        allItems: tuple[tuple[str, t.Any], ...]
        allItems = md.all(
            skipContributors=True,  # we don't want the contributors (already handled them)
            returnPrimitives=True,  # we want ValueType values
            returnSorted=False
        )

        skippedOneMovementName: bool = False
        skippedOneMovementNumber: bool = False
        skippedOneTitle: bool = False
        for uniqueName, value in allItems:
            if uniqueName == 'software':
                # we have already emitted the software versions in <software>.
                continue

            if uniqueName == 'movementName':
                # We have already emitted the first movementName in <movement-title>,
                # but we need to emit the rest of them here in miscellaneous.
                if not skippedOneMovementName:
                    skippedOneMovementName = True
                    continue

            if uniqueName == 'movementNumber':
                # We have already emitted the first movementNumber in <movement-number>,
                # but we need to emit the rest of them here in miscellaneous.
                if not skippedOneMovementNumber:
                    skippedOneMovementNumber = True
                    continue

            if uniqueName == 'title':
                # We have already emitted the first title in <work-title>,
                # but we need to emit the rest of them here in miscellaneous.
                if not skippedOneTitle:
                    skippedOneTitle = True
                    continue

            if uniqueName == 'copyright':
                # We have already emitted all the copyrights.
                continue

            namespaceName: str | None = md.uniqueNameToNamespaceName(uniqueName)
            if namespaceName is None:
                namespaceName = uniqueName

            if namespaceName.startswith('m21FileInfo:'):
                # We don't emit fileInfo (fileFormat, filePath, fileNumber)
                # into MusicXML files.  It is added during parsing, and
                # isn't accurate for the file we are writing here.
                continue

            mxMiscField = SubElement(mxMiscellaneous, 'miscellaneous-field')
            mxMiscField.set('name', namespaceName)
            mxMiscField.text = str(value)
            foundOne = True

        if self.mxIdentification is not None and foundOne:
            self.mxIdentification.append(mxMiscellaneous)

        # for testing:
        return mxMiscellaneous

    def setEncoding(self):
        # noinspection PyShadowingNames
        '''
        Returns an encoding object that might have information about <supports> also.
        and appends to mxIdentification (if any)

        Will use the date of generation as encoding-date.

        >>> SX = musicxml.m21ToXml.ScoreExporter()
        >>> mxEncoding = SX.setEncoding()
        >>> SX.dump(mxEncoding)
        <encoding>
          <encoding-date>20...-...-...</encoding-date>
          <software>music21 v...</software>
        </encoding>

        Encoding-date is in YYYY-MM-DD format.
        '''
        if self.mxIdentification is not None:
            mxEncoding = SubElement(self.mxIdentification, 'encoding')
        else:
            mxEncoding = Element('encoding')

        mxEncodingDate = SubElement(mxEncoding, 'encoding-date')
        mxEncodingDate.text = str(datetime.date.today())  # right format...
        # TODO: encoder

        if self.scoreMetadata is not None:
            found_m21_already = False
            for software in self.scoreMetadata.software:
                if 'music21 v.' in software:
                    if found_m21_already:
                        # only write out one copy of the music21 software
                        # tag.  First one should be current version.
                        continue
                    else:
                        found_m21_already = True
                mxSoftware = SubElement(mxEncoding, 'software')
                mxSoftware.text = software
        else:
            # there will not be a music21 software tag if there was no scoreMetadata
            # if not for these lines.
            mxSoftware = SubElement(mxEncoding, 'software')
            mxSoftware.text = defaults.software

        # TODO: encoding-description
        mxSupportsList = self.getSupports()
        for mxSupports in mxSupportsList:
            mxEncoding.append(mxSupports)

        return mxEncoding  # for testing...

    def getSupports(self):
        '''
        return a list of <supports> tags  for what this supports.  Does not append

        Currently just supports new-system and new-page if s.definesExplicitSystemBreaks
        and s.definesExplicitPageBreaks is True.

        >>> SX = musicxml.m21ToXml.ScoreExporter()
        >>> SX.getSupports()
        []
        >>> SX.stream.definesExplicitSystemBreaks = True
        >>> SX.getSupports()
        [<Element 'supports' at 0x...>]
        >>> SX.dump(SX.getSupports()[0])
        <supports attribute="new-system" element="print" type="yes" value="yes" />

        >>> SX.stream.definesExplicitPageBreaks = True
        >>> SX.dump(SX.getSupports()[1])
        <supports attribute="new-page" element="print" type="yes" value="yes" />

        '''
        def getSupport(attribute, supports_type, value, element):
            su = Element('supports')
            su.set('attribute', attribute)
            su.set('type', supports_type)
            su.set('value', value)
            su.set('element', element)
            return su

        supportsList = []
        s = self.stream
        if s.definesExplicitSystemBreaks is True:
            supportsList.append(getSupport('new-system', 'yes', 'yes', 'print'))

        if s.definesExplicitPageBreaks is True:
            supportsList.append(getSupport('new-page', 'yes', 'yes', 'print'))

        return supportsList

    def setTitles(self) -> None:
        '''
        puts work (with work-title), movement-number, movement-title into the self.xmlRoot
        '''
        mdObj = self.scoreMetadata
        if self.scoreMetadata is None:
            mdObj = metadata.Metadata()
        if t.TYPE_CHECKING:
            assert mdObj is not None

        mxScoreHeader = self.xmlRoot
        mxWork = Element('work')
        # TODO: work-number
        firstTitleFound: metadata.Text | None = None
        titles: tuple[metadata.Text, ...] = mdObj['title']
        if titles:
            if firstTitleFound is None:
                firstTitleFound = titles[0]
            mxWorkTitle = SubElement(mxWork, 'work-title')
            mxWorkTitle.text = str(titles[0])
        if mxWork:
            mxScoreHeader.append(mxWork)

        movementNumbers: tuple[metadata.Text, ...] = mdObj['movementNumber']
        if movementNumbers:
            mxMovementNumber = SubElement(mxScoreHeader, 'movement-number')
            mxMovementNumber.text = str(movementNumbers[0])

        # musicxml often defaults to show only movement title
        # if no movementName is found in mdObj, set movement title to
        # first title of the mdObj instead. Fall back to defaults.title if
        # necessary (and if possible).

        movement_title: str = ''

        movementNames: tuple[metadata.Text, ...] = mdObj['movementName']
        if movementNames:
            movement_title = str(movementNames[0])
        else:  # there are no movementNames
            if firstTitleFound is not None:
                movement_title = str(firstTitleFound)
            elif defaults.title:
                movement_title = defaults.title
            else:
                return
        mxMovementTitle = SubElement(mxScoreHeader, 'movement-title')
        mxMovementTitle.text = movement_title

    def contributorToXmlCreator(self, c):
        # noinspection SpellCheckingInspection, PyShadowingNames
        '''
        Return a <creator> tag from a :class:`~music21.metadata.Contributor` object.

        >>> md = metadata.Metadata()
        >>> md.composer = 'Oliveros, Pauline'
        >>> contrib = md.contributors[0]
        >>> contrib
        <music21.metadata.primitives.Contributor composer:Oliveros, Pauline>

        >>> SX = musicxml.m21ToXml.ScoreExporter()
        >>> mxCreator = SX.contributorToXmlCreator(contrib)
        >>> SX.dump(mxCreator)
        <creator type="composer">Oliveros, Pauline</creator>
        '''
        mxCreator = Element('creator')
        if c.role is not None:
            mxCreator.set('type', str(c.role))
        if c.name is not None:
            mxCreator.text = c.name
        return mxCreator

# ------------------------------------------------------------------------------


class PartExporter(XMLExporterBase):
    '''
    Object to convert one Part stream to a <part> tag on .parse()
    '''
    _DOC_ATTR: dict[str, str] = {
        'previousPartStaffInGroup': '''
            If the part being exported is a :class:`~music21.stream.base.PartStaff`,
            this attribute will be used to store the immediately previous `PartStaff`
            in the :class:`~music21.layout.StaffGroup`, if any. (E.g. if this is
            the left hand, store a reference to the right hand.)''',
    }

    def __init__(self,
                 partObj: stream.Part | stream.Score | None = None,
                 parent: ScoreExporter | None = None):
        super().__init__()
        # partObj can be a Score IF it has no parts within it.  But better to
        # always have it be a Part

        if partObj is None:
            partObj = stream.Part()
        self.stream: stream.Part | stream.Score = partObj
        self.parent = parent  # ScoreExporter
        self.fbis = None
        self.xmlRoot = Element('part')

        if parent is None:
            self.meterStream: stream.Stream[meter.TimeSignatureBase] = stream.Stream()
            self.refStreamOrTimeRange = [0.0, 0.0]
            self.midiChannelList = []
            self.makeNotation = True
        else:
            self.meterStream = (parent.meterStream
                                if parent.meterStream is not None
                                else stream.Stream())  # else should not be executed.
            self.refStreamOrTimeRange = parent.refStreamOrTimeRange
            self.midiChannelList = parent.midiChannelList  # shared list
            self.makeNotation = parent.makeNotation

        self.previousPartStaffInGroup: stream.PartStaff | None = None

        self.instrumentStream: stream.Stream[instrument.Instrument] | None = None
        self.firstInstrumentObject = None

        # keep track of this so that we only put out new attributes when something
        # has changed
        self.lastDivisions = None

        # The staffGroup to which this part belongs (if it belongs to one)
        self.staffGroup: layout.StaffGroup | None = None
        self.spannerBundle = partObj.spannerBundle

    def parse(self):
        '''
        Set up instruments, convert sounding pitch to written pitch,
        create a partId (if no good one exists) and set it on
        <part>, fixes up the notation
        (:meth:`fixupNotationFlat` or :meth:`fixupNotationMeasured`),
        setIdLocals() on spanner bundle. Run parse() on each measure's MeasureExporter and
        append the output to the <part> object.

        In other words, one-stop shopping.

        :attr:`makeNotation` when False, will avoid running
        :meth:`~music21.stream.base.Stream.makeNotation`
        on the Part. Generally this attribute is set on `GeneralObjectExporter`
        or `ScoreExporter` and read from there. Running with `makeNotation`
        as False will raise `MusicXMLExportException` if no measures are present.
        If `makeNotation` is False, the transposition to written pitch is still
        performed and thus will be done in place.

        >>> from music21.musicxml.m21ToXml import PartExporter
        >>> noMeasures = stream.Part(note.Note())
        >>> pex = PartExporter(noMeasures)
        >>> pex.makeNotation = False
        >>> pex.parse()
        Traceback (most recent call last):
        music21.musicxml.xmlObjects.MusicXMLExportException:
        Cannot export with makeNotation=False if there are no measures
        '''
        # A copy has already been made
        # unless makeNotation=False, but the user
        # should have called toWrittenPitch() first
        # and is explicitly asking for no further copies to be made
        self.stream.toWrittenPitch(inPlace=True, ottavasToSounding=True)

        # Suppose that everything below this is a measure
        if self.makeNotation:
            self.stream = self.stream.splitAtDurations(recurse=True)[0]

            if self.stream.getElementsByClass(stream.Measure):
                self.fixupNotationMeasured()
            else:
                self.fixupNotationFlat()
        elif not self.stream.getElementsByClass(stream.Measure):
            raise MusicXMLExportException(
                'Cannot export with makeNotation=False if there are no measures')

        # make sure that all instances of the same class have unique ids
        self.spannerBundle.setIdLocals()

        # must do after fixupNotation, since instrument instances may be created anew!
        self.instrumentSetup()

        self.xmlRoot.set('id', str(self.firstInstrumentObject.partId))

        for m in self.stream.getElementsByClass(stream.Measure):
            self.addDividerComment('Measure ' + str(m.number))
            measureExporter = MeasureExporter(m, parent=self)
            measureExporter.spannerBundle = self.spannerBundle
            try:
                mxMeasure = measureExporter.parse()
            except MusicXMLExportException as e:
                e.measureNumber = str(m.number)
                if isinstance(self.stream, stream.Part):
                    e.partName = self.stream.partName
                # else: could be a Score without parts (flat)
                raise e
            self.xmlRoot.append(mxMeasure)

        return self.xmlRoot

    def instrumentSetup(self):
        '''
        Sets self.instrumentStream and self.firstInstrumentObject for the stream,
        checks for a unique midiChannel and then blocks it off from future use.

        >>> p = converter.parse('tinyNotation: 4/4 c1 d1 e1')
        >>> p.getElementsByClass(stream.Measure)[0].insert(0, instrument.Clarinet())
        >>> p.getElementsByClass(stream.Measure)[1].insert(0, instrument.BassClarinet())
        >>> PEX = musicxml.m21ToXml.PartExporter(p)
        >>> PEX.instrumentStream is None
        True
        >>> PEX.firstInstrumentObject is None
        True
        >>> PEX.instrumentSetup()
        >>> PEX.instrumentStream
        <music21.stream.Part 0x10ae02780>

        The "P" signifies that it is the main instrument associated with a Part.

        >>> PEX.instrumentStream.show('text')
        {0.0} <music21.instrument.Clarinet 'P...: Clarinet'>
        {4.0} <music21.instrument.BassClarinet 'Bass clarinet'>
        '''
        # Collect instruments
        if self.parent is not None and id(self.stream) in self.parent.instrumentsByStream:
            # this condition will be satisfied if this is the second or subsequent
            # PartStaff in a StaffGroup
            self.instrumentStream = self.parent.instrumentsByStream[id(self.stream)]
        else:
            # get a default instrument if not assigned
            self.instrumentStream = self.stream.getInstruments(returnDefault=True, recurse=True)
        self.firstInstrumentObject = self.instrumentStream[0]  # store first, as handled differently

        if self.parent is not None:
            instIdList = [x.partId for x in self.parent.instrumentList]
        else:
            instIdList = [self.stream.id]

        firstInstId = self.firstInstrumentObject.partId
        if firstInstId in instIdList or firstInstId is None:  # must have unique ids
            self.firstInstrumentObject.partIdRandomize()  # set new random id

        should_short_circuit = self.mergeInstrumentStreamPartStaffAware()
        if should_short_circuit:
            return

        seen_instrument_classes = set()
        for thisInstrument in self.instrumentStream:
            # fragile against two or more instruments with the same
            # Instrument subclass but different MIDI numbers or channels.
            if type(thisInstrument) in seen_instrument_classes:
                continue

            seen_instrument_classes.add(type(thisInstrument))
            if (thisInstrument.midiChannel is None
                    or thisInstrument.midiChannel in self.midiChannelList):
                try:
                    thisInstrument.autoAssignMidiChannel(usedChannels=self.midiChannelList)
                except exceptions21.InstrumentException as e:
                    environLocal.warn(str(e))

            # this is shared among all PartExporters, so long as they are created by a
            # ScoreExporter
            self.midiChannelList.append(thisInstrument.midiChannel)
            # environLocal.printDebug(['midiChannel list', self.midiChannelList])

            # Enforce uniqueness
            if (thisInstrument.instrumentId is None
                or (self.parent
                    and thisInstrument.instrumentId in self.parent.instrumentIdList)):
                thisInstrument.instrumentIdRandomize()

            # add to the lists for checking on next part
            if self.parent is not None:
                self.parent.instrumentIdList.append(thisInstrument.instrumentId)
                if thisInstrument is self.firstInstrumentObject:
                    self.parent.instrumentList.append(thisInstrument)

    def mergeInstrumentStreamPartStaffAware(self) -> bool:
        '''
        Merges instrument streams from subsequent parts in a PartStaff group.

        Does nothing in the normal case of single staves.

        Returns whether instrument processing should short circuit,
        which is False for the general case and True for subsequent
        PartStaff objects after the first in a group.
        '''
        if self.parent is None:
            return False

        # This is a list of StaffGroups, not PartStaffs, so check if any
        if not self.parent.groupsToJoin:
            return False

        for joined_group in self.parent.groupsToJoin:
            if joined_group.isFirst(self.stream):
                # need to insert instruments from subsequent staffs
                for subsequent_staff in joined_group[1:]:
                    other_instruments = subsequent_staff.getInstruments(
                        returnDefault=True, recurse=True)
                    self.instrumentStream += other_instruments
                    if self.instrumentStream is not None:
                        instrument.deduplicate(self.instrumentStream, inPlace=True)
                    # Place a reference to this instrument stream in a place
                    # where subsequent staffs entering this method will find and use it
                    if self.parent and self.instrumentStream is not None:
                        next_id = id(subsequent_staff)
                        self.parent.instrumentsByStream[next_id] = self.instrumentStream
            elif self.stream in joined_group:
                # This stream was already (or will be) processed
                # UNLESS there is a spaghetti case where
                # this stream is second in groupB, but first in groupA,
                # but PartStaffExporterMixin guarantees that won't happen
                return True
        return False

    def fixupNotationFlat(self):
        '''
        Runs makeNotation on a flatStream, such as one lacking measures.
        '''
        part = self.stream
        part.makeMutable()  # must mutate
        # try to add measures if none defined
        # returns a new stream w/ new Measures but the same objects
        part.makeNotation(meterStream=self.meterStream,
                          refStreamOrTimeRange=self.refStreamOrTimeRange,
                          inPlace=True)
        # environLocal.printDebug(['fixupNotationFlat: post makeNotation, length',
        #                    len(measureStream)])

        # after calling measuresStream, need to update Spanners, as a deepcopy
        # has been made
        # might need to getAll b/c might need spanners
        # from a higher level container
        # allContexts = []
        # spannerContext = measureStream.flatten().getContextByClass('Spanner')
        # while spannerContext:
        #    allContexts.append(spannerContext)
        #    spannerContext = spannerContext.getContextByClass('Spanner')
        #
        # spannerBundle = spanner.SpannerBundle(allContexts)
        # only getting spanners at this level
        # spannerBundle = spanner.SpannerBundle(measureStream.flatten())
        self.spannerBundle = part.spannerBundle

    def fixupNotationMeasured(self):
        '''
        Checks to see if there are any attributes in the part stream and moves
        them into the first measure if necessary.

        Checks if makeAccidentals is run, and haveBeamsBeenMade is done, and
        tuplets have been made.

        * Changed in v7: no longer accepts `measureStream` argument.
        '''
        part = self.stream
        measures = part.getElementsByClass(stream.Measure)
        first_measure = measures.first()
        if not first_measure:
            return
        # check that first measure has any attributes in outer Stream
        # this is for non-standard Stream formations (some kern imports)
        # that place key/clef information in the containing stream
        if hasattr(first_measure, 'clef') and first_measure.clef is None:
            first_measure.makeMutable()  # must mutate
            outerClefs = part.getElementsByClass(clef.Clef)
            if outerClefs:
                first_measure.clef = outerClefs.first()

        if hasattr(first_measure, 'keySignature') and first_measure.keySignature is None:
            first_measure.makeMutable()  # must mutate
            outerKeySignatures = part.getElementsByClass(key.KeySignature)
            if outerKeySignatures:
                first_measure.keySignature = outerKeySignatures.first()

        if hasattr(first_measure, 'timeSignature') and first_measure.timeSignature is None:
            first_measure.makeMutable()  # must mutate
            outerTimeSignatures = part.getElementsByClass(meter.TimeSignature)
            if outerTimeSignatures:
                first_measure.timeSignature = outerTimeSignatures.first()

        # see if accidentals/beams/tuplets should be processed
        if not part.streamStatus.haveAccidentalsBeenMade():
            part.makeAccidentals(inPlace=True)
        if not part.streamStatus.beams:
            try:
                part.makeBeams(inPlace=True)
            except exceptions21.StreamException as se:  # no measures or no time sig?
                # incorrectly flagging MusicXMLWarning as not a Warning
                # noinspection PyTypeChecker
                warnings.warn(MusicXMLWarning, str(se))
        if not part.streamStatus.tuplets:
            for m in measures:
                for m_or_v in [m, *m.voices]:
                    stream.makeNotation.makeTupletBrackets(m_or_v, inPlace=True)

        if not self.spannerBundle:
            self.spannerBundle = part.spannerBundle

    def getXmlScorePart(self):
        '''
        make a <score-part> from a music21 Part object and a parsed mxPart (<part>) element.

        contains details about instruments, etc.

        called directly by the ScoreExporter as a late part of the processing.
        '''
        part = self.stream
        mxScorePart = Element('score-part')
        # TODO: identification -- specific metadata... could go here...
        mxScorePart.set('id', self.xmlRoot.get('id'))

        mxPartName = SubElement(mxScorePart, 'part-name')
        if hasattr(part, 'partName') and part.partName is not None:
            mxPartName.text = part.partName
        else:
            mxPartName.text = defaults.partName

        if part.hasStyleInformation and not part.style.printPartName:
            mxPartName.set('print-object', 'no')

        # TODO: part-name-display

        if hasattr(self.stream, 'partAbbreviation') and part.partAbbreviation is not None:
            mxPartAbbreviation = SubElement(mxScorePart, 'part-abbreviation')
            mxPartAbbreviation.text = part.partAbbreviation

            if part.hasStyleInformation and not part.style.printPartAbbreviation:
                mxPartAbbreviation.set('print-object', 'no')

        # TODO: part-abbreviation-display
        # TODO: group

        seen_instrument_classes = set()
        # The first instrument of each Class appears as a <score-instrument>
        for inst in self.instrumentStream:
            # only use the first instance of this class
            if type(inst) in seen_instrument_classes:
                continue
            if (inst.instrumentName is not None
                    or inst.instrumentAbbreviation is not None
                    or inst.midiProgram is not None):
                mxScorePart.append(self.instrumentToXmlScoreInstrument(inst))
                seen_instrument_classes.add(type(inst))

        seen_instrument_classes = set()
        # now iterate again to write <midi-instrument> tags for those
        # same instruments, tags which must follow all <score-instrument> tags.
        for inst in self.instrumentStream:
            # TODO: disambiguate instrument instance with different midi programs?
            if type(inst) in seen_instrument_classes:
                continue
            # TODO: midi-device
            if inst.midiProgram is not None or isinstance(inst, instrument.UnpitchedPercussion):
                mxScorePart.append(self.instrumentToXmlMidiInstrument(inst))
                seen_instrument_classes.add(type(inst))

        return mxScorePart

    def instrumentToXmlScoreInstrument(self, i):
        # noinspection SpellCheckingInspection, PyShadowingNames
        '''
        Convert an :class:`~music21.instrument.Instrument` object to a
        <score-instrument> element and return it.

        >>> i = instrument.Clarinet()
        >>> i.instrumentId = 'clarinet1'
        >>> i.midiChannel = 4
        >>> PEX = musicxml.m21ToXml.PartExporter()
        >>> mxScoreInstrument = PEX.instrumentToXmlScoreInstrument(i)
        >>> PEX.dump(mxScoreInstrument)
        <score-instrument id="clarinet1">
          <instrument-name>Clarinet</instrument-name>
          <instrument-abbreviation>Cl</instrument-abbreviation>
        </score-instrument>

        >>> i.instrumentName = "Klarinette 1."
        >>> i.instrumentAbbreviation = 'Kl.1'
        >>> mxScoreInstrument = PEX.instrumentToXmlScoreInstrument(i)
        >>> PEX.dump(mxScoreInstrument)
        <score-instrument id="clarinet1">
          <instrument-name>Klarinette 1.</instrument-name>
          <instrument-abbreviation>Kl.1</instrument-abbreviation>
        </score-instrument>
        '''
        mxScoreInstrument = Element('score-instrument')
        mxScoreInstrument.set('id', str(i.instrumentId))
        mxInstrumentName = SubElement(mxScoreInstrument, 'instrument-name')
        mxInstrumentName.text = str(i.instrumentName)
        if i.instrumentAbbreviation is not None:
            mxInstrumentAbbreviation = SubElement(mxScoreInstrument, 'instrument-abbreviation')
            mxInstrumentAbbreviation.text = str(i.instrumentAbbreviation)
        # TODO: instrument-sound
        # TODO: solo / ensemble
        # TODO: virtual-instrument

        return mxScoreInstrument

    def instrumentToXmlMidiInstrument(self, i):
        # noinspection PyShadowingNames
        '''
        Convert an instrument object to a <midi-instrument> tag and return the element

        >>> i = instrument.Clarinet()
        >>> i.instrumentId = 'clarinet1'
        >>> i.midiChannel = 4
        >>> PEX = musicxml.m21ToXml.PartExporter()
        >>> mxMidiInstrument = PEX.instrumentToXmlMidiInstrument(i)
        >>> PEX.dump(mxMidiInstrument)
        <midi-instrument id="clarinet1">
          <midi-channel>5</midi-channel>
          <midi-program>72</midi-program>
        </midi-instrument>

        >>> m = instrument.Maracas()
        >>> m.instrumentId = 'my maracas'
        >>> m.midiChannel  # 0-indexed
        9
        >>> m.percMapPitch
        70
        >>> PEX = musicxml.m21ToXml.PartExporter()
        >>> mxMidiInstrument = PEX.instrumentToXmlMidiInstrument(m)
        >>> PEX.dump(mxMidiInstrument)  # 1-indexed in MusicXML
        <midi-instrument id="my maracas">
          <midi-channel>10</midi-channel>
          <midi-unpitched>71</midi-unpitched>
        </midi-instrument>
        '''
        mxMidiInstrument = Element('midi-instrument')
        mxMidiInstrument.set('id', str(i.instrumentId))
        if i.midiChannel is None:
            i.autoAssignMidiChannel()
            # TODO: allocate channels from a higher level
        mxMidiChannel = SubElement(mxMidiInstrument, 'midi-channel')
        mxMidiChannel.text = str(i.midiChannel + 1)
        # TODO: midi-name
        # TODO: midi-bank
        if i.midiProgram is not None:
            mxMidiProgram = SubElement(mxMidiInstrument, 'midi-program')
            mxMidiProgram.text = str(i.midiProgram + 1)
        if isinstance(i, instrument.UnpitchedPercussion) and i.percMapPitch is not None:
            mxMidiUnpitched = SubElement(mxMidiInstrument, 'midi-unpitched')
            mxMidiUnpitched.text = str(i.percMapPitch + 1)
        # TODO: volume
        # TODO: pan
        # TODO: elevation
        return mxMidiInstrument


# ------------------------------------------------------------------------------

class MeasureExporter(XMLExporterBase):
    classesToMethods = OrderedDict(
        [
            ('Note', 'noteToXml'),
            ('NoChord', 'noChordToXml'),
            ('ChordWithFretBoard', 'chordWithFretBoardToXml'),  # these three
            ('ChordSymbol', 'chordSymbolToXml'),  # must come before
            ('RomanNumeral', 'romanNumeralToXml'),  # ChordBase
            ('FiguredBassIndication', 'figuredBassToXml'),
            ('ChordBase', 'chordToXml'),
            ('Unpitched', 'unpitchedToXml'),
            ('Rest', 'restToXml'),
            ('Dynamic', 'dynamicToXml'),
            ('Segno', 'segnoToXml'),
            ('Coda', 'codaToXml'),
            ('TempoText', 'tempoIndicationToXml'),
            ('MetronomeMark', 'tempoIndicationToXml'),
            ('MetricModulation', 'tempoIndicationToXml'),
            ('TextExpression', 'textExpressionToXml'),
            ('RepeatExpression', 'textExpressionToXml'),
            ('RehearsalMark', 'rehearsalMarkToXml'),
        ]
    )
    # these need to be wrapped in an attributes tag if not at the beginning of the measure.
    wrapAttributeMethodClasses = OrderedDict(
        [('Clef', 'clefToXml'),
         ('KeySignature', 'keySignatureToXml'),
         ('TimeSignature', 'timeSignatureToXml'),
         ])

    ignoreOnParseClasses = {'LayoutBase', 'Barline'}

    def __init__(self,
                 measureObj: stream.Measure | None = None,
                 parent: PartExporter | None = None):
        super().__init__()
        if measureObj is None:  # no point, but...
            self.stream = stream.Measure()
        else:
            self.stream = measureObj

        self.parent = parent
        self.xmlRoot = Element('measure')
        self.currentDivisions = defaults.divisionsPerQuarter

        # Adding ids to measure in the MusicXML export
        _synchronizeIds(self.xmlRoot, self.stream)

        # TODO: allow for mid-measure transposition changes.
        self.transpositionInterval = None
        self.mxTranspose = None
        self.measureOffsetStart = 0.0
        self.offsetInMeasure = 0.0
        self.offsetFiguresInMeasure: float = 0.0
        self.tempFigureDuration: float = 0.0
        self.currentVoiceId: int | str | None = None
        self.nextFreeVoiceNumber: int = 1
        self.nextArpeggioNumber: int = 1
        self.arpeggioNumbers: dict[expressions.ArpeggioMarkSpanner, int] = {}

        self.rbSpanners: list[spanner.RepeatBracket] = []  # repeatBracket spanners

        if parent is None:
            self.spannerBundle = spanner.SpannerBundle()
        else:
            self.spannerBundle = parent.spannerBundle

        self.objectSpannerBundle = self.spannerBundle  # will change for each element.
        self._fbiBefore: tuple = ()

    def parse(self):
        '''
        main parse call.

        deals with transposing, repeat brackets, setting measureNumber and width,
        the first mxPrint, the first <attributes> tag, the left barline, parsing all internal
        elements, setting the right barline, then returns the root <measure> tag.
        '''
        self.setTranspose()
        self.setRbSpanners()
        self.setMxAttributes()
        self.setMxPrint()
        self.setMxAttributesObjectForStartOfMeasure()
        self.setLeftBarline()
        # Look for FiguredBassIndications and add them to the local copy of the measure
        # and after the other elements
        if self.parent.fbis:
            self.insertFiguredBassIndications()

        # BIG ONE
        self.mainElementsParse()
        # continue

        self.setRightBarline()
        return self.xmlRoot

    def mainElementsParse(self):
        '''
        deals with parsing all the elements in a stream, whether it has voices or not.
        '''
        m = self.stream
        # need to handle objects in order when creating musicxml
        # we thus assume that objects are sorted here

        if not m.hasVoices():
            self.parseFlatElements(m, backupAfterwards=False)
            return

        nonVoiceMeasureItems = m.getElementsNotOfClass(stream.Voice).stream()
        self.parseFlatElements(nonVoiceMeasureItems, backupAfterwards=True)

        allVoices = list(m.voices)
        for i, v in enumerate(allVoices):
            if i == len(allVoices) - 1:
                backupAfterwards = False
            else:
                backupAfterwards = True

            # Assumes voices are flat...
            self.parseFlatElements(v, backupAfterwards=backupAfterwards)

    def moveForward(self, byOffset: OffsetQL):
        '''
        Moves self.offsetInMeasure forward by an OffsetQL, appending the appropriate
        <forward> tag (expressed in divisions) to self.xmlRoot.

        >>> MEX = musicxml.m21ToXml.MeasureExporter()
        >>> len(MEX.xmlRoot)
        0
        >>> MEX.moveForward(1)
        >>> MEX.dump(MEX.xmlRoot)
        <measure>
          <forward>
            <duration>10080</duration>
          </forward>
        </measure>
        >>> len(MEX.xmlRoot)
        1

        '''
        amountToMoveForward: int = int(round(byOffset * self.currentDivisions))
        if amountToMoveForward:
            mxForward = Element('forward')
            mxDuration = SubElement(mxForward, 'duration')
            mxDuration.text = str(amountToMoveForward)
            self.xmlRoot.append(mxForward)
            self.offsetInMeasure += byOffset

    def moveBackward(self, byOffset: OffsetQL):
        '''
        Moves self.offsetInMeasure backward by an OffsetQL, appending the appropriate
        <backup> tag (expressed in divisions) to self.xmlRoot.

        >>> MEX = musicxml.m21ToXml.MeasureExporter()
        >>> len(MEX.xmlRoot)
        0
        >>> MEX.moveBackward(2)
        >>> MEX.dump(MEX.xmlRoot)
        <measure>
          <backup>
            <duration>20160</duration>
          </backup>
        </measure>
        >>> len(MEX.xmlRoot)
        1
        '''
        amountToBackup: int = int(round(byOffset * self.currentDivisions))
        if amountToBackup:
            mxBackup = Element('backup')
            mxDuration = SubElement(mxBackup, 'duration')
            mxDuration.text = str(amountToBackup)
            self.xmlRoot.append(mxBackup)
            self.offsetInMeasure -= byOffset

    def parseFlatElements(
        self,
        m: stream.Measure | stream.Voice,
        *,
        backupAfterwards: bool = False
    ) -> None:
        '''
        Deals with parsing all the elements in .elements, assuming that .elements is flat.

        m here can be a Measure or Voice, but flat...

        If m is a 'Voice' class, we use the .id element to set self.currentVoiceId and then
        send a backup tag to go back to the beginning of the measure.

        Note that if the .id is high enough to be an id(x) memory location, then a small
        voice number is used instead.
        '''
        self.offsetInMeasure = 0.0
        voiceId: int | str | None
        if isinstance(m, stream.Voice):
            if isinstance(m.id, int) and m.id < defaults.minIdNumberToConsiderMemoryLocation:
                voiceId = m.id
                self.nextFreeVoiceNumber = voiceId + 1
            elif isinstance(m.id, int):
                # This voice id is actually a memory location, so we need to change it
                # to a low number so it can be used in MusicXML.
                voiceId = self.nextFreeVoiceNumber
                self.nextFreeVoiceNumber += 1
            else:
                voiceId = m.id
        else:
            voiceId = None

        self.currentVoiceId = voiceId

        # We order things differently if there are any SpannerAnchors in the flat stream.
        # If there are SpannerAnchors, we do two passes. The first pass skips all
        # relatedSpanners processing, and then the second pass goes back to the
        # beginning and does all the relatedSpanners processing.
        # If there are no SpannerAnchors, we do one pass, doing any relatedSpanners
        # processing as we process each element.

        hasSpannerAnchors: bool = bool(m.getElementsByClass(spanner.SpannerAnchor))

        # First (and possibly only) pass:
        # Group all objects by offsets and then do a different order than normal sort.
        # That way chord symbols and other 0-width objects appear before notes as much as
        # possible.
        objIterator: OffsetIterator[base.Music21Object] = OffsetIterator(m)

        # Prepare the iteration by offsets. If there are FiguredBassIndication objects
        # first group them in one list together with their note, instead of handling them
        # seperately. O
        groupedObjList: list = []
        for els in objIterator:
            if len(groupedObjList) > 0:
                if len(els) == 1 and isinstance(els[0], harmony.FiguredBassIndication):
                    # print('**multiple fb found**')
                    groupedObjList[-1].append(els[0])
                    continue
            groupedObjList.append(els)

        for objGroup in groupedObjList:
            groupOffset = m.elementOffset(objGroup[0])
            offsetToMoveForward = groupOffset - self.offsetInMeasure
            # PyCharm typechecker does not properly read __next__ from OffsetIterator
            # noinspection PyTypeChecker
            if offsetToMoveForward > 0 and any(
                    isinstance(obj, (note.GeneralNote, clef.Clef)) for obj in objGroup):
                # gap in stream between GeneralNote/Clef objects: create <forward>
                self.moveForward(offsetToMoveForward)

            notesForLater = []
            # noinspection PyTypeChecker
            for obj in objGroup:
                # we do all non-note elements (including ChordSymbols not written as chord)
                # first before note elements, in musicxml
                if isinstance(obj, spanner.SpannerAnchor):
                    # nothing to do with this (only relatedSpanners, and
                    # we will do that below)
                    continue

                if isinstance(obj, note.GeneralNote) and (
                    not (isHarm := isinstance(obj, harmony.Harmony))
                    or (isHarm and obj.writeAsChord)
                ):
                    notesForLater.append(obj)
                else:
                    if hasSpannerAnchors:
                        self.parseOneElement(obj, AppendSpanners.NONE)
                    else:
<<<<<<< HEAD
                        # ENTRY FOR Figured Bass Indications
=======
                        # ENTRY for other elements e.g. ChordSymbols,FiguredBassIndications
>>>>>>> f62fc349
                        self.parseOneElement(obj, AppendSpanners.NORMAL)

            for n in notesForLater:
                if n.isRest and n.style.hideObjectOnPrint and n.duration.type == 'inexpressible':
                    # Prefer a gap in stream, to be filled with a <forward> tag by
                    # fill_gap_with_forward_tag() rather than raising exceptions
                    continue
                if hasSpannerAnchors:
                    self.parseOneElement(n, AppendSpanners.NONE)
                else:
                    self.parseOneElement(n, AppendSpanners.NORMAL)

        # Second pass: If this flat stream (measure/voice) contains any SpannerAnchors, we
        # will perform a second pass, emitting any pre/postList for any object that is
        # functioning as a spanner anchor (the SpannerAnchors, as well as any GeneralNotes
        # that start or end spanners).

        # Before second pass, stash off self.offsetInMeasure in case we need to jump forward
        # to it after the second pass.
        firstPassEndOffsetInMeasure: OffsetQL = self.offsetInMeasure

        if hasSpannerAnchors:
            # return to the beginning of the measure, to emit any SpannerAnchors.
            if self.offsetInMeasure:
                self.moveBackward(self.offsetInMeasure)

            objIterator = OffsetIterator(m)
            for objGroup in objIterator:
                # noinspection PyTypeChecker
                if not any(self._hasRelatedSpanners(obj) for obj in objGroup):
                    continue
                groupOffset = m.elementOffset(objGroup[0])
                offsetToMoveForward = groupOffset - self.offsetInMeasure
                if offsetToMoveForward > 0:
                    # gap in stream before spanner start/stop: create <forward>
                    self.moveForward(offsetToMoveForward)

                # noinspection PyTypeChecker
                for obj in objGroup:
                    self.parseOneElement(obj, AppendSpanners.RELATED_ONLY)

        if backupAfterwards:
            # return to the beginning of the measure.
            if self.offsetInMeasure:
                self.moveBackward(self.offsetInMeasure)
        else:
            # if necessary, jump to end of the measure.
            if self.offsetInMeasure < firstPassEndOffsetInMeasure:
                self.moveForward(firstPassEndOffsetInMeasure)

        self.currentVoiceId = None

    def parseOneElement(
        self,
        obj,
        appendSpanners: AppendSpanners = AppendSpanners.NORMAL
    ):
        '''
        parse one element completely and add it to xmlRoot, updating
        offsetInMeasure, etc.
        '''
        root = self.xmlRoot
        self.objectSpannerBundle = self.spannerBundle.getBySpannedElement(obj)
        preList, postList = self.relatedSpanners(obj)

        # pre-spanners (if appropriate)
        if appendSpanners != AppendSpanners.NONE:
            # emit the related spanners that precede the element
            for sp in preList:
                root.append(sp)

        # element itself (if appropriate)
        if appendSpanners != AppendSpanners.RELATED_ONLY:
            # emit the object
            classes = obj.classes
            # Ignore Harmony objects having writeAsChord = False
            if 'GeneralNote' in classes and getattr(obj, 'writeAsChord', True):
                self.offsetInMeasure += obj.duration.quarterLength

            # turn inexpressible durations into complex durations (unless unlinked)
            if obj.duration.type == 'inexpressible':
                obj.duration.quarterLength = obj.duration.quarterLength
                objList = obj.splitAtDurations()
            # make dotGroups into normal notes
            elif len(obj.duration.dotGroups) > 1:
                obj.duration.splitDotGroups(inPlace=True)
                objList = obj.splitAtDurations()
            # otherwise, splitAtDurations() was already called by parse(), no need to repeat
            else:
                objList = [obj]

            parsedObject = False
            for className, methName in self.classesToMethods.items():
                if className in classes:
                    meth = getattr(self, methName)
                    for o in objList:
                        meth(o)
                    parsedObject = True
                    break

            # these are classes that need to be wrapped in an attribute tag if
            # not at the beginning of a measure
            for className, methName in self.wrapAttributeMethodClasses.items():
                if className in classes:
                    meth = getattr(self, methName)
                    for o in objList:
                        self.wrapObjectInAttributes(o, meth)
                    parsedObject = True
                    break

            if parsedObject is False:
                for className in classes:
                    if className in self.ignoreOnParseClasses:
                        parsedObject = True
                        break
                if parsedObject is False:
                    environLocal.printDebug(['did not convert object', obj])

        else:  # appendSpanners == AppendSpanners.RELATED_ONLY
            # skip the element itself, just move forward by element duration
            if postList and obj.quarterLength > 0:
                # gap in stream before spanner stop: create <forward>
                # Ignore Harmony objects having writeAsChord = False
                if 'GeneralNote' in obj.classes and getattr(obj, 'writeAsChord', True):
                    self.moveForward(obj.duration.quarterLength)

        # post-spanners (if appropriate)
        if appendSpanners != AppendSpanners.NONE:
            # emit the related spanners that follow the element
            for sp in postList:
                root.append(sp)

    def insertFiguredBassIndications(self) -> None:
        '''
        Adds relevant figured bass elements collected from the stream.Score to the
        current stream.Measure object parsed afterwards.

        In a MusicXML file <figured-bass> tags usually stand before the corresponding
        note object. This order will be observed by parseFlatElements() function.
        Same for multiple figures at one note.
        '''
        # get the measure range to map the corresponding figuredBass Items
        if self.stream:
            measureRange = (self.stream.offset, self.stream.offset + self.stream.highestTime)

            # Look if there are figures in the current measure and insert them
            # to add them later.
            if self.parent and self.parent.fbis:
                for o, f in self.parent.fbis.items():
                    if o >= measureRange[0] and o < measureRange[1]:
                        for fbi in f:
                            self.stream.insert(o - self.stream.offset, fbi)
        else:
            raise MusicXMLExportException('No stream found')

    def _hasRelatedSpanners(self, obj) -> bool:
        '''
        returns True if and only if:
        (1) there are spanners related to the object that should appear before the object
        to the <measure> tag, or (2) there are spanners related to the object that should
        appear after the object in the measure tag.
        '''
        spannerBundle = self.spannerBundle.getBySpannedElement(obj)
        if not spannerBundle:
            return False

        # this list of spanner classes must match the paramsSet keys in relatedSpanners()
        for thisSpanner in spannerBundle.getByClass((spanner.Ottava,
                                                     dynamics.DynamicWedge,
                                                     spanner.Line)):
            if thisSpanner.isFirst(obj) or thisSpanner.isLast(obj):
                return True

        return False

    def relatedSpanners(
        self,
        target: base.Music21Object
    ) -> tuple[t.Sequence[Element], t.Sequence[Element]]:
        '''
        return two lists or empty tuples:
        (1) spanners related to the object that should appear before the object
        to the <measure> tag. (2) spanners related to the object that should appear after the
        object in the measure tag.
        '''
        def getProc(su, innerTarget):
            if len(su) == 1:  # have a one element wedge
                proc = ('first', 'last')
            else:
                if su.isFirst(innerTarget) and su.isLast(innerTarget):
                    proc = ('first', 'last')  # same element can be first and last
                elif su.isFirst(innerTarget):
                    proc = ('first',)
                elif su.isLast(innerTarget):
                    proc = ('last',)
                else:
                    proc = ()
            return proc

        spannerBundle = self.objectSpannerBundle
        if not spannerBundle:
            return (), ()

        preList: list[Element] = []
        postList: list[Element] = []

        # number, type is assumed;
        # tuple: first is the elementType,
        #        second: tuple of parameters to set,
        paramsSet = {'Ottava': ('octave-shift', ('size',)),
                     # TODO: attrGroup: dashed-formatting, print-style
                     'DynamicWedge': ('wedge', ('spread',)),
                     # TODO: niente, attrGroups: line-type, dashed-formatting, position, color
                     'Line': ('bracket', ('line-end', 'end-length'))
                     # TODO: dashes???
                     }

        for m21spannerClass, infoTuple in paramsSet.items():
            mxTag, parameterSet = infoTuple
            for thisSpanner in spannerBundle.getByClass(m21spannerClass):
                for posSub in getProc(thisSpanner, target):
                    # create new tag
                    mxElement = Element(mxTag)
                    _synchronizeIds(mxElement, thisSpanner)

                    mxElement.set('number', str(thisSpanner.idLocal))
                    if m21spannerClass == 'Line':
                        mxElement.set('line-type', str(thisSpanner.lineType))

                    if posSub == 'first':
                        spannerParams = self._spannerStartParameters(m21spannerClass, thisSpanner)
                    elif posSub == 'last':
                        spannerParams = self._spannerEndParameters(m21spannerClass, thisSpanner)
                    else:
                        spannerParams = {}

                    if 'type' in spannerParams:
                        mxElement.set('type', str(spannerParams['type']))

                    for attrName in parameterSet:
                        if attrName in spannerParams and spannerParams[attrName] is not None:
                            mxElement.set(attrName, str(spannerParams[attrName]))

                    mxDirection = Element('direction')
                    _synchronizeIds(mxDirection, thisSpanner)

                    # Not all spanners have placements
                    if hasattr(thisSpanner, 'placement') and thisSpanner.placement is not None:
                        mxDirection.set('placement', str(thisSpanner.placement))
                    mxDirectionType = SubElement(mxDirection, 'direction-type')
                    mxDirectionType.append(mxElement)
                    # Not todo: ID: direction-type has no direct music21 equivalent.

                    if posSub == 'first':
                        preList.append(mxDirection)
                    else:
                        postList.append(mxDirection)

        return preList, postList

    @staticmethod
    def _spannerStartParameters(spannerClass, sp):
        '''
        Return a dict of the parameters for the start of this spanner required by MusicXML output.

        >>> ssp = musicxml.m21ToXml.MeasureExporter._spannerStartParameters

        >>> ottava = spanner.Ottava(type='8va')
        >>> st = ssp('Ottava', ottava)
        >>> st['type']  # this is the opposite of what you might expect...
        'down'
        >>> st['size']
        8

        >>> cresc = dynamics.Crescendo()
        >>> st = ssp('DynamicWedge', cresc)
        >>> st['type']
        'crescendo'
        >>> st['spread']
        0

        >>> diminuendo = dynamics.Diminuendo()
        >>> st = ssp('DynamicWedge', diminuendo)
        >>> st['type']
        'diminuendo'
        >>> st['spread']
        15
        '''
        post = {'type': 'start'}
        if spannerClass == 'Ottava':
            post['size'] = sp.shiftMagnitude()
            post['type'] = sp.shiftDirection(reverse=True)  # up or down
        elif spannerClass == 'Line':
            post['line-end'] = sp.startTick
            post['end-length'] = sp.startHeight
        elif spannerClass == 'DynamicWedge':
            post['type'] = sp.type
            if sp.type == 'crescendo':
                post['spread'] = 0
                if sp.niente:
                    post['niente'] = 'yes'
            else:
                post['spread'] = sp.spread

        return post

    @staticmethod
    def _spannerEndParameters(spannerClass, sp):
        '''
        Return a dict of the parameters for the end of this spanner required by MusicXML output.

        >>> ottava = spanner.Ottava(type='8va')
        >>> en = musicxml.m21ToXml.MeasureExporter._spannerEndParameters('Ottava', ottava)
        >>> en['type']
        'stop'
        >>> en['size']
        8
        '''
        post = {'type': 'stop'}
        if spannerClass == 'Ottava':
            post['size'] = sp.shiftMagnitude()
        elif spannerClass == 'Line':
            post['line-end'] = sp.endTick
            post['end-length'] = sp.endHeight
        elif spannerClass == 'DynamicWedge':
            if sp.type == 'crescendo':
                post['spread'] = sp.spread
            else:
                post['spread'] = 0
                if sp.niente:
                    post['niente'] = 'yes'

        return post

    def getArpeggioNumber(self, arp: expressions.ArpeggioMarkSpanner) -> int:
        arpeggioNumber: int = self.arpeggioNumbers.get(arp, -1)
        if arpeggioNumber == -1:
            arpeggioNumber = self.nextArpeggioNumber
            self.nextArpeggioNumber += 1
            if self.nextArpeggioNumber > 16:
                self.nextArpeggioNumber = 1
            self.arpeggioNumbers[arp] = arpeggioNumber

        return arpeggioNumber

    def objectAttachedSpannersToNotations(
        self,
        obj: base.Music21Object,
        noteIndexInChord: int = 0,
        objectSpannerBundle: spanner.SpannerBundle | None = None
    ) -> list[Element]:
        '''
        return a list of <notations> from spanners related to the object that should appear
        in the notations tag (slurs, slides, etc.)

        >>> n0 = note.Note('C')
        >>> n1 = note.Note('D')
        >>> trem = expressions.TremoloSpanner([n0, n1])
        >>> m = stream.Measure()
        >>> m.insert(0, trem)
        >>> m.append(n0)
        >>> m.append(n1)
        >>> mex = musicxml.m21ToXml.MeasureExporter(m)
        >>> out = mex.objectAttachedSpannersToNotations(n0, objectSpannerBundle=m.spannerBundle)
        >>> out
        [<Element 'ornaments' at 0x1114d9408>]
        >>> mex.dump(out[0])
        <ornaments>
          <tremolo type="start">3</tremolo>
        </ornaments>

        >>> out = mex.objectAttachedSpannersToNotations(n1, objectSpannerBundle=m.spannerBundle)
        >>> mex.dump(out[0])
        <ornaments>
          <tremolo type="stop">3</tremolo>
        </ornaments>
        '''
        notations: list[Element] = []
        if objectSpannerBundle is not None:
            sb = objectSpannerBundle
        else:
            sb = self.objectSpannerBundle

        if not sb:
            return notations

        self.appendArpeggioMarkSpannersToNotations(obj, noteIndexInChord, notations, sb)

        isSingleNoteOrFirstInChord = (noteIndexInChord == 0)

        # Everything below this point is only for single note or first note in chord
        if not isSingleNoteOrFirstInChord:
            return notations

        ornaments = []

        for su in sb.getByClass('Slur'):
            mxSlur = Element('slur')
            if su.isFirst(obj):
                mxSlur.set('type', 'start')
                self.setLineStyle(mxSlur, su)
                self.setPosition(mxSlur, su)
                self.setStyleAttributes(mxSlur,
                                        su,
                                        ('bezier-offset', 'bezier-offset2',
                                         'bezier-x', 'bezier-y',
                                         'bezier-x2', 'bezier-y2'),
                                        )
                if su.placement is not None:
                    mxSlur.set('placement', str(su.placement))
            elif su.isLast(obj):
                mxSlur.set('type', 'stop')
            else:
                continue  # do not put a notation on mid-slur notes.
            mxSlur.set('number', str(su.idLocal))
            notations.append(mxSlur)

        for su in sb.getByClass('Glissando'):
            if su.slideType == 'continuous':
                mxTag = 'slide'
            else:
                mxTag = 'glissando'

            mxGlissando = Element(mxTag)
            mxGlissando.set('number', str(su.idLocal))
            if su.lineType is not None:
                mxGlissando.set('line-type', str(su.lineType))
            # is this note first in this spanner?
            if su.isFirst(obj):
                if su.label is not None:
                    mxGlissando.text = str(su.label)
                mxGlissando.set('type', 'start')
            elif su.isLast(obj):
                mxGlissando.set('type', 'stop')
            else:
                continue  # do not put a notation on mid-gliss notes.

            _synchronizeIds(mxGlissando, su)
            # placement???
            notations.append(mxGlissando)

        # These add to Ornaments...

        for su in sb.getByClass('TremoloSpanner'):
            mxTrem = Element('tremolo')
            mxTrem.text = str(su.numberOfMarks)
            if su.isFirst(obj):
                mxTrem.set('type', 'start')
                if su.placement is not None:
                    mxTrem.set('placement', str(su.placement))
            elif su.isLast(obj):
                mxTrem.set('type', 'stop')
            else:
                # this is always an error for tremolos
                environLocal.printDebug(
                    ['spanner w/ a component that is neither a start nor an end.', su, obj])
            # Tremolos get in a separate ornaments tag...
            ornaments.append(mxTrem)

        for su in sb.getByClass('TrillExtension'):
            mxWavyLine = Element('wavy-line')
            mxWavyLine.set('number', str(su.idLocal))
            isFirstOrLast = False
            isFirstANDLast = False
            # is this note first in this spanner?
            if su.isFirst(obj):
                mxWavyLine.set('type', 'start')
                # print('Trill is first')
                isFirstOrLast = True
                if su.placement is not None:
                    mxWavyLine.set('placement', su.placement)

            # a Trill on a single Note can be both first and last!
            if su.isLast(obj):
                if isFirstOrLast is True:
                    isFirstANDLast = True
                else:
                    mxWavyLine.set('type', 'stop')
                    isFirstOrLast = True
                # print('Trill is last')

            if isFirstOrLast is False:
                continue  # do not put a wavy-line tag on mid-trill notes
            ornaments.append(mxWavyLine)
            if isFirstANDLast is True:
                # make another one...
                mxWavyLine = Element('wavy-line')
                mxWavyLine.set('number', str(su.idLocal))
                mxWavyLine.set('type', 'stop')
                ornaments.append(mxWavyLine)

        if ornaments:
            mxOrnGroup = Element('ornaments')
            for mxOrn in ornaments:
                mxOrnGroup.append(mxOrn)
            notations.append(mxOrnGroup)

        return notations

    def objectAttachedSpannersToTechnicals(self, obj, objectSpannerBundle=None):
        '''
        return a list of <technical> from spanners related to the object that should appear
        in the technical tag of the notations tag (hammer-on, pull-off etc.)

        >>> n0 = note.Note('C')
        >>> n1 = note.Note('D')
        >>> n2 = note.Note('F')
        >>> n3 = note.Note('E')
        >>> hammerOn01 = articulations.HammerOn([n0, n1])
        >>> pullOff23 = articulations.PullOff([n2, n3])
        >>> m = stream.Measure()
        >>> m.insert(0, hammerOn01)
        >>> m.insert(0, pullOff23)
        >>> m.append(n0)
        >>> m.append(n1)
        >>> m.append(n2)
        >>> m.append(n3)
        >>> mex = musicxml.m21ToXml.MeasureExporter(m)
        >>> out = mex.objectAttachedSpannersToTechnicals(n0, m.spannerBundle)
        >>> out
        [<Element 'hammer-on' at 0x102857f40>]
        >>> mex.dump(out[0])
        <hammer-on number="1" type="start">H</hammer-on>
        >>> out = mex.objectAttachedSpannersToTechnicals(n3, m.spannerBundle)
        >>> mex.dump(out[0])
        <pull-off number="1" type="stop" />

        OMIT_FROM_DOCS

        The other permutations of class and first/last:

        >>> out = mex.objectAttachedSpannersToTechnicals(n1, m.spannerBundle)
        >>> mex.dump(out[0])
        <hammer-on number="1" type="stop" />
        >>> out = mex.objectAttachedSpannersToTechnicals(n2, m.spannerBundle)
        >>> mex.dump(out[0])
        <pull-off number="1" type="start">P</pull-off>
        '''
        technicals = []
        if objectSpannerBundle is not None:
            sb = objectSpannerBundle
        else:
            sb = self.objectSpannerBundle

        if not sb:
            return technicals

        for su in sb.getByClass(articulations.HammerOn):
            mxHammerOn = Element('hammer-on')
            if su.isFirst(obj):
                mxHammerOn.set('type', 'start')
                mxHammerOn.text = 'H'
            elif su.isLast(obj):
                mxHammerOn.set('type', 'stop')
            else:
                continue
            mxHammerOn.set('number', '1')
            technicals.append(mxHammerOn)

        for su in sb.getByClass(articulations.PullOff):
            mxPullOff = Element('pull-off')
            if su.isFirst(obj):
                mxPullOff.set('type', 'start')
                mxPullOff.text = 'P'
            elif su.isLast(obj):
                mxPullOff.set('type', 'stop')
            else:
                continue
            mxPullOff.set('number', '1')
            technicals.append(mxPullOff)

        return technicals

    def appendArpeggioMarkSpannersToNotations(
        self,
        obj: base.Music21Object,
        noteIndexInChord: int,
        notations: list[Element],
        sb: spanner.SpannerBundle,
    ) -> None:
        for ams in sb.getByClass(expressions.ArpeggioMarkSpanner):
            if not ams.hasSpannedElement(obj):
                continue

            # putting this check inside the loop rather than outside,
            # because it'll run rarely.
            sub_obj = obj
            if isinstance(obj, chord.Chord):
                sub_obj = obj[noteIndexInChord]

            mxArpeggio: Element | None = None
            if ams.type == 'non-arpeggio':
                min_note, max_note = ams.noteExtremes()
                # <non-arpeggiate> goes only on top and bottom note in chord
                if sub_obj is min_note:
                    mxArpeggio = Element('non-arpeggiate')
                    mxArpeggio.set('type', 'bottom')
                elif sub_obj is max_note:
                    mxArpeggio = Element('non-arpeggiate')
                    mxArpeggio.set('type', 'top')
            else:
                mxArpeggio = Element('arpeggiate')
                if ams.type != 'normal':
                    mxArpeggio.set('direction', ams.type)
            if mxArpeggio is not None and (len(ams) > 1 or (len(ams) == 1 and len(ams[0]) > 1)):
                # There is more than one GeneralNote in the arpeggio, so we must
                # add a number attribute that will be the same for all GeneralNotes
                # in this spanner.  In MusicXML this number must be between
                # 1 and 16.  We just cycle through that range.
                arpeggioNumber: int = self.getArpeggioNumber(ams)
                mxArpeggio.set('number', str(arpeggioNumber))
            if mxArpeggio is not None:
                notations.append(mxArpeggio)

    def noteToXml(self, n: note.GeneralNote, noteIndexInChord=0, chordParent=None):
        # noinspection PyShadowingNames
        '''
        Translate a music21 :class:`~music21.note.Note` or a Rest into a
        ElementTree, note element.

        Note that, some note-attached spanners, such
        as octave shifts, produce direction (and direction types)
        in this method.

        >>> n = note.Note('D#5')
        >>> n.quarterLength = 3
        >>> n.volume.velocityScalar = 0.5
        >>> n.style.color = 'silver'

        >>> MEX = musicxml.m21ToXml.MeasureExporter()
        >>> len(MEX.xmlRoot)
        0
        >>> mxNote = MEX.noteToXml(n)
        >>> mxNote
        <Element 'note' at 0x10113cb38>
        >>> MEX.dump(mxNote)
        <note color="#C0C0C0" dynamics="70.56">
          <pitch>
            <step>D</step>
            <alter>1</alter>
            <octave>5</octave>
          </pitch>
          <duration>30240</duration>
          <type>half</type>
          <dot />
          <accidental>sharp</accidental>
          <notehead color="#C0C0C0" parentheses="no">normal</notehead>
        </note>
        >>> len(MEX.xmlRoot)
        1


        >>> r = note.Rest()
        >>> r.quarterLength = 1/3
        >>> r.duration.tuplets[0].type = 'start'
        >>> mxRest = MEX.noteToXml(r)
        >>> MEX.dump(mxRest)
        <note>
          <rest />
          <duration>3360</duration>
          <type>eighth</type>
          <time-modification>
            <actual-notes>3</actual-notes>
            <normal-notes>2</normal-notes>
            <normal-type>eighth</normal-type>
          </time-modification>
          <notations>
            <tuplet bracket="yes" number="1" placement="above" type="start">
              <tuplet-actual>
                <tuplet-number>3</tuplet-number>
                <tuplet-type>eighth</tuplet-type>
              </tuplet-actual>
              <tuplet-normal>
                <tuplet-number>2</tuplet-number>
                <tuplet-type>eighth</tuplet-type>
              </tuplet-normal>
            </tuplet>
          </notations>
        </note>
        >>> len(MEX.xmlRoot)
        2

        >>> n.notehead = 'diamond'
        >>> n.articulations.append(articulations.Pizzicato())
        >>> mxNote = MEX.noteToXml(n)
        >>> MEX.dump(mxNote)
        <note color="#C0C0C0" dynamics="70.56" pizzicato="yes">
          ...
          <notehead color="#C0C0C0" parentheses="no">diamond</notehead>
        </note>

        Notes with complex durations need to be simplified before coming here
        otherwise they raise :class:`MusicXMLExportException`:

        >>> nComplex = note.Note()
        >>> nComplex.duration.quarterLength = 5.0
        >>> mxComplex = MEX.noteToXml(nComplex)
        Traceback (most recent call last):
        music21.musicxml.xmlObjects.MusicXMLExportException:
        Cannot convert complex durations to MusicXML.
        Try exporting with makeNotation=True or manually running splitAtDurations()

        TODO: Test with spanners...

        '''
        addChordTag = (noteIndexInChord != 0)
        setb = _setAttributeFromAttribute

        mxNote = Element('note')
        chordOrN: note.GeneralNote
        if chordParent is None:
            chordOrN = n
        else:
            chordOrN = chordParent
            # Ensure style is read from `n` before reading from `chordOrN`
            self.setPrintStyle(mxNote, n)  # sets color

        # self.setFont(mxNote, chordOrN)
        self.setPrintStyle(mxNote, chordOrN)  # sets color
        # TODO: attr-group: printout -- replaces print-object, print-spacing below (3.1)
        # TODO: attr: print-leger -- musicxml 3.1
        if (isinstance(chordOrN, note.NotRest)
                and chordOrN.hasVolumeInformation()
                and chordOrN.volume.velocityScalar is not None):
            vel = chordOrN.volume.velocityScalar * 100 * (127 / 90)
            mxNote.set('dynamics', f'{vel:.2f}')

        # TODO: attr: end-dynamics
        # TODO: attr: attack
        # TODO: attr: release
        # TODO: attr: time-only
        _synchronizeIds(mxNote, n)

        d = chordOrN.duration

        if isinstance(d, duration.GraceDuration):
            graceElement = SubElement(mxNote, 'grace')
            try:
                if d.slash in (True, False):
                    setb(d, graceElement, 'slash', transform=xmlObjects.booleanToYesNo)

                if d.stealTimePrevious is not None:
                    setb(d,
                         graceElement,
                         'steal-time-previous',
                         transform=xmlObjects.fractionToPercent)

                if d.stealTimeFollowing is not None:
                    setb(d,
                         graceElement,
                         'steal-time-following',
                         transform=xmlObjects.fractionToPercent)
                # TODO: make-time -- specifically not implemented for now.

            except AttributeError:
                environLocal.warn(f'Duration set as Grace while not being a GraceDuration {d}')

        # TODO: cue... / cue-grace

        self.setPrintObject(mxNote, n)
        if n.hasStyleInformation and n.style.hideObjectOnPrint is True:
            mxNote.set('print-spacing', 'yes')

        for art in chordOrN.articulations:
            if 'Pizzicato' in art.classes:
                mxNote.set('pizzicato', 'yes')

        if addChordTag:
            SubElement(mxNote, 'chord')

        if hasattr(n, 'pitch'):
            n = t.cast(note.Note, n)
            mxPitch = self.pitchToXml(n.pitch)
            mxNote.append(mxPitch)
        elif n.isRest:
            SubElement(mxNote, 'rest')

        if d.isGrace is not True:
            mxDuration = self.durationXml(d)
            mxNote.append(mxDuration)
            # divisions only
        # TODO: skip if cue:
        if n.tie is not None:
            mxTieList = self.tieToXmlTie(n.tie)
            for mxTie in mxTieList:
                mxNote.append(mxTie)

        if isinstance(n, note.NotRest):
            self.setNoteInstrument(n, mxNote, chordParent)
        self.setEditorial(mxNote, n)
        if self.currentVoiceId is not None:
            mxVoice = SubElement(mxNote, 'voice')
            mxVoice.text = str(self.currentVoiceId)

        mxType = Element('type')
        if d.isGrace is True and d.type == 'zero':
            # Default type-less grace durations to eighths
            mxType.text = 'eighth'
        else:
            try:
                mxType.text = typeToMusicXMLType(d.type)
            except MusicXMLExportException:
                if isinstance(n, note.Rest) and helpers.isFullMeasureRest(n):
                    # type will be removed in xmlToRest()
                    pass
                else:
                    raise

        self.setStyleAttributes(mxType, n, 'size', 'noteSize')
        mxNote.append(mxType)
        for unused_dotCounter in range(d.dots):
            SubElement(mxNote, 'dot')
            # TODO: dot placement...

        if (isinstance(n, note.Note)
                and n.pitch.accidental is not None
                and n.pitch.accidental.displayStatus in (True, None)):
            mxAccidental = self.accidentalToMx(n.pitch.accidental)
            mxNote.append(mxAccidental)

        if len(d.tuplets) == 1:
            mxTimeModification = self.tupletToTimeModification(d.tuplets[0])
            mxNote.append(mxTimeModification)
        elif len(d.tuplets) > 1:
            # create a composite tuplet to use as a timeModification guide
            tupletFraction = fractions.Fraction(d.aggregateTupletMultiplier()
                                                ).limit_denominator(1000)
            tempTuplet = duration.Tuplet(tupletFraction.denominator,
                                         tupletFraction.numerator)
            # don't set durationType until this can be done properly.
            # tempTuplet.setDurationType(d.tuplets[0].durationNormal.type,
            #                            d.tuplets[0].durationNormal.dots)
            mxTimeModification = self.tupletToTimeModification(tempTuplet)
            mxNote.append(mxTimeModification)

        # stem...
        stemDirection = None
        # if we are not in a chord, or we are the first note of a chord, get stem
        # direction from the chordOrNote object
        if (addChordTag is False
                and isinstance(chordOrN, note.NotRest)
                and chordOrN.stemDirection != 'unspecified'):
            chordOrN = t.cast(note.NotRest, chordOrN)
            stemDirection = chordOrN.stemDirection
        # or if we are in a chord, but the sub-note has its own stem direction,
        # record that.
        elif (chordOrN is not n
                and isinstance(n, note.NotRest)
                and n.stemDirection != 'unspecified'):
            n = t.cast(note.NotRest, n)
            stemDirection = n.stemDirection

        if stemDirection is not None:
            mxStem = SubElement(mxNote, 'stem')
            sdText = stemDirection
            if sdText == 'noStem':
                sdText = 'none'
            mxStem.text = sdText
            if (chordOrN.hasStyleInformation
                    and isinstance(chordOrN.style, style.NoteStyle)
                    and chordOrN.style.stemStyle is not None):
                self.setColor(mxStem, chordOrN.style.stemStyle)
                self.setPosition(mxStem, chordOrN.style.stemStyle)

        # end Stem

        # notehead
        self.dealWithNotehead(mxNote, n, chordParent)

        # TODO: notehead-text

        # beam
        if addChordTag is False:
            if isinstance(chordOrN, note.NotRest) and chordOrN.beams is not None:
                nBeamsList = self.beamsToXml(chordOrN.beams)
                for mxB in nBeamsList:
                    mxNote.append(mxB)

        mxNotationsList = self.noteToNotations(n, noteIndexInChord, chordParent)

        # add tuplets if it's a note or the first <note> of a chord.
        if addChordTag is False:
            for i, tup in enumerate(d.tuplets):
                tupTagList = self.tupletToXmlTuplet(tup, i + 1)
                mxNotationsList.extend(tupTagList)

        if mxNotationsList:
            mxNotations = SubElement(mxNote, 'notations')
            for mxN in mxNotationsList:
                mxNotations.append(mxN)

        # lyric
        if addChordTag is False:
            for lyricObj in chordOrN.lyrics:
                if lyricObj.text is None:
                    continue  # happens sometimes...
                mxLyric = self.lyricToXml(lyricObj)
                mxNote.append(mxLyric)
        # TODO: play
        self.xmlRoot.append(mxNote)
        return mxNote

    def setNoteInstrument(self,
                          n: note.NotRest,
                          mxNote: Element,
                          chordParent: chord.Chord | None):
        '''
        Insert <instrument> tags if necessary, that is, when there is more than one
        instrument anywhere in the same musicxml <part>.
        '''
        if self.parent is None or self.parent.instrumentStream is None:
            return

        if len(self.parent.instrumentStream) <= 1:
            return

        if n.isRest:
            return

        searchingObject: note.NotRest | chord.Chord = chordParent if chordParent else n
        closest_inst = searchingObject.getInstrument(returnDefault=True)

        instance_to_use = None
        inst: instrument.Instrument
        for inst in self.parent.instrumentStream:
            if inst.classSet == closest_inst.classSet:
                instance_to_use = inst
                break

        if instance_to_use is None:
            # exempt coverage, because this is only for safety/unreachable
            raise MusicXMLExportException(
                f'Could not find instrument instance for note {n} in instrumentStream'
            )  # pragma: no cover
        mxInstrument = SubElement(mxNote, 'instrument')
        if instance_to_use.instrumentId is not None:
            mxInstrument.set('id', instance_to_use.instrumentId)

    def restToXml(self, r: note.Rest):
        # noinspection PyShadowingNames
        '''
        Convert a Rest object to a <note> with a <rest> tag underneath it.

        >>> MEX = musicxml.m21ToXml.MeasureExporter()
        >>> r = note.Rest(quarterLength=2.0)

        Give the rest some context:

        >>> m = stream.Measure()
        >>> m.timeSignature = meter.TimeSignature('4/4')
        >>> m.append(r)
        >>> mxNoteRest = MEX.restToXml(r)
        >>> MEX.dump(mxNoteRest)
        <note>
          <rest />
          <duration>20160</duration>
          <type>half</type>
        </note>

        Now it is a full measure:

        >>> m.timeSignature = meter.TimeSignature('2/4')
        >>> mxNoteRest = MEX.restToXml(r)
        >>> MEX.dump(mxNoteRest)
        <note>
          <rest measure="yes" />
          <duration>20160</duration>
        </note>

        Unless we specify that it should not be converted to a full measure:

        >>> r.fullMeasure = False
        >>> mxNoteRest = MEX.restToXml(r)
        >>> MEX.dump(mxNoteRest)
        <note>
          <rest />
          <duration>20160</duration>
          <type>half</type>
        </note>

        With True or "always" it will be converted to full measure even if
        it does not match:

        >>> m.timeSignature = meter.TimeSignature('4/4')
        >>> r.duration.dots = 1
        >>> r.fullMeasure = True
        >>> mxNoteRest = MEX.restToXml(r)
        >>> MEX.dump(mxNoteRest)
        <note>
          <rest measure="yes" />
          <duration>30240</duration>
        </note>


        Note that if a measure has paddingLeft/paddingRight (such as a pickup)
        then a fullMeasure duration might not match the TimeSignature duration.


        The display-step and display-octave are set from a Rest's stepShift:

        >>> r = note.Rest()
        >>> r.stepShift = 1
        >>> mxNoteRest = MEX.restToXml(r)
        >>> MEX.dump(mxNoteRest)
        <note>
          <rest>
            <display-step>C</display-step>
            <display-octave>5</display-octave>
          </rest>
          <duration>10080</duration>
          <type>quarter</type>
        </note>

        Clef context matters:

        >>> m = stream.Measure()
        >>> m.clef = clef.BassClef()
        >>> m.append(r)
        >>> mxNoteRest = MEX.restToXml(r)
        >>> MEX.dump(mxNoteRest)
        <note>
          <rest>
            <display-step>E</display-step>
            <display-octave>3</display-octave>
          </rest>
          <duration>10080</duration>
          <type>quarter</type>
        </note>
        '''
        mxNote = self.noteToXml(r)
        mxRestTag = mxNote.find('rest')
        if mxRestTag is None:
            raise MusicXMLExportException('Something went wrong -- converted rest w/o rest tag')

        if helpers.isFullMeasureRest(r):
            mxRestTag.set('measure', 'yes')
            mxType = mxNote.find('type')
            if mxType is not None:
                mxNote.remove(mxType)
            mxDots = mxNote.findall('dot')
            for mxDot in mxDots:
                mxNote.remove(mxDot)
            # should tuplet, etc. be removed? hard to think of a full measure with one.

        if r.stepShift != 0:
            mxDisplayStep = SubElement(mxRestTag, 'display-step')
            mxDisplayOctave = SubElement(mxRestTag, 'display-octave')
            currentClef: clef.PitchClef | None = r.getContextByClass(clef.PitchClef)
            if currentClef is None or not hasattr(currentClef, 'lowestLine'):
                currentClef = clef.TrebleClef()
                # this should not be common enough to
                # worry about the overhead
            if t.TYPE_CHECKING:
                assert isinstance(currentClef, clef.PitchClef)
            midLineDNN = currentClef.lowestLine + 4
            restObjectPseudoDNN = midLineDNN + r.stepShift
            tempPitch = pitch.Pitch()
            tempPitch.diatonicNoteNum = restObjectPseudoDNN
            mxDisplayStep.text = tempPitch.step
            mxDisplayOctave.text = str(tempPitch.octave)

        return mxNote

    def chordToXml(self, c: chord.ChordBase) -> list[Element]:
        # noinspection PyShadowingNames
        '''
        Returns a list of <note> tags, all but the first with a <chord/> tag on them.
        And appends them to self.xmlRoot

        Attributes of notes are merged from different locations: first from the
        duration objects, then from the pitch objects. Finally, GeneralNote
        attributes are added.

        >>> ch = chord.Chord()
        >>> ch.quarterLength = 2
        >>> b = pitch.Pitch('A-2')
        >>> c = pitch.Pitch('D3')
        >>> d = pitch.Pitch('E4')
        >>> e = [b, c, d]
        >>> ch.pitches = e

        >>> len(ch.pitches)
        3
        >>> MEX = musicxml.m21ToXml.MeasureExporter()
        >>> len(MEX.xmlRoot)
        0
        >>> mxNoteList = MEX.chordToXml(ch)
        >>> len(mxNoteList)  # get three mxNotes
        3
        >>> len(MEX.xmlRoot)
        3

        >>> MEX.dump(mxNoteList[0])
        <note>
          <pitch>
            <step>A</step>
            <alter>-1</alter>
            <octave>2</octave>
          </pitch>
          <duration>20160</duration>
          <type>half</type>
          <accidental>flat</accidental>
        </note>

        >>> MEX.dump(mxNoteList[1])
        <note>
          <chord />
          <pitch>
            <step>D</step>
            <octave>3</octave>
          </pitch>
          <duration>20160</duration>
          <type>half</type>
        </note>

        >>> MEX.dump(mxNoteList[2])
        <note>
          <chord />
          <pitch>
            <step>E</step>
            <octave>4</octave>
          </pitch>
          <duration>20160</duration>
          <type>half</type>
        </note>


        Test that notehead and style translation works:

        >>> g = pitch.Pitch('g3')
        >>> h = note.Note('b4')
        >>> h.notehead = 'diamond'
        >>> h.style.color = 'gold'
        >>> h.style.absoluteX = 176
        >>> ch2 = chord.Chord([g, h])
        >>> ch2.quarterLength = 2.0
        >>> mxNoteList = MEX.chordToXml(ch2)
        >>> MEX.dump(mxNoteList[1])
        <note color="#FFD700" default-x="176">
          <chord />
          <pitch>
            <step>B</step>
            <octave>4</octave>
          </pitch>
          <duration>20160</duration>
          <type>half</type>
          <notehead color="#FFD700" parentheses="no">diamond</notehead>
        </note>

        And unpitched chord members:

        >>> perc = percussion.PercussionChord([note.Unpitched(), note.Unpitched()])
        >>> for n in MEX.chordToXml(perc):
        ...     MEX.dump(n)
        <note>
          <unpitched>
            <display-step>B</display-step>
            <display-octave>4</display-octave>
          </unpitched>
          <duration>10080</duration>
          <type>quarter</type>
        </note>
        <note>
          <chord />
          <unpitched>
            <display-step>B</display-step>
            <display-octave>4</display-octave>
          </unpitched>
          <duration>10080</duration>
          <type>quarter</type>
        </note>

        Test articulations of chords with fingerings. Superfluous fingerings will be ignored.

        >>> testChord = chord.Chord('E4 C5')
        >>> testChord.articulations = [articulations.Fingering(1),
        ...        articulations.Accent(), articulations.Fingering(5), articulations.Fingering(3)]
        >>> for n in MEX.chordToXml(testChord):
        ...     MEX.dump(n)
        <note>
          ...
          <notations>
            <articulations>
              <accent />
            </articulations>
            <technical>
              <fingering alternate="no" substitution="no">1</fingering>
            </technical>
          </notations>
        </note>
        <note>
          <chord />
          ...
          <notations>
            <technical>
              <fingering alternate="no" substitution="no">5</fingering>
            </technical>
          </notations>
        </note>
        '''
        mxNoteList = []
        if isinstance(c, chord.Chord):
            c.sortAscending()

        for i, n in enumerate(c):
            if 'Unpitched' in n.classSet:
                mxNoteList.append(self.unpitchedToXml(n, noteIndexInChord=i, chordParent=c))
            else:
                mxNoteList.append(self.noteToXml(n, noteIndexInChord=i, chordParent=c))
        return mxNoteList

    def figuredBassToXml(self, f: harmony.FiguredBassIndication):
        '''
        Converts a FigurdBassIndication object to a musicxml <figured-bass> tag.
        If there are multiple indications for one note they will be observed.

        >>> fbi = harmony.FiguredBassIndication()
        >>> fbi.quarterLength = 2
<<<<<<< HEAD
        >>> fbi.fig_noation = '#,6b'
=======
        >>> fbi.fig_notation = '#,6b'
>>>>>>> f62fc349

        >>> MEX = musicxml.m21ToXml.MeasureExporter()
        
        >>> mxFigures = MEX.figuredBassToXml(fbi)
        >>> MEX.dump(mxFigures)
        <figured-bass>
          <figure>
            <figure-number />
            <prefix>sharp</prefix>
          </figure>
          <figure>
            <figure-number>6</figure-number>
            <prefix>flat</prefix>
          </figure>
        </figured-bass>
        '''

        # For FiguredBassElements we need to check whether there are
        # multiple figures for one note.
        # Therefore we compare offset of the figure and the current offsetInMeasure variable
        if f.offset > self.offsetInMeasure:
            multipleFigures = True
        else:
            multipleFigures = False

        # Hand the FiguredBassIndication over to the helper function.
        mxFB = self._figuresToXml(f, multipleFigures=multipleFigures)

        # Append it to xmlRoot
        self.xmlRoot.append(mxFB)
        self._fbiBefore = (f.offset, mxFB)

        return mxFB

    def _figuresToXml(self, f: harmony.FiguredBassIndication, multipleFigures=False):
        # do Figure elements
        # self.addDividerComment('BEGIN: figured-bass')

        mxFB = Element('figured-bass')
        dura = 0
        for fig in f.fig_notation.figuresFromNotationColumn:
            mxFigure = SubElement(mxFB, 'figure')

            # get only the fbnumber without prefixes or suffixes
            mxFNumber = SubElement(mxFigure, 'figure-number')
            if fig.number:
                if fig.number == '_':
                    mxFNumber.text = ''
                    mxExtender = SubElement(mxFigure, 'extend')
                    mxExtender.set('type', 'continue')
                else:
                    mxFNumber.text = str(fig.number)
            else:
                mxFNumber.text = ''

            # modifiers are either handled as prefixes or suffixes here
            fbModifier = fig.modifierString
            if fbModifier:
                mxModifier = SubElement(mxFigure, 'prefix')
                mxModifier.text = modifiersDictM21ToXml[fbModifier]

            # look for information on duration. If duration is 0
            # jump over the <duration> tag
            # If we have multiple figures we have to set a <dutation> tag
            # and update the <figured-bass> tag one before.
            if multipleFigures:
                dura = round((f.offset - self.offsetInMeasure - self.offsetFiguresInMeasure)
                             * self.currentDivisions)
                self.offsetFiguresInMeasure = f.offset - self.offsetInMeasure

                # Update figures-bass tag before
                fbDuration_before = self._fbiBefore[1]

                # Check whether the figured-bass tag before already has a <duration> tag.
                # If not create one and set its value. Otherwise update the value
                if fbDuration_before.find('duration') is None:
                    newDura = SubElement(fbDuration_before, 'duration')
                    newDura.text = str(dura)
                else:
                    # If dura is set to 0 skip the update process.
                    # This happens e.g. at the beginning of a piece.
                    # Otherwise an already set duration tag is resetted to 0 which is not wanted.
                    if dura > 0:
                        for d in fbDuration_before.findall('duration'):
                            d.text = str(dura)
                self.tempFigureDuration = dura
            else:
                self.offsetFiguresInMeasure = 0.0

            if self.tempFigureDuration > 0:
                # print(f.quarterLength * self.currentDivisions)
                mxFbDuration = SubElement(mxFB, 'duration')
                mxFbDuration.text = str(round(self.tempFigureDuration))
                self.tempFigureDuration = 0.0

        return mxFB

    def durationXml(self, dur: duration.Duration):
        # noinspection PyShadowingNames
        '''
        Convert a duration.Duration object to a <duration> tag using self.currentDivisions

        >>> d = duration.Duration(1.5)
        >>> MEX = musicxml.m21ToXml.MeasureExporter()
        >>> MEX.currentDivisions = 10
        >>> mxDuration = MEX.durationXml(d)
        >>> MEX.dump(mxDuration)
        <duration>15</duration>
        '''
        mxDuration = Element('duration')
        mxDuration.text = str(int(round(self.currentDivisions * dur.quarterLength)))
        return mxDuration

    def pitchToXml(self, p: pitch.Pitch):
        # noinspection PyShadowingNames
        '''
        Convert a :class:`~music21.pitch.Pitch` to xml.
        Does not create the <accidental> tag.

        >>> p = pitch.Pitch('D#5')
        >>> MEX = musicxml.m21ToXml.MeasureExporter()
        >>> mxPitch = MEX.pitchToXml(p)
        >>> MEX.dump(mxPitch)
        <pitch>
          <step>D</step>
          <alter>1</alter>
          <octave>5</octave>
        </pitch>
        '''
        mxPitch = Element('pitch')
        _setTagTextFromAttribute(p, mxPitch, 'step')
        if p.accidental is not None:
            mxAlter = SubElement(mxPitch, 'alter')
            mxAlter.text = str(common.numToIntOrFloat(p.accidental.alter))
        _setTagTextFromAttribute(p, mxPitch, 'octave', 'implicitOctave')
        return mxPitch

    def unpitchedToXml(self,
                       up: note.Unpitched,
                       noteIndexInChord: int = 0,
                       chordParent: chord.ChordBase | None = None) -> Element:
        # noinspection PyShadowingNames
        '''
        Convert an :class:`~music21.note.Unpitched` to a <note>
        with an <unpitched> subelement.

        >>> up = note.Unpitched(displayName='D5')
        >>> MEX = musicxml.m21ToXml.MeasureExporter()
        >>> mxUnpitched = MEX.unpitchedToXml(up)
        >>> MEX.dump(mxUnpitched)
        <note>
          <unpitched>
            <display-step>D</display-step>
            <display-octave>5</display-octave>
          </unpitched>
          <duration>10080</duration>
          <type>quarter</type>
        </note>

        >>> graceUp = up.getGrace()
        >>> mxUnpitched = MEX.unpitchedToXml(graceUp)
        >>> MEX.dump(mxUnpitched)
        <note>
          <grace slash="yes" />
          <unpitched>
            <display-step>D</display-step>
            <display-octave>5</display-octave>
          </unpitched>
          <type>quarter</type>
        </note>
        '''
        mxNote = self.noteToXml(up, noteIndexInChord=noteIndexInChord, chordParent=chordParent)

        mxUnpitched = Element('unpitched')
        _setTagTextFromAttribute(up, mxUnpitched, 'display-step')
        _setTagTextFromAttribute(up, mxUnpitched, 'display-octave')

        helpers.insertBeforeElements(mxNote, mxUnpitched, tagList=['duration', 'type'])

        return mxNote

    def fretNoteToXml(self, fretNote) -> Element:
        '''
        Converts a FretNote Object to MusicXML readable format.

        Note that, although music21 is referring to FretNotes as FretNotes,
        musicxml refers to the
        them as frame notes. To convert between the two formats, 'Fret-Note'
        must be converted to
        'Frame-Note'

        >>> fn = tablature.FretNote(string=3, fret=1, fingering=2)
        >>> MEX = musicxml.m21ToXml.MeasureExporter()
        >>> MEXFretNote = MEX.fretNoteToXml(fn)
        >>> MEX.dump(MEXFretNote)
        <frame-note>
            <string>3</string>
            <fret>1</fret>
            <fingering>2</fingering>
        </frame-note>

        Without fingering!

        >>> fn2 = tablature.FretNote(string=5, fret=2)
        >>> MEX = musicxml.m21ToXml.MeasureExporter()
        >>> MEXOtherFretNote = MEX.fretNoteToXml(fn2)
        >>> MEX.dump(MEXOtherFretNote)
        <frame-note>
            <string>5</string>
            <fret>2</fret>
        </frame-note>
        '''
        mxFrameNote = Element('frame-note')
        _setTagTextFromAttribute(fretNote, mxFrameNote, 'string')
        _setTagTextFromAttribute(fretNote, mxFrameNote, 'fret')

        if fretNote.fingering is not None:
            _setTagTextFromAttribute(fretNote, mxFrameNote, 'fingering')

        return mxFrameNote

    def fretBoardToXml(self, fretBoard) -> Element | None:
        '''
        The ChordWithFretBoard Object combines chord symbols with FretNote objects.

        >>> myFretNote1 = tablature.FretNote(1, 2, 2)
        >>> myFretNote2 = tablature.FretNote(2, 3, 3)
        >>> myFretNote3 = tablature.FretNote(3, 2, 1)
        >>> guitarChord = tablature.ChordWithFretBoard('DM', numStrings=6,
        ...                    fretNotes=[myFretNote1, myFretNote2, myFretNote3])
        >>> guitarChord.tuning = tablature.GuitarFretBoard().tuning
        >>> guitarChord.getPitches()
        [None, None, None,
         <music21.pitch.Pitch A3>, <music21.pitch.Pitch D4>, <music21.pitch.Pitch F#4>]
        >>> MEX = musicxml.m21ToXml.MeasureExporter()
        >>> MEXChordWithFret = MEX.fretBoardToXml(guitarChord)
        >>> MEX.dump(MEXChordWithFret)
        <frame>
            <frame-strings>6</frame-strings>
            <frame-frets>4</frame-frets>
            <frame-note>
                <string>3</string>
                <fret>2</fret>
                <fingering>1</fingering>
            </frame-note>
            <frame-note>
                <string>2</string>
                <fret>3</fret>
                <fingering>3</fingering>
            </frame-note>
            <frame-note>
                <string>1</string>
                <fret>2</fret>
                <fingering>2</fingering>
            </frame-note>
        </frame>
        '''
        if not fretBoard.fretNotes:
            return None

        # why isn't this the same as the function above? This seems a good deal simpler!
        mxFrame = Element('frame')
        mxFrameStrings = SubElement(mxFrame, 'frame-strings')
        mxFrameStrings.text = str(fretBoard.numStrings)
        mxFrameFrets = SubElement(mxFrame, 'frame-frets')
        mxFrameFrets.text = str(fretBoard.displayFrets)

        for thisFretNote in fretBoard.fretNotesLowestFirst():
            mxFretNote = self.fretNoteToXml(thisFretNote)
            mxFrame.append(mxFretNote)

        return mxFrame

    def chordWithFretBoardToXml(self, cwf: tablature.ChordWithFretBoard) -> Element:
        '''
        Deals with both chords and frets.
        Generate harmony and append xml to it.
        '''
        mxHarmony = self.chordSymbolToXml(cwf)
        if t.TYPE_CHECKING:
            # should not write out lists of Elements.
            assert isinstance(mxHarmony, Element)

        mxFrame = self.fretBoardToXml(cwf)

        if mxFrame is not None:
            mxHarmony.append(mxFrame)

        return mxHarmony

    def tupletToTimeModification(self, tup) -> Element:
        # noinspection PyShadowingNames
        '''
        >>> tup = duration.Tuplet(11, 8)
        >>> MEX = musicxml.m21ToXml.MeasureExporter()
        >>> mxTimeMod = MEX.tupletToTimeModification(tup)
        >>> MEX.dump(mxTimeMod)
        <time-modification>
          <actual-notes>11</actual-notes>
          <normal-notes>8</normal-notes>
        </time-modification>

        >>> tup.setDurationType('eighth', dots=2)
        >>> mxTimeMod = MEX.tupletToTimeModification(tup)
        >>> MEX.dump(mxTimeMod)
        <time-modification>
          <actual-notes>11</actual-notes>
          <normal-notes>8</normal-notes>
          <normal-type>eighth</normal-type>
          <normal-dot />
          <normal-dot />
        </time-modification>

        '''
        mxTimeModification = Element('time-modification')
        _setTagTextFromAttribute(tup, mxTimeModification, 'actual-notes', 'numberNotesActual')
        _setTagTextFromAttribute(tup, mxTimeModification, 'normal-notes', 'numberNotesNormal')
        if tup.durationNormal is not None:
            mxNormalType = SubElement(mxTimeModification, 'normal-type')
            mxNormalType.text = typeToMusicXMLType(tup.durationNormal.type)
            if tup.durationNormal.dots > 0:
                for i in range(tup.durationNormal.dots):
                    SubElement(mxTimeModification, 'normal-dot')

        return mxTimeModification

    def dealWithNotehead(
        self,
        mxNote: Element,
        n: note.GeneralNote,
        chordParent: chord.Chord | None = None
    ) -> None:
        '''
        Determine if an <notehead> element needs to be added to this <note>
        element (mxNote) and if it does then get the <notehead> element from
        noteheadToXml and add it to mxNote.

        Complicated because the chordParent might have notehead
        set, which would affect every note along the way.

        Returns nothing.  The mxNote is modified in place.
        '''
        foundANotehead = False
        if (isinstance(n, note.NotRest)
            and (n.notehead != 'normal'
                 or n.noteheadParenthesis
                 or n.noteheadFill is not None
                 or (n.hasStyleInformation and n.style.color not in (None, '')))):
            n = t.cast(note.NotRest, n)
            foundANotehead = True
            mxNotehead = self.noteheadToXml(n)
            mxNote.append(mxNotehead)
        if foundANotehead is False and chordParent is not None:
            if (hasattr(chordParent, 'notehead')
                and (chordParent.notehead != 'normal'
                     or chordParent.noteheadParenthesis
                     or chordParent.noteheadFill is not None
                     or (chordParent.hasStyleInformation
                         and chordParent.style.color not in (None, '')))):
                mxNotehead = self.noteheadToXml(chordParent)
                mxNote.append(mxNotehead)

    def noteheadToXml(self, n: note.NotRest) -> Element:
        # noinspection PyShadowingNames
        '''
        Translate a music21 :class:`~music21.note.NotRest` object
        such as a Note, or Chord into a `<notehead>` tag.

        >>> n = note.Note('C#4')
        >>> n.notehead = 'diamond'
        >>> MEX = musicxml.m21ToXml.MeasureExporter()
        >>> mxN = MEX.noteheadToXml(n)
        >>> MEX.dump(mxN)
        <notehead parentheses="no">diamond</notehead>

        >>> n1 = note.Note('c3')
        >>> n1.style.color = 'red'
        >>> n1.notehead = 'diamond'
        >>> n1.noteheadParenthesis = True
        >>> n1.noteheadFill = False
        >>> mxN = MEX.noteheadToXml(n1)
        >>> MEX.dump(mxN)
        <notehead color="#FF0000" filled="no" parentheses="yes">diamond</notehead>

        >>> n1 = note.Note('c3')
        >>> n1.style.color = 'red'
        >>> n1.notehead = 'diamond'
        >>> n1.noteheadParenthesis = True
        >>> n1.noteheadFill = False
        >>> mxN = MEX.noteheadToXml(n1)
        >>> MEX.dump(mxN)
        <notehead color="#FF0000" filled="no" parentheses="yes">diamond</notehead>
        '''
        mxNotehead = Element('notehead')
        nh = n.notehead
        if nh is None:
            nh = 'none'
        mxNotehead.text = nh
        setb = _setAttributeFromAttribute
        setb(n, mxNotehead, 'filled', 'noteheadFill', transform=xmlObjects.booleanToYesNo)
        setb(n, mxNotehead, 'parentheses', 'noteheadParenthesis',
             transform=xmlObjects.booleanToYesNo)
        # TODO: font
        if n.hasStyleInformation and n.style.color:
            color = normalizeColor(n.style.color)
            mxNotehead.set('color', color)
        return mxNotehead

    def arpeggioMarkToMxExpression(self, arpeggioMark, chordOrNote, noteIndexInChord):
        mxExpression = None
        if arpeggioMark.type == 'non-arpeggio':
            # <non-arpeggiate> goes on top and bottom note in chord
            if noteIndexInChord == 0:
                mxExpression = self.expressionToXml(arpeggioMark)
                mxExpression.set('type', 'bottom')
            elif noteIndexInChord == len(chordOrNote.notes) - 1:
                mxExpression = self.expressionToXml(arpeggioMark)
                mxExpression.set('type', 'top')
        else:
            # <arpeggiate> goes on every note in the chord
            mxExpression = self.expressionToXml(arpeggioMark)
        return mxExpression

    def ornamentToMxAccidentalMarks(self, ornamentObj: expressions.Ornament) -> list[Element]:
        mxAccidentalMarks: list[Element] = []

        if isinstance(ornamentObj, expressions.Turn):
            # 0, 1, or 2 accidental marks
            if (ornamentObj.upperOrnamentalPitch
                    and ornamentObj.upperOrnamentalPitch.accidental
                    and ornamentObj.upperOrnamentalPitch.accidental.displayStatus is True):
                mxAccidentalMarks.append(
                    self.accidentalToMxAccidentalMark(ornamentObj.upperOrnamentalPitch.accidental)
                )
                mxAccidentalMarks[-1].set('placement', 'above')
            if (ornamentObj.lowerOrnamentalPitch
                    and ornamentObj.lowerOrnamentalPitch.accidental
                    and ornamentObj.lowerOrnamentalPitch.accidental.displayStatus is True):
                mxAccidentalMarks.append(
                    self.accidentalToMxAccidentalMark(ornamentObj.lowerOrnamentalPitch.accidental)
                )
                mxAccidentalMarks[-1].set('placement', 'below')
        elif isinstance(ornamentObj, (expressions.GeneralMordent, expressions.Trill)):
            # 0 or 1 accidental marks
            if (ornamentObj.ornamentalPitch
                    and ornamentObj.ornamentalPitch.accidental
                    and ornamentObj.ornamentalPitch.accidental.displayStatus is True):
                mxAccidentalMarks.append(
                    self.accidentalToMxAccidentalMark(ornamentObj.ornamentalPitch.accidental)
                )
                if ornamentObj.direction == 'down':
                    mxAccidentalMarks[-1].set('placement', 'below')
                else:
                    mxAccidentalMarks[-1].set('placement', 'above')

        return mxAccidentalMarks

    def noteToNotations(
        self,
        n: note.GeneralNote,
        noteIndexInChord: int = 0,
        chordParent: chord.Chord | None = None
    ) -> list[Element]:
        '''
        Take information from .expressions,
        .articulations, and spanners to
        make the <notations> tag for a note.
        '''
        mxArticulations = None
        mxTechnicalMark = None
        mxOrnaments = None
        isSingleNoteOrFirstInChord = (noteIndexInChord == 0)

        notations: list[Element] = []

        chordOrNote = n
        if chordParent is not None:
            # get expressions from first note of chord
            chordOrNote = chordParent

        # apply all expressions apart from arpeggios only to the first note of a chord.
        for expObj in chordOrNote.expressions:
            mxExpression = None
            if isinstance(expObj, expressions.ArpeggioMark):
                mxExpression = self.arpeggioMarkToMxExpression(
                    expObj, chordOrNote, noteIndexInChord
                )
                if mxExpression is None:
                    # the ArpeggioMark is not applicable on this note.
                    continue
                notations.append(mxExpression)

            elif isSingleNoteOrFirstInChord:
                mxExpression = self.expressionToXml(expObj)
                if mxExpression is None:
                    # print('Could not convert expression: ', mxExpression)
                    # TODO: should not!
                    continue
                if isinstance(expObj, expressions.Ornament):
                    if mxOrnaments is None:
                        mxOrnaments = Element('ornaments')
                    mxOrnaments.append(mxExpression)

                    mxAccidMarks: list[Element] = (
                        self.ornamentToMxAccidentalMarks(expObj)
                    )
                    for mxAccidMark in mxAccidMarks:
                        mxOrnaments.append(mxAccidMark)
                    # print(mxExpression)
                else:
                    notations.append(mxExpression)

        # apply all articulations apart from fingerings and hammer-on/pull-off
        # only to first note of chord
        applicableArticulations: list[articulations.Articulation] = []
        fingeringNumber = 0
        for a in chordOrNote.articulations:
            if isinstance(a, articulations.Fingering):
                if fingeringNumber == noteIndexInChord:
                    applicableArticulations.append(a)
                fingeringNumber += 1
            elif isSingleNoteOrFirstInChord:
                # Ignore hammer-on/pull-off:
                # are written from their Spanner representation instead.
                # It's an anti-pattern to find spanners in the articulations
                # array, and the musicxml importer doesn't put them here,
                # but it's a potential point of user confusion, so we guard
                # against it here to avoid writing out superfluous <other-technical>
                if not isinstance(a, (articulations.HammerOn, articulations.PullOff)):
                    applicableArticulations.append(a)

        for artObj in applicableArticulations:
            if isinstance(artObj, articulations.Pizzicato):
                continue
            if isinstance(artObj, articulations.StringIndication) and artObj.number < 1:
                continue
            if isinstance(artObj, articulations.TechnicalIndication):
                if mxTechnicalMark is None:
                    mxTechnicalMark = Element('technical')

                mxTechnicalMark.append(self.articulationToXmlTechnical(artObj))
            else:
                if mxArticulations is None:
                    mxArticulations = Element('articulations')
                mxArticulations.append(self.articulationToXmlArticulation(artObj))

        # TODO: attrGroup: print-object (for individual notations)
        # TODO: editorial (hard! -- requires parsing again in order...)

        # <tied>
        # for ties get for each note of chord too...
        if n.tie is not None:
            tiedList = self.tieToXmlTied(n.tie)
            notations.extend(tiedList)

        # <tuplet> handled elsewhere, because it's on the overall duration on chord...

        if chordParent is not None:
            notations.extend(self.objectAttachedSpannersToNotations(chordParent, noteIndexInChord))
        else:
            notations.extend(self.objectAttachedSpannersToNotations(n, noteIndexInChord))
        # TODO: slur
        # TODO: glissando
        # TODO: slide

        if isSingleNoteOrFirstInChord and chordParent is not None:
            spannerTechnicals = self.objectAttachedSpannersToTechnicals(chordParent)
        elif chordParent is not None:
            spannerTechnicals = None
        else:
            spannerTechnicals = self.objectAttachedSpannersToTechnicals(n)
        if spannerTechnicals:
            if mxTechnicalMark is None:
                mxTechnicalMark = Element('technical')
            mxTechnicalMark.extend(spannerTechnicals)

        for x in (mxArticulations,
                  mxTechnicalMark,
                  mxOrnaments):
            if x:
                notations.append(x)

        # TODO: dynamics in notations
        # TODO: accidental-mark (Notations; we've done Ornaments)
        # TODO: other-notation
        return notations

    def tieToXmlTie(self, m21Tie: tie.Tie):
        # noinspection PyShadowingNames
        '''
        returns a list of ties from a Tie object.

        A 'continue' tie requires two <tie> tags to represent.

        >>> tieObj = tie.Tie('continue')
        >>> MEX = musicxml.m21ToXml.MeasureExporter()
        >>> tieList = MEX.tieToXmlTie(tieObj)
        >>> for mxT in tieList:
        ...     MEX.dump(mxT)
        <tie type="stop" />
        <tie type="start" />
        '''
        mxTieList = []

        if m21Tie.type == 'continue':
            musicxmlTieType = 'stop'
        else:
            musicxmlTieType = m21Tie.type
        mxTie = Element('tie')
        mxTie.set('type', musicxmlTieType)
        mxTieList.append(mxTie)

        if m21Tie.type == 'continue':
            mxTie = Element('tie')
            mxTie.set('type', 'start')
            mxTieList.append(mxTie)

        return mxTieList

    def tieToXmlTied(self, m21Tie: tie.Tie):
        # noinspection PyShadowingNames
        '''
        In musicxml, a tie is represented in sound
        by the tie tag (near the pitch object), and
        the <tied> tag in notations.  This
        creates the <tied> tag.

        Returns a list since a music21 "continue" tie type needs two tags
        in musicxml.  List may be empty if tie.style == "hidden"

        >>> tieObj = tie.Tie('continue')
        >>> tieObj.id = 'tied1'

        >>> MEX = musicxml.m21ToXml.MeasureExporter()
        >>> tiedList = MEX.tieToXmlTied(tieObj)
        >>> for mxT in tiedList:
        ...     MEX.dump(mxT)
        <tied id="tied1" type="stop" />
        <tied type="start" />

        >>> tieObj.style = 'hidden'
        >>> tiedList = MEX.tieToXmlTied(tieObj)
        >>> len(tiedList)
        0
        '''
        if m21Tie.style == 'hidden':
            return []

        mxTiedList = []
        if m21Tie.type == 'continue':
            musicxmlTieType = 'stop'
        else:
            musicxmlTieType = m21Tie.type

        mxTied = Element('tied')
        _synchronizeIds(mxTied, m21Tie)

        mxTied.set('type', musicxmlTieType)
        mxTiedList.append(mxTied)

        if m21Tie.type == 'continue':
            mxTied = Element('tied')
            mxTied.set('type', 'start')
            mxTiedList.append(mxTied)

        # TODO: attr: number (distinguishing ties on enharmonics)
        if m21Tie.style != 'normal' and m21Tie.type != 'stop':
            mxTied.set('line-type', m21Tie.style)
            # wavy is not supported as a tie type.

        # Tie style needs to be dealt with after changes to Tie object...

        # TODO: attrGroup: dashed-formatting
        # TODO: attrGroup: position

        if m21Tie.placement is not None:
            mxTied.set('placement', m21Tie.placement)
            orientation = None
            if m21Tie.placement == 'above':
                orientation = 'over'
            elif m21Tie.placement == 'below':
                orientation = 'under'
            else:
                orientation = ''

            # MuseScore requires 'orientation' not placement
            # should be no need for separate orientation
            # https://forums.makemusic.com/viewtopic.php?f=12&t=2179&start=0
            if orientation:
                mxTied.set('orientation', orientation)

        # TODO: attrGroup: bezier
        # TODO: attrGroup: color

        return mxTiedList

    def tupletToXmlTuplet(self, tuplet, tupletIndex=1):
        '''
        In musicxml, a tuplet is represented by
        a timeModification and visually by the
        <notations><tuplet> tag.  This method
        creates the latter.

        Returns a list of them because a
        startStop type tuplet needs two tuplet
        brackets.

        TODO: make sure something happens if
            makeTupletBrackets is not set.

        >>> tup = duration.Tuplet(11, 8)
        >>> tup.type = 'start'
        >>> MEX = musicxml.m21ToXml.MeasureExporter()
        >>> mxTup = MEX.tupletToXmlTuplet(tup)
        >>> len(mxTup)
        1
        >>> MEX.dump(mxTup[0])
        <tuplet bracket="yes" number="1" placement="above" type="start">
          <tuplet-actual>
            <tuplet-number>11</tuplet-number>
          </tuplet-actual>
          <tuplet-normal>
            <tuplet-number>8</tuplet-number>
          </tuplet-normal>
        </tuplet>

        >>> tup.tupletActualShow = 'both'
        >>> tup.tupletNormalShow = 'type'
        >>> mxTup = MEX.tupletToXmlTuplet(tup)
        >>> MEX.dump(mxTup[0])
        <tuplet bracket="yes" number="1" placement="above"
            show-number="actual" show-type="both" type="start">...</tuplet>
        '''
        if tuplet.type in (None, False, ''):
            return []

        if tuplet.type not in ('start', 'stop', 'startStop'):
            raise MusicXMLExportException(
                'Cannot create music XML from a tuplet of type ' + tuplet.type)

        if tuplet.type == 'startStop':  # need two musicxml
            localType = ['start', 'stop']
        else:
            localType = [tuplet.type]  # place in list

        retList = []

        for tupletType in localType:
            # might be multiple in case of startStop
            mxTuplet = Element('tuplet')
            mxTuplet.set('type', tupletType)
            mxTuplet.set('number', str(tupletIndex))
            # only provide other parameters if this tuplet is a start
            if tupletType == 'start':
                tBracket = tuplet.bracket
                if tBracket == 'slur':
                    tBracket = True
                mxTuplet.set('bracket',
                             xmlObjects.booleanToYesNo(tBracket))
                if tuplet.placement is not None:
                    mxTuplet.set('placement', tuplet.placement)
                tas = tuplet.tupletActualShow
                tns = tuplet.tupletNormalShow
                if tas is None:
                    mxTuplet.set('show-number', 'none')
                    # cannot show normal without actual
                elif tas in ('both', 'number') and tns in ('both', 'number'):
                    mxTuplet.set('show-number', 'both')
                elif tas in ('both', 'actual'):
                    mxTuplet.set('show-number', 'actual')

                if tas in ('both', 'type') and tns in ('both', 'type'):
                    mxTuplet.set('show-type', 'both')
                elif tas in ('both', 'type'):
                    mxTuplet.set('show-type', 'actual')

                if tuplet.bracket == 'slur':
                    mxTuplet.set('line-shape', 'curved')
                # TODO: attrGroup: position

                mxTupletActual = SubElement(mxTuplet, 'tuplet-actual')
                mxTupletNumber = SubElement(mxTupletActual, 'tuplet-number')
                mxTupletNumber.text = str(tuplet.numberNotesActual)
                if tuplet.durationActual is not None:
                    actualType = typeToMusicXMLType(tuplet.durationActual.type)
                    if actualType:
                        mxTupletType = SubElement(mxTupletActual, 'tuplet-type')
                        mxTupletType.text = actualType
                    for unused_counter in range(tuplet.durationActual.dots):
                        SubElement(mxTupletActual, 'tuplet-dot')

                mxTupletNormal = SubElement(mxTuplet, 'tuplet-normal')
                mxTupletNumber = SubElement(mxTupletNormal, 'tuplet-number')
                mxTupletNumber.text = str(tuplet.numberNotesNormal)
                if tuplet.durationNormal is not None:
                    normalType = typeToMusicXMLType(tuplet.durationNormal.type)
                    if normalType:
                        mxTupletType = SubElement(mxTupletNormal, 'tuplet-type')
                        mxTupletType.text = normalType
                    for unused_counter in range(tuplet.durationNormal.dots):
                        SubElement(mxTupletNormal, 'tuplet-dot')

            retList.append(mxTuplet)
        return retList

    def expressionToXml(self, expression: expressions.Expression) -> Element:
        '''
        Convert a music21 Expression (expression or ornament)
        to a musicxml tag;
        return None if no conversion is possible.

        Expressions apply only to the first note of chord.

        >>> invTurn = expressions.InvertedTurn()
        >>> MEX = musicxml.m21ToXml.MeasureExporter()
        >>> mxExpression = MEX.expressionToXml(invTurn)
        >>> MEX.dump(mxExpression)
        <inverted-turn placement="above" />

        >>> invDelayedTurn = expressions.InvertedTurn(delay=1.)
        >>> invDelayedTurn.placement = 'below'
        >>> MEX = musicxml.m21ToXml.MeasureExporter()
        >>> mxExpression = MEX.expressionToXml(invDelayedTurn)
        >>> MEX.dump(mxExpression)
        <delayed-inverted-turn placement="below" />

        Some special types...

        >>> f = expressions.Fermata()
        >>> MEX = musicxml.m21ToXml.MeasureExporter()
        >>> mxExpression = MEX.expressionToXml(f)
        >>> MEX.dump(mxExpression)
        <fermata type="inverted" />
        >>> f.shape = 'angled'
        >>> mxExpression = MEX.expressionToXml(f)
        >>> MEX.dump(mxExpression)
        <fermata type="inverted">angled</fermata>

        >>> trem = expressions.Tremolo()
        >>> trem.numberOfMarks = 4
        >>> MEX = musicxml.m21ToXml.MeasureExporter()
        >>> mxExpression = MEX.expressionToXml(trem)
        >>> MEX.dump(mxExpression)
        <tremolo type="single">4</tremolo>

        >>> arp = expressions.ArpeggioMark()
        >>> MEX = musicxml.m21ToXml.MeasureExporter()
        >>> mxExpression = MEX.expressionToXml(arp)
        >>> MEX.dump(mxExpression)
        <arpeggiate />
        >>> arp.type = 'down'
        >>> mxExpression = MEX.expressionToXml(arp)
        >>> MEX.dump(mxExpression)
        <arpeggiate direction="down" />

        >>> nonArp = expressions.ArpeggioMark('non-arpeggio')
        >>> MEX = musicxml.m21ToXml.MeasureExporter()
        >>> mxExpression = MEX.expressionToXml(nonArp)
        >>> MEX.dump(mxExpression)
        <non-arpeggiate />
        '''
        mx = None
        classes = expression.classes

        # ArpeggioMark maps to two different elements
        if isinstance(expression, expressions.ArpeggioMark):
            if expression.type == 'non-arpeggio':
                mx = Element('non-arpeggiate')
            else:
                mx = Element('arpeggiate')
                if expression.type != 'normal':
                    mx.set('direction', expression.type)

        # InvertedTurn/Turn map to two different elements each
        if isinstance(expression, expressions.Turn):
            if isinstance(expression, expressions.InvertedTurn):
                if expression.isDelayed:
                    mx = Element('delayed-inverted-turn')
                else:
                    mx = Element('inverted-turn')
            else:
                if expression.isDelayed:
                    mx = Element('delayed-turn')
                else:
                    mx = Element('turn')

        if mx is None:
            mapping = OrderedDict([
                ('Trill', 'trill-mark'),
                # TODO: vertical-turn
                ('InvertedMordent', 'inverted-mordent'),
                ('Mordent', 'mordent'),
                ('Shake', 'shake'),
                ('Schleifer', 'schleifer'),
                ('Tremolo', 'tremolo'),  # non-spanner
                # non-ornaments...
                ('Fermata', 'fermata'),
                # keep last...
                ('Ornament', 'other-ornament'),
            ])

            for k, v in mapping.items():
                if k in classes:
                    mx = Element(v)
                    break

        if mx is None:
            environLocal.printDebug(['no musicxml conversion for:', expression])
            return Element('other-ornament')

        self.setPrintStyle(mx, expression)
        # TODO: trill-sound
        if hasattr(expression, 'placement') and expression.placement is not None:
            mx.set('placement', expression.placement)
        if isinstance(expression, expressions.Fermata):
            mx.set('type', str(expression.type))
            if expression.shape in ('angled', 'square'):  # only valid shapes
                mx.text = expression.shape
            _synchronizeIds(mx, expression)

        if isinstance(expression, expressions.Tremolo):
            mx.set('type', 'single')
            mx.text = str(expression.numberOfMarks)

        return mx

    def articulationToXmlArticulation(
        self,
        articulationMark: articulations.Articulation
    ) -> Element:
        # noinspection PyShadowingNames
        '''
        Returns a class (mxArticulationMark) that represents the
        MusicXML structure of an articulation mark.

        >>> a = articulations.Accent()
        >>> a.placement = 'below'

        >>> MEX = musicxml.m21ToXml.MeasureExporter()
        >>> mxArticulationMark = MEX.articulationToXmlArticulation(a)
        >>> MEX.dump(mxArticulationMark)
        <accent placement="below" />

        >>> a = articulations.Staccatissimo()
        >>> a.placement = 'below'

        >>> mxArticulationMark = MEX.articulationToXmlArticulation(a)
        >>> MEX.dump(mxArticulationMark)
        <staccatissimo placement="below" />

        Articulations can have style attached to them:

        >>> a = articulations.Doit()
        >>> a.style.lineShape = 'curved'
        >>> a.style.lineType = 'dashed'
        >>> a.style.dashLength = 2
        >>> a.style.spaceLength = 1
        >>> a.style.absoluteX = 5
        >>> a.style.absoluteY = 2

        >>> mxArticulationMark = MEX.articulationToXmlArticulation(a)
        >>> MEX.dump(mxArticulationMark)
        <doit dash-length="2" default-x="5" default-y="2"
            line-shape="curved" line-type="dashed" space-length="1" />
        '''
        # these articulations have extra information
        musicXMLArticulationName = None
        for c in xmlObjects.ARTICULATION_MARKS_REV:
            if isinstance(articulationMark, c):
                musicXMLArticulationName = xmlObjects.ARTICULATION_MARKS_REV[c]
                break
        if musicXMLArticulationName is None:
            musicXMLArticulationName = 'other-articulation'
            # raise MusicXMLExportException('Cannot translate %s to musicxml' % articulationMark)
        mxArticulationMark = Element(musicXMLArticulationName)
        if articulationMark.placement is not None:
            mxArticulationMark.set('placement', articulationMark.placement)
        self.setPrintStyle(mxArticulationMark, articulationMark)
        if musicXMLArticulationName == 'strong-accent':
            if t.TYPE_CHECKING:
                assert isinstance(articulationMark, articulations.StrongAccent)
            mxArticulationMark.set('type', articulationMark.pointDirection)
        if musicXMLArticulationName in ('doit', 'falloff', 'plop', 'scoop'):
            self.setLineStyle(mxArticulationMark, articulationMark)
        if musicXMLArticulationName == 'breath-mark':
            if t.TYPE_CHECKING:
                assert isinstance(articulationMark, articulations.BreathMark)
            if articulationMark.symbol is not None:
                mxArticulationMark.text = articulationMark.symbol
        if (musicXMLArticulationName == 'other-articulation'
                and articulationMark.displayText is not None):
            mxArticulationMark.text = articulationMark.displayText
        # mxArticulations.append(mxArticulationMark)
        return mxArticulationMark

    def setLineStyle(self, mxObject, m21Object):
        '''
        Sets four additional elements for line elements, conforms to entity
        %line-shape, %line-type, %dashed-formatting (dash-length and space-length)
        '''
        musicXMLNames = ('line-shape', 'line-type', 'dash-length', 'space-length')
        m21Names = ('lineShape', 'lineType', 'dashLength', 'spaceLength')
        self.setStyleAttributes(mxObject, m21Object, musicXMLNames, m21Names)

    # def fretboardToXmlFrame(self, fretboardMark):
    #     '''
    #     >>> MEX = musicxml.m21ToXml.MeasureExporter()
    #     >>> fb = instruments.fretted.FretBoard(1, 2, 3)
    #
    #     configure it here...
    #
    #     >>> mxFret = MEX.fretboardToXmlTechnical(fb)
    #     >>> MEX.dump(mxFret)
    #     <frame>lots of stuff here</frame>
    #     '''
    #     pass

    def articulationToXmlTechnical(self, articulationMark: articulations.Articulation):
        # noinspection PyShadowingNames, SpellCheckingInspection
        '''
        Returns a tag that represents the
        MusicXML structure of an articulation mark that is primarily a TechnicalIndication.

        >>> MEX = musicxml.m21ToXml.MeasureExporter()

        >>> a = articulations.UpBow()
        >>> a.placement = 'below'

        >>> mxTechnicalMark = MEX.articulationToXmlTechnical(a)
        >>> MEX.dump(mxTechnicalMark)
        <up-bow placement="below" />


        >>> f = articulations.Fingering(4)
        >>> f.substitution = True
        >>> mxFingering = MEX.articulationToXmlTechnical(f)
        >>> MEX.dump(mxFingering)
        <fingering alternate="no" substitution="yes">4</fingering>

        Technical marks too specific to express in musicxml just get other-technical.

        >>> g = articulations.OrganIndication()
        >>> g.displayText = 'unda maris'
        >>> mxOther = MEX.articulationToXmlTechnical(g)
        >>> MEX.dump(mxOther)
        <other-technical>unda maris</other-technical>
        '''
        # these technical have extra information
        # TODO: hammer-on
        # TODO: pull-off
        # TODO: bend
        # TODO: hole
        # TODO: arrow
        musicXMLTechnicalName = None
        for c in xmlObjects.TECHNICAL_MARKS_REV:
            if isinstance(articulationMark, c):
                musicXMLTechnicalName = xmlObjects.TECHNICAL_MARKS_REV[c]
                break
        if musicXMLTechnicalName is None:
            musicXMLTechnicalName = 'other-technical'

        # TODO: support additional technical marks listed above
        if musicXMLTechnicalName in ('bend', 'hole', 'arrow'):
            musicXMLTechnicalName = 'other-technical'

        mxTechnicalMark = Element(musicXMLTechnicalName)
        if articulationMark.placement is not None:
            mxTechnicalMark.set('placement', articulationMark.placement)
        if musicXMLTechnicalName == 'fingering':
            if t.TYPE_CHECKING:
                assert isinstance(articulationMark, articulations.Fingering)
            mxTechnicalMark.text = str(articulationMark.fingerNumber)
            mxTechnicalMark.set('alternate',
                                xmlObjects.booleanToYesNo(articulationMark.alternate))
        if (musicXMLTechnicalName in ('handbell', 'other-technical')
                and articulationMark.displayText is not None):
            #     The handbell element represents notation for various
            #     techniques used in handbell and handchime music. Valid
            #     values are belltree [v 3.1], damp, echo, gyro, hand martellato,
            #     mallet lift, mallet table, martellato, martellato lift,
            #     muted martellato, pluck lift, and swing.
            mxTechnicalMark.text = articulationMark.displayText
        if musicXMLTechnicalName in ('heel', 'toe', 'fingering'):
            if t.TYPE_CHECKING:
                assert isinstance(articulationMark, (articulations.Fingering,
                                                     articulations.OrganIndication))
            mxTechnicalMark.set('substitution',
                                xmlObjects.booleanToYesNo(articulationMark.substitution))
        if musicXMLTechnicalName == 'string':
            if t.TYPE_CHECKING:
                assert isinstance(articulationMark, articulations.StringIndication)
            mxTechnicalMark.text = str(articulationMark.number)
        if musicXMLTechnicalName == 'fret':
            if t.TYPE_CHECKING:
                assert isinstance(articulationMark, articulations.FretIndication)
            mxTechnicalMark.text = str(articulationMark.number)

        # harmonic needs to check for whether it is artificial or natural, and
        # whether it is base-pitch, sounding-pitch, or touching-pitch
        if musicXMLTechnicalName == 'harmonic':
            if t.TYPE_CHECKING:
                assert isinstance(articulationMark, articulations.StringHarmonic)
            self.setHarmonic(mxTechnicalMark, articulationMark)

        if (musicXMLTechnicalName == 'other-technical'
                and articulationMark.displayText is not None):
            mxTechnicalMark.text = articulationMark.displayText

        self.setPrintStyle(mxTechnicalMark, articulationMark)
        # mxArticulations.append(mxArticulationMark)
        return mxTechnicalMark

    @staticmethod
    def setHarmonic(mxh: Element, harm: articulations.StringHarmonic) -> None:
        # noinspection PyShadowingNames
        '''
        Sets the artificial or natural tag (or no tag) and
        zero or one of base-pitch, sounding-pitch, touching-pitch

        Called from articulationToXmlTechnical

        >>> MEXClass = musicxml.m21ToXml.MeasureExporter

        >>> a = articulations.StringHarmonic()
        >>> a.harmonicType = 'artificial'
        >>> a.pitchType = 'sounding'

        >>> from xml.etree.ElementTree import Element
        >>> mxh = Element('harmonic')

        >>> MEXClass.setHarmonic(mxh, a)
        >>> MEXClass.dump(mxh)
        <harmonic>
          <artificial />
          <sounding-pitch />
        </harmonic>

        :class:`~music21.articulations.Harmonic` is probably too general for most uses,
        but if you use it, you get a harmonic tag with no details:

        >>> b = articulations.Harmonic()
        >>> mxh2 = Element('harmonic')
        >>> MEXClass.setHarmonic(mxh2, b)
        >>> MEXClass.dump(mxh2)
        <harmonic />
        '''
        if not hasattr(harm, 'harmonicType'):
            return

        if harm.harmonicType == 'artificial':
            SubElement(mxh, 'artificial')
        elif harm.harmonicType == 'natural':
            SubElement(mxh, 'natural')

        if harm.pitchType == 'base':
            SubElement(mxh, 'base-pitch')
        elif harm.pitchType == 'sounding':
            SubElement(mxh, 'sounding-pitch')
        elif harm.pitchType == 'touching':
            SubElement(mxh, 'touching-pitch')

    def noChordToXml(self, cs: harmony.NoChord) -> Element:
        '''
        Convert a NoChord object to an mxHarmony object (or a rest
        if .writeAsChord = True).

        Expected attributes of the NoChord object:

        >>> nc = harmony.NoChord()
        >>> nc.chordKind
        'none'

        >>> nc.chordKindStr
        'N.C.'

        Other values may not export:

        >>> nc.chordKindStr = ''
        >>> nc.write()
        Traceback (most recent call last):
        music21.musicxml.xmlObjects.MusicXMLExportException:
             In part (None), measure (1): NoChord object's chordKindStr must be non-empty

        >>> nc.chordKind = None
        >>> nc.write()
        Traceback (most recent call last):
        music21.musicxml.xmlObjects.MusicXMLExportException:
             In part (None), measure (1): NoChord object's chordKind must be 'none'

        To realize the NoChord as a rest:

        >>> nc2 = harmony.NoChord()
        >>> nc2.writeAsChord = True
        >>> MEX = musicxml.m21ToXml.MeasureExporter()
        >>> mxNote = MEX.noChordToXml(nc2)
        >>> MEX.dump(mxNote)
        <note>
            <rest />
            <duration>10080</duration>
            <type>quarter</type>
        </note>
        '''
        if cs.writeAsChord is True:
            r = note.Rest(duration=cs.duration)
            return self.restToXml(r)

        mxHarmony = Element('harmony')
        _synchronizeIds(mxHarmony, cs)

        self.setPrintObject(mxHarmony, cs)

        self.setPrintStyle(mxHarmony, cs)

        mxRoot = SubElement(mxHarmony, 'root')
        mxStep = SubElement(mxRoot, 'root-step')
        mxStep.text = 'C'
        mxStep.set('text', '')

        mxKind = SubElement(mxHarmony, 'kind')
        cKind = cs.chordKind
        if cs.chordKind != 'none':
            raise MusicXMLExportException("NoChord object's chordKind must be 'none'")
        mxKind.text = str(cKind)
        if cs.chordKindStr in (None, ''):
            raise MusicXMLExportException("NoChord object's chordKindStr must be non-empty")
        mxKind.set('text', cs.chordKindStr)

        self.setOffsetOptional(cs, mxHarmony)
        self.setEditorial(mxHarmony, cs)

        self.xmlRoot.append(mxHarmony)
        return mxHarmony

    def romanNumeralToXml(self, rn: roman.RomanNumeral) -> Element | list[Element]:
        '''
        Convert a RomanNumeral object to either a chord (if .writeAsChord is True)
        or a Harmony XML Element.

        >>> rnI = roman.RomanNumeral('I', 'C')
        >>> MEX = musicxml.m21ToXml.MeasureExporter()
        >>> MEX.currentDivisions = 10

        >>> listMxChords = MEX.romanNumeralToXml(rnI)
        >>> len(listMxChords)
        3
        >>> MEX.dump(listMxChords[1])
        <note>
          <chord />
          <pitch>
            <step>E</step>
            <octave>4</octave>
          </pitch>
          <duration>10</duration>
          <type>quarter</type>
        </note>

        If writeAsChord is False, we create a MusicXML 4.0 <numeral> tag.
        This does not work in the current version of MuseScore (which only
        supports MusicXML 3.1) but outputs decently well in Finale.

        >>> rnI.writeAsChord = False
        >>> mxHarmonyFromRN = MEX.romanNumeralToXml(rnI)
        >>> MEX.dump(mxHarmonyFromRN)
        <harmony>
          <numeral>
            <numeral-root text="I">1</numeral-root>
            <numeral-key print-object="no">
              <numeral-fifths>0</numeral-fifths>
              <numeral-mode>major</numeral-mode>
            </numeral-key>
          </numeral>
          <kind>major</kind>
        </harmony>

        >>> complexRn = roman.RomanNumeral('#iio65', 'e-')
        >>> complexRn.followsKeyChange = True
        >>> complexRn.writeAsChord = False
        >>> mxHarmonyFromRN = MEX.romanNumeralToXml(complexRn)
        >>> MEX.dump(mxHarmonyFromRN)
        <harmony>
          <numeral>
            <numeral-root text="#iio65">2</numeral-root>
            <numeral-alter location="left">1.0</numeral-alter>
            <numeral-key>
              <numeral-fifths>-6</numeral-fifths>
              <numeral-mode>minor</numeral-mode>
            </numeral-key>
          </numeral>
          <kind>diminished-seventh</kind>
          <inversion>1</inversion>
        </harmony>

        >>> maj6 = roman.RomanNumeral('VI7', 'd')
        >>> maj6.writeAsChord = False
        >>> mxHarmonyFromRN = MEX.romanNumeralToXml(maj6)
        >>> MEX.dump(mxHarmonyFromRN)
        <harmony>
          <numeral>
            <numeral-root text="VI7">6</numeral-root>
            <numeral-key print-object="no">
              <numeral-fifths>-1</numeral-fifths>
              <numeral-mode>natural minor</numeral-mode>
            </numeral-key>
          </numeral>
          <kind>major-seventh</kind>
        </harmony>

        >>> min6 = roman.RomanNumeral('vi', 'd')
        >>> min6.writeAsChord = False
        >>> mxHarmonyFromRN = MEX.romanNumeralToXml(min6)
        >>> mxHarmonyFromRN.find('.//numeral-mode').text
        'melodic minor'

        >>> dim7 = roman.RomanNumeral('viiø65', 'd')
        >>> dim7.writeAsChord = False
        >>> mxHarmonyFromRN = MEX.romanNumeralToXml(dim7)
        >>> mxHarmonyFromRN.find('.//numeral-mode').text
        'harmonic minor'
        >>> mxHarmonyFromRN.find('kind').text
        'half-diminished'

        >>> maj7 = roman.RomanNumeral('VII64', 'd')
        >>> maj7.writeAsChord = False
        >>> mxHarmonyFromRN = MEX.romanNumeralToXml(maj7)
        >>> mxHarmonyFromRN.find('.//numeral-mode').text
        'natural minor'
        '''
        if rn.writeAsChord is True:
            return self.chordToXml(rn)

        # because parsing "kind" is very hard, it's easier to
        # create a new chordSymbol in order to get the musicxml "kind"
        # a little slower than needs to be.
        cs = harmony.chordSymbolFromChord(rn)
        cs.offset = rn.offset  # needed for not getting an extra offset tag w/ forward.
        mxHarmony = self.chordSymbolToXml(cs, append=False)
        if t.TYPE_CHECKING:
            # will not get a list of Elements because writeAsChord is False
            assert isinstance(mxHarmony, Element)

        mxRoot = mxHarmony.find('root')
        if mxRoot is not None:
            # should never be None, but for type checking
            mxHarmony.remove(mxRoot)
        mxBass = mxHarmony.find('bass')
        if mxBass is not None:
            mxHarmony.remove(mxBass)

        # use v4 RomanNumerals
        mxNumeral = Element('numeral')
        mxNumeralRoot = SubElement(mxNumeral, 'numeral-root')
        mxNumeralRoot.set('text', rn.primaryFigure)
        mxNumeralRoot.text = str(rn.scaleDegree)
        if rn.frontAlterationAccidental:
            mxNumeralAlter = SubElement(mxNumeral, 'numeral-alter')
            # float is allowed
            mxNumeralAlter.text = str(rn.frontAlterationAccidental.alter)
            mxNumeralAlter.set('location', 'left')
        if rn.key:
            mxNumeralKey = SubElement(mxNumeral, 'numeral-key')
            if not rn.followsKeyChange:
                mxNumeralKey.set('print-object', 'no')
            mxNumeralFifths = SubElement(mxNumeralKey, 'numeral-fifths')
            mxNumeralFifths.text = str(rn.key.sharps)
            mxNumeralMode = SubElement(mxNumeralKey, 'numeral-mode')
            modeText = ''
            if rn.key.mode == 'major':
                modeText = 'major'
            elif rn.scaleDegree not in (6, 7):
                modeText = 'minor'
            elif rn.scaleDegree == 6:
                # simplest way to figure this out.
                if (rn.root().pitchClass - rn.key.tonic.pitchClass) % 12 == 8:
                    modeText = 'natural minor'
                else:
                    modeText = 'melodic minor'
            else:
                if (rn.root().pitchClass - rn.key.tonic.pitchClass) % 12 == 10:
                    modeText = 'natural minor'
                else:
                    modeText = 'harmonic minor'
            mxNumeralMode.text = modeText

        mxHarmony.insert(0, mxNumeral)
        self.xmlRoot.append(mxHarmony)
        return mxHarmony

    def chordSymbolToXml(self,
                         cs: harmony.ChordSymbol,
                         *,
                         append: bool = True) -> Element | list[Element]:
        # noinspection PyShadowingNames
        '''
        Convert a ChordSymbol object to either a chord (if .writeAsChord is True)
        or a Harmony XML Element.

        >>> cs = harmony.ChordSymbol()
        >>> cs.root('E-')
        >>> cs.bass('B-', allow_add=True)
        >>> cs.inversion(2, transposeOnSet=False)
        >>> cs.chordKind = 'major'
        >>> cs.chordKindStr = 'M'
        >>> cs
        <music21.harmony.ChordSymbol E-/B->

        >>> MEX = musicxml.m21ToXml.MeasureExporter()
        >>> MEX.currentDivisions = 10

        >>> mxHarmony = MEX.chordSymbolToXml(cs)
        >>> MEX.dump(mxHarmony)
        <harmony>
          <root>
            <root-step>E</root-step>
            <root-alter>-1</root-alter>
          </root>
          <kind text="M">major</kind>
          <inversion>2</inversion>
          <bass>
            <bass-step>B</bass-step>
            <bass-alter>-1</bass-alter>
          </bass>
        </harmony>


        Now give function...

        >>> cs.romanNumeral = 'I64'
        >>> mxHarmony = MEX.chordSymbolToXml(cs)
        >>> MEX.dump(mxHarmony)
        <harmony>
          <function>I64</function>
          <kind text="M">major</kind>
          <inversion>2</inversion>
          <bass>
            <bass-step>B</bass-step>
            <bass-alter>-1</bass-alter>
          </bass>
        </harmony>

        >>> hd = harmony.ChordStepModification()
        >>> hd.modType = 'alter'
        >>> hd.interval = -1
        >>> hd.degree = 3
        >>> cs.addChordStepModification(hd)

        >>> mxHarmony = MEX.chordSymbolToXml(cs)
        >>> MEX.dump(mxHarmony)
        <harmony>
          <function>I64</function>
          <kind text="M">major</kind>
          <inversion>2</inversion>
          <bass>
            <bass-step>B</bass-step>
            <bass-alter>-1</bass-alter>
          </bass>
          <degree>
            <degree-value>3</degree-value>
            <degree-alter>-1</degree-alter>
            <degree-type>alter</degree-type>
          </degree>
        </harmony>

        Test altered chords:

        >>> f = harmony.ChordSymbol('F sus add 9')
        >>> f
        <music21.harmony.ChordSymbol F sus add 9>
        >>> mxHarmony = MEX.chordSymbolToXml(f)
        >>> MEX.dump(mxHarmony)
        <harmony>
          <root>
            <root-step>F</root-step>
          </root>
          <kind>suspended-fourth</kind>
          <degree>
            <degree-value>9</degree-value>
            <degree-alter>0</degree-alter>
            <degree-type>add</degree-type>
          </degree>
        </harmony>

        MusicXML uses "dominant" for "dominant-seventh" so check aliases back...

        >>> dom7 = harmony.ChordSymbol('C7')
        >>> dom7.chordKind
        'dominant-seventh'
        >>> mxHarmony = MEX.chordSymbolToXml(dom7)
        >>> MEX.dump(mxHarmony)
        <harmony>
          <root>
            <root-step>C</root-step>
          </root>
          <kind>dominant</kind>
        </harmony>

        set writeAsChord to not get a symbol, but the notes.  Will return a list of notes.

        >>> dom7.writeAsChord = True
        >>> harmonyList = MEX.chordSymbolToXml(dom7)
        >>> len(harmonyList)
        4
        >>> MEX.dump(harmonyList[0])
        <note>
          <pitch>
            <step>C</step>
            <octave>3</octave>
          </pitch>
          <duration>10</duration>
          <type>quarter</type>
        </note>
        '''
        if cs.writeAsChord is True:
            return self.chordToXml(cs)

        mxHarmony = Element('harmony')
        _synchronizeIds(mxHarmony, cs)

        self.setPrintObject(mxHarmony, cs)
        # TODO: attr: print-frame
        # TODO: attrGroup: placement

        self.setPrintStyle(mxHarmony, cs)

        csRoot = cs.root()
        csBass = cs.bass(find=False)
        # TODO: do not look at ._attributes...
        if cs._roman is not None:
            mxFunction = SubElement(mxHarmony, 'function')
            mxFunction.text = cs.romanNumeral.figure
        elif csRoot is not None:
            mxRoot = SubElement(mxHarmony, 'root')
            mxStep = SubElement(mxRoot, 'root-step')
            mxStep.text = str(csRoot.step)
            # not a todo, text attribute; use element.
            # TODO: attrGroup: print-style

            if csRoot.accidental is not None:
                mxAlter = SubElement(mxRoot, 'root-alter')
                mxAlter.text = str(common.numToIntOrFloat(csRoot.accidental.alter))
                # TODO: attrGroup: print-object (why here)??
                # TODO: attrGroup: print-style
                # TODO: attr: location (left, right)
        else:
            environLocal.printDebug(['need either a root or a _roman to show'])
            return mxHarmony

        mxKind = SubElement(mxHarmony, 'kind')
        cKind = cs.chordKind or 'none'
        for xmlAlias in harmony.CHORD_ALIASES:
            if harmony.CHORD_ALIASES[xmlAlias] == cKind:
                cKind = xmlAlias

        mxKind.text = str(cKind)
        if cs.chordKindStr not in (None, ''):
            mxKind.set('text', cs.chordKindStr)
        # TODO: attr: use-symbols
        # TODO: attr: stack-degrees
        # TODO: attr: parentheses-degrees
        # TODO: attr: bracket-degrees
        # TODO: attrGroup: print-style
        # TODO: attrGroup: halign
        # TODO: attrGroup: valign
        csInv = cs.inversion()
        if csInv not in (None, 0):
            mxInversion = SubElement(mxHarmony, 'inversion')
            mxInversion.text = str(csInv)

        if csBass is not None and (csRoot is None or csRoot.name != csBass.name):
            # TODO.. reuse above from Root...
            mxBass = SubElement(mxHarmony, 'bass')
            mxStep = SubElement(mxBass, 'bass-step')
            mxStep.text = str(csBass.step)
            # not a todo, text attribute; use element.
            # TODO: attrGroup: print-style

            if csBass.accidental is not None:
                mxAlter = SubElement(mxBass, 'bass-alter')
                mxAlter.text = str(common.numToIntOrFloat(csBass.accidental.alter))
                # TODO: attrGroup: print-object (why here)??
                # TODO: attrGroup: print-style
                # TODO: attr: location (left, right)

        csm = cs.getChordStepModifications()
        for hd in csm:
            mxDegree = SubElement(mxHarmony, 'degree')
            # types should be compatible
            # TODO: print-object
            mxDegreeValue = SubElement(mxDegree, 'degree-value')
            mxDegreeValue.text = str(hd.degree)
            mxDegreeAlter = SubElement(mxDegree, 'degree-alter')
            # will return -1 for '-a1'
            mxDegreeAlter.text = str(hd.interval.chromatic.directed) if hd.interval else '0'
            # TODO: attrGroup: print-style
            # TODO: attr: plus-minus (yes, no)
            mxDegreeType = SubElement(mxDegree, 'degree-type')
            mxDegreeType.text = str(hd.modType)
            # TODO: attr: text -- alternate display
            # TODO: attrGroup: print-style

        # TODO: frame -- fretboard
        self.setOffsetOptional(cs, mxHarmony)
        self.setEditorial(mxHarmony, cs)
        # staff: see joinPartStaffs()

        if append:
            self.xmlRoot.append(mxHarmony)
        return mxHarmony

    def setOffsetOptional(self,
                          m21Obj: base.Music21Object,
                          mxObj: Element | None = None,
                          *,
                          setSound: bool = True
                          ) -> Element | None:
        '''
        If this object has an offset different from self.offsetInMeasure,
        then create and return an offset Element.

        If mxObj is not None then the offset element will be appended to it.
        '''
        if m21Obj.offset == self.offsetInMeasure:
            return None
        offsetDifferenceInQl = m21Obj.offset - self.offsetInMeasure
        offsetDifferenceInDivisions = int(offsetDifferenceInQl * self.currentDivisions)
        if mxObj is not None:
            mxOffset = SubElement(mxObj, 'offset')
        else:
            mxOffset = Element('offset')
        mxOffset.text = str(offsetDifferenceInDivisions)
        if setSound:
            mxOffset.set('sound', 'yes')  # always affects sound at location in measure.
        return mxOffset

    def placeInDirection(self,
                         mxObj: Element,
                         m21Obj: base.Music21Object | None = None,
                         *,
                         setSound: bool = True
                         ) -> Element:
        '''
        Places the mxObj <element> inside <direction><direction-type>
        and sets <offset> if needed.

        * Changed in v8: added `setSound` keyword (see :meth:`setOffsetOptional`).
        '''
        mxDirection = Element('direction')
        mxDirectionType = SubElement(mxDirection, 'direction-type')
        mxDirectionType.append(mxObj)
        if m21Obj is not None:
            if hasattr(m21Obj, 'placement') and m21Obj.placement is not None:
                mxDirection.set('placement', m21Obj.placement)
            self.setOffsetOptional(m21Obj, mxDirection, setSound=setSound)

        return mxDirection

    def dynamicToXml(self, d: dynamics.Dynamic) -> Element:
        # noinspection PyShadowingNames
        '''
        return a nested tag:
        <direction><direction-type><dynamic><ff>
        or whatever...

        >>> ppp = dynamics.Dynamic('ppp')
        >>> print('%.2f' % ppp.volumeScalar)
        0.15
        >>> ppp.style.relativeY = -10

        >>> MEX = musicxml.m21ToXml.MeasureExporter()
        >>> mxDirection = MEX.dynamicToXml(ppp)
        >>> MEX.dump(mxDirection)
        <direction>
          <direction-type>
            <dynamics default-x="-36" default-y="-80" relative-y="-10">
              <ppp />
            </dynamics>
          </direction-type>
          <sound dynamics="19" />
        </direction>

        appends to score.

        Now with offset not zero.

        >>> MEX = musicxml.m21ToXml.MeasureExporter()
        >>> ppp.offset = 1.0
        >>> mxDirection = MEX.dynamicToXml(ppp)
        >>> MEX.dump(mxDirection)
        <direction>
          <direction-type>
            <dynamics default-x="-36" default-y="-80" relative-y="-10">
              <ppp />
            </dynamics>
          </direction-type>
          <offset sound="yes">10080</offset>
          <sound dynamics="19" />
        </direction>

        '''
        mxDynamics = Element('dynamics')
        _synchronizeIds(mxDynamics, d)
        if d.value in xmlObjects.DYNAMIC_MARKS:
            mxThisDynamic = SubElement(mxDynamics, d.value)
        else:
            mxThisDynamic = SubElement(mxDynamics, 'other-dynamics')
            mxThisDynamic.text = str(d.value)
            # TODO: smufl

        self.setPrintStyleAlign(mxDynamics, d)
        # TODO: attrGroup: placement (but done for direction, so okay...
        # TODO: attrGroup: text-decoration
        # TODO: attrGroup: enclosure

        mxDirection = self.placeInDirection(mxDynamics, d)  # also handles offset
        # direction todos
        self.setEditorial(mxDirection, d)
        # TODO: voice
        # staff: see joinPartStaffs()

        # sound
        vS = d.volumeScalar
        if vS is not None:
            mxSound = SubElement(mxDirection, 'sound')
            # do not set id, since the element is the same in music21.

            dynamicVolume = int(vS * 127)
            mxSound.set('dynamics', str(dynamicVolume))

        self.xmlRoot.append(mxDirection)
        return mxDirection

    def segnoToXml(self, segno: repeat.Segno) -> Element:
        '''
        returns a segno inside a direction-type inside a direction.

        appends to score

        >>> s = repeat.Segno()
        >>> MEX = musicxml.m21ToXml.MeasureExporter()
        >>> mxSegnoDir = MEX.segnoToXml(s)
        >>> MEX.dump(mxSegnoDir)
        <direction>
          <direction-type>
            <segno default-y="20" />
          </direction-type>
        </direction>

        >>> s.id = 'segno0'
        >>> s.style.alignHorizontal = 'left'
        >>> MEX = musicxml.m21ToXml.MeasureExporter()
        >>> mxSegnoDir = MEX.segnoToXml(s)
        >>> MEX.dump(mxSegnoDir)
        <direction>
          <direction-type>
            <segno default-y="20" halign="left" id="segno0" />
          </direction-type>
        </direction>

        '''
        mxSegno = Element('segno')
        _synchronizeIds(mxSegno, segno)
        self.setPrintStyleAlign(mxSegno, segno)
        mxDirection = self.placeInDirection(mxSegno, segno)
        self.xmlRoot.append(mxDirection)
        return mxDirection

    def codaToXml(self, coda: repeat.Coda) -> Element:
        '''
        returns a coda inside a direction-type inside a direction IF coda.useSymbol is
        True; otherwise returns a textExpression...

        appends to score

        >>> c = repeat.Coda()
        >>> MEX = musicxml.m21ToXml.MeasureExporter()
        >>> mxCodaDir = MEX.codaToXml(c)
        >>> MEX.dump(mxCodaDir)
        <direction>
          <direction-type>
            <coda default-y="20" />
          </direction-type>
        </direction>

        turn coda.useSymbol to False to get a text expression instead

        >>> c.useSymbol = False
        >>> MEX = musicxml.m21ToXml.MeasureExporter()
        >>> mxCodaText = MEX.codaToXml(c)
        >>> MEX.dump(mxCodaText)
        <direction>
          <direction-type>
            <words default-y="20" enclosure="none"
                justify="center">Coda</words>
          </direction-type>
        </direction>
        '''
        if coda.useSymbol:
            mxCoda = Element('coda')
            _synchronizeIds(mxCoda, coda)
            self.setPrintStyleAlign(mxCoda, coda)
            mxDirection = self.placeInDirection(mxCoda, coda)
            self.xmlRoot.append(mxDirection)
            return mxDirection
        else:
            codaTe = coda.getTextExpression()
            codaTe.offset = coda.offset
            return self.textExpressionToXml(codaTe)

    def tempoIndicationToXml(self, ti: tempo.TempoIndication) -> Element:
        # noinspection PyShadowingNames
        '''
        returns a <direction> tag for a single tempo indication.

        note that TWO direction tags may be added to xmlroot, the second one
        as a textExpression.... but only the first will be returned.

        >>> mm = tempo.MetronomeMark('slow', 40, note.Note(type='half'))
        >>> mm.style.justify = 'left'

        >>> MEX = musicxml.m21ToXml.MeasureExporter()
        >>> mxDirection = MEX.tempoIndicationToXml(mm)
        >>> MEX.dump(mxDirection)
        <direction>
          <direction-type>
            <metronome parentheses="no">
              <beat-unit>half</beat-unit>
              <per-minute>40</per-minute>
            </metronome>
          </direction-type>
          <sound tempo="80" />
        </direction>

        In this case, two directions were added to xmlRoot.  Here is the other one:

        >>> MEX.dump(MEX.xmlRoot.findall('direction')[1])
        <direction>
          <direction-type>
            <words default-y="45" enclosure="none" font-weight="bold"
                justify="left">slow</words>
          </direction-type>
        </direction>


        >>> mm = tempo.MetronomeMark('slow', 40, duration.Duration(quarterLength=1.5))
        >>> mxDirection = MEX.tempoIndicationToXml(mm)
        >>> MEX.dump(mxDirection)
        <direction>
          <direction-type>
            <metronome parentheses="no">
              <beat-unit>quarter</beat-unit>
              <beat-unit-dot />
              <per-minute>40</per-minute>
            </metronome>
          </direction-type>
          <sound tempo="60" />
        </direction>

        >>> mmod1 = tempo.MetricModulation()
        >>> mmod1.oldReferent = 0.75  # quarterLength
        >>> mmod1.newReferent = 'quarter'  # type
        >>> mxDirection = MEX.tempoIndicationToXml(mmod1)
        >>> MEX.dump(mxDirection)
        <direction>
          <direction-type>
            <metronome parentheses="no">
              <beat-unit>eighth</beat-unit>
              <beat-unit-dot />
              <beat-unit>quarter</beat-unit>
            </metronome>
          </direction-type>
        </direction>

        >>> mmod1.newReferent = 'longa'  # music21 type w/ different musicxml name...
        >>> mxDirection = MEX.tempoIndicationToXml(mmod1)
        >>> MEX.dump(mxDirection)
        <direction>
          <direction-type>
            <metronome parentheses="no">
              <beat-unit>eighth</beat-unit>
              <beat-unit-dot />
              <beat-unit>long</beat-unit>
            </metronome>
          </direction-type>
        </direction>

        This is the case where only a sound tag is added and no metronome mark

        >>> mm = tempo.MetronomeMark()
        >>> mm.numberSounding = 60

        >>> MEX = musicxml.m21ToXml.MeasureExporter()
        >>> mxDirection = MEX.tempoIndicationToXml(mm)
        >>> MEX.dump(mxDirection)
        <direction>
          <direction-type>
            <words />
          </direction-type>
          <sound tempo="60" />
        </direction>

        This is the case of a TempoText.

        >>> tt = tempo.TempoText('Andante')
        >>> mxDirection = MEX.tempoIndicationToXml(tt)
        >>> MEX.dump(mxDirection)
        <direction>
          <direction-type>
            <words default-y="45" enclosure="none" font-weight="bold">Andante</words>
          </direction-type>
        </direction>

        '''
        # if writing just a sound tag, place an empty words tag in a
        # direction type and then follow with sound declaration
        # storing lists to accommodate metric modulations
        durs = []  # duration objects
        numbers = []  # tempi
        hideNumericalMetro = False  # if numbers implicit, hide metronome numbers
        hideNumber = []  # hide the number after equal, e.g., quarter=120, hide 120
        # store the last value necessary as a sounding tag in bpm
        soundingQuarterBPM = 0.0  # use 0.0 as False/None/etc. since unplayable.

        # handle TempoText simply by exporting its textExpression.
        if isinstance(ti, tempo.TempoText):
            te = ti.getTextExpression()
            te.offset = ti.offset
            return self.textExpressionToXml(te)

        if isinstance(ti, tempo.MetronomeMark):
            # will not show a number of implicit
            if ti.numberImplicit or ti.number is None:
                # environLocal.printDebug(['found numberImplicit', ti.numberImplicit])
                hideNumericalMetro = True
            else:
                durs.append(ti.referent)
                numbers.append(ti.number)
                hideNumber.append(False)
            # determine number sounding; first, get from numberSounding, then
            # number (if implicit, that is fine); get in terms of quarter bpm
            soundingQuarterBPM = ti.getQuarterBPM() or 0.0

        elif isinstance(ti, tempo.MetricModulation):
            # may need to reverse order if classical style or otherwise
            # may want to show first number
            hideNumericalMetro = False  # must show for metric modulation
            for sub in (ti.oldMetronome, ti.newMetronome):
                hideNumber.append(True)  # cannot show numbers in a metric modulation
                durs.append(sub.referent)
                numbers.append(sub.number)
            # soundingQuarterBPM should be obtained from the last MetronomeMark
            soundingQuarterBPM = ti.newMetronome.getQuarterBPM() or 0.0

            # environLocal.printDebug(['found metric modulation', ti, durs, numbers])

        mxMetro = Element('metronome')
        _synchronizeIds(mxMetro, ti)

        for i, d in enumerate(durs):
            # charData of BeatUnit is the type string
            mxSub = Element('beat-unit')
            mxSub.text = typeToMusicXMLType(d.type)
            mxMetro.append(mxSub)
            for unused_dotCounter in range(d.dots):
                mxMetro.append(Element('beat-unit-dot'))
            if numbers and not hideNumber[i]:
                mxPerMinute = SubElement(mxMetro, 'per-minute')  # TODO: font.
                mxPerMinute.text = str(common.numToIntOrFloat(numbers[0]))

        if hasattr(ti, 'parentheses') and ti.parentheses:
            mxMetro.set('parentheses', 'yes')  # only attribute
        else:
            mxMetro.set('parentheses', 'no')  # only attribute

        # if writing just a sound tag, place an empty words tag in a
        # direction type and then follow with sound declaration
        if durs:
            mxDirection = self.placeInDirection(mxMetro, ti)
        else:
            mxWords = Element('words')
            _synchronizeIds(mxWords, ti)

            mxDirection = self.placeInDirection(mxWords, ti)

        if soundingQuarterBPM:
            mxSound = SubElement(mxDirection, 'sound')
            mxSound.set('tempo', str(common.numToIntOrFloat(soundingQuarterBPM)))

        if hideNumericalMetro is not None:
            self.xmlRoot.append(mxDirection)

        if isinstance(ti, tempo.MetronomeMark):
            if ti.getTextExpression(returnImplicit=False) is not None:
                te = ti.getTextExpression(returnImplicit=False)
                te.offset = ti.offset
                unused_mxDirectionText = self.textExpressionToXml(te)

        return mxDirection

    def rehearsalMarkToXml(self, rm: expressions.RehearsalMark) -> Element:
        # noinspection PyShadowingNames
        '''
        Convert a RehearsalMark object to a MusicXML <direction> tag with a <rehearsal> tag
        inside it.

        >>> rm = expressions.RehearsalMark('II')
        >>> rm.style.enclosure = 'square'
        >>> MEX = musicxml.m21ToXml.MeasureExporter()
        >>> mxRehearsal = MEX.rehearsalMarkToXml(rm)
        >>> MEX.dump(mxRehearsal)
        <direction>
          <direction-type>
            <rehearsal enclosure="square" halign="center" valign="middle">II</rehearsal>
            </direction-type>
          </direction>
        '''
        mxRehearsal = Element('rehearsal')
        self.setTextFormatting(mxRehearsal, rm)
        mxRehearsal.text = str(rm.content)
        mxDirection = self.placeInDirection(mxRehearsal, rm)
        self.setStyleAttributes(mxDirection, rm, 'placement')

        self.xmlRoot.append(mxDirection)
        return mxDirection

    def textExpressionToXml(
        self,
        teOrRe: expressions.TextExpression | repeat.RepeatExpression
    ) -> Element:
        '''
        Convert a TextExpression or RepeatExpression to a MusicXML mxDirection type.
        returns a musicxml.mxObjects.Direction object
        '''
        # TODO: if expression is empty do not set an empty <words/> tag.
        mxWords = Element('words')
        te: expressions.TextExpression
        if isinstance(teOrRe, expressions.TextExpression):  # TextExpression
            te = teOrRe
            mxWords.text = str(te.content)
        elif isinstance(teOrRe, repeat.RepeatExpression):  # RepeatExpression
            te = teOrRe.getTextExpression()
            te.offset = teOrRe.offset
            mxWords.text = str(te.content)
        else:
            raise MusicXMLExportException('teOrRe must be a TextExpression or RepeatExpression')

        self.setTextFormatting(mxWords, te)

        mxDirection = self.placeInDirection(mxWords, te, setSound=False)  # handles offset
        self.xmlRoot.append(mxDirection)
        return mxDirection

    def wrapObjectInAttributes(
        self,
        objectToWrap: base.Music21Object,
        methodToMx: t.Callable[[t.Any], Element],
    ) -> Element | None:
        # noinspection PyShadowingNames
        '''
        given a Clef, KeySignature, or TimeSignature which is in .elements and not m.clef,
        etc. insert it in self.xmlRoot as
        part of the current mxAttributes using methodToMx as a wrapper function.

        (or insert into a new mxAttributes if Clef/KeySignature/etc. is not at the beginning
        of the measure and not at the same point as an existing mxAttributes)

        >>> MEX = musicxml.m21ToXml.MeasureExporter()
        >>> MEX.offsetInMeasure = 3.0
        >>> cl = clef.BassClef()
        >>> methodToMx = MEX.clefToXml
        >>> mxAttributes = MEX.wrapObjectInAttributes(cl, methodToMx)
        >>> MEX.dump(mxAttributes)
        <attributes>
          <clef>
            <sign>F</sign>
            <line>4</line>
          </clef>
        </attributes>

        Also puts it in MEX.xmlRoot.

        If offsetInMeasure is 0.0 then nothing is done or returned:

        >>> MEX.offsetInMeasure = 0.0
        >>> nothing = MEX.wrapObjectInAttributes(cl, methodToMx)
        >>> nothing is None
        True
        '''
        if self.offsetInMeasure == 0.0:
            return None

        mxAttributes = Element('attributes')

        mxObj = methodToMx(objectToWrap)
        mxAttributes.append(mxObj)

        self.xmlRoot.append(mxAttributes)

        return mxAttributes

    def _matchesPreviousPartStaffInGroup(
        self,
        obj: base.Music21Object,
        attr: str = 'keySignature',
        comparison: str = '__eq__'
    ) -> bool:
        '''
        If this measure is part of a subsequent PartStaff in a joinable staff
        group (e.g. the left hand of a keyboard part), then look up the
        corresponding measure by number in the previous PartStaff, retrieve
        the `attr` value there, and compare it to `obj` by `comparison`.
        '''
        if self.parent is None:  # pragma: no cover
            return False
        if self.parent.previousPartStaffInGroup is None:
            return False
        # Not a foolproof measure lookup: see more robust measure
        # matching algorithm in PartStaffExporterMixin.processSubsequentPartStaff().
        # getElementsByOffset() would not be a perfect solution either,
        # see https://groups.google.com/g/music21list/c/ObNOanMQjJU/m/2LMPz5NAAwAJ
        if obj.measureNumber is None:  # pragma: no cover
            return False
        maybe_measure = self.parent.previousPartStaffInGroup.measure(obj.measureNumber)
        if maybe_measure is None:
            return False
        comparison_wrapper = getattr(obj, comparison)
        return comparison_wrapper(getattr(maybe_measure, attr))

    # -----------------------------
    # note helpers...

    def lyricToXml(self, ly: note.Lyric):
        '''
        Translate a music21 :class:`~music21.note.Lyric` object
        to a <lyric> tag.

        Lyrics have attribute list %justify, %position, %placement, %color, %print-object
        '''
        mxLyric = Element('lyric')
        if not ly.isComposite:
            _setTagTextFromAttribute(ly, mxLyric, 'syllabic')
            _setTagTextFromAttribute(ly, mxLyric, 'text', forceEmpty=True)
        else:
            # composite must have at least one component
            if t.TYPE_CHECKING:
                assert ly.components is not None

            for i, component in enumerate(ly.components):
                if component.syllabic == 'composite':
                    # skip doubly nested lyrics -- why, oh, why would you do that!
                    continue
                if i >= 1:
                    mxElision = SubElement(mxLyric, 'elision')
                    if component.elisionBefore:
                        mxElision.text = component.elisionBefore
                _setTagTextFromAttribute(component, mxLyric, 'syllabic')
                _setTagTextFromAttribute(component, mxLyric, 'text', forceEmpty=True)

        # TODO: extend
        # TODO: laughing
        # TODO: humming
        # TODO: end-line
        # TODO: end-paragraph
        # TODO: editorial
        if ly.identifier is not None:
            mxLyric.set('name', str(ly.identifier))

        if ly.number is not None:
            mxLyric.set('number', str(ly.number))
        elif ly.identifier is not None:
            mxLyric.set('number', str(ly.identifier))

        self.setStyleAttributes(mxLyric, ly,
                                ('justify', 'placement'),
                                ('justify', 'placement'))
        self.setPrintObject(mxLyric, ly)

        self.setColor(mxLyric, ly)
        self.setPosition(mxLyric, ly)
        return mxLyric

    def beamsToXml(self, beams):
        # noinspection PyShadowingNames
        '''
        Returns a list of <beam> tags
        from a :class:`~music21.beam.Beams` object


        >>> a = beam.Beams()
        >>> a.fill(2, type='start')

        >>> MEX = musicxml.m21ToXml.MeasureExporter()
        >>> mxBeamList = MEX.beamsToXml(a)
        >>> len(mxBeamList)
        2
        >>> for b in mxBeamList:
        ...     MEX.dump(b)
        <beam number="1">begin</beam>
        <beam number="2">begin</beam>
        '''
        mxBeamList = []
        for beamObj in beams.beamsList:
            mxBeamList.append(self.beamToXml(beamObj))
        return mxBeamList

    def beamToXml(self, beamObject):
        '''
        Returns an ElementTree Element from a :class:`~music21.beam.Beam` object

        >>> a = beam.Beam()
        >>> a.type = 'start'
        >>> a.number = 1

        >>> MEX = musicxml.m21ToXml.MeasureExporter()
        >>> b = MEX.beamToXml(a)
        >>> b
        <Element 'beam' at 0x104f3a728>
        >>> MEX.dump(b)
        <beam number="1">begin</beam>

        >>> a.type = 'continue'
        >>> b = MEX.beamToXml(a)
        >>> MEX.dump(b)
        <beam number="1">continue</beam>

        >>> a.type = 'stop'
        >>> b = MEX.beamToXml(a)
        >>> MEX.dump(b)
        <beam number="1">end</beam>

        >>> a.type = 'partial'
        >>> a.direction = 'left'
        >>> b = MEX.beamToXml(a)
        >>> MEX.dump(b)
        <beam number="1">backward hook</beam>

        >>> a.direction = 'right'
        >>> a.id = 'beam1'
        >>> b = MEX.beamToXml(a)
        >>> MEX.dump(b)
        <beam id="beam1" number="1">forward hook</beam>

        >>> a.direction = None
        >>> b = MEX.beamToXml(a)
        Traceback (most recent call last):
        music21.musicxml.xmlObjects.MusicXMLExportException: partial beam defined
            without a proper direction set (set to None)

        >>> a.type = 'crazy'
        >>> b = MEX.beamToXml(a)
        Traceback (most recent call last):
        music21.musicxml.xmlObjects.MusicXMLExportException: unexpected beam type
            encountered (crazy)
        '''
        mxBeam = Element('beam')
        _synchronizeIds(mxBeam, beamObject)
        beamToType = {'start': 'begin',
                      'continue': 'continue',
                      'stop': 'end',
                      }
        if beamObject.type in beamToType:
            mxBeam.text = beamToType[beamObject.type]
        elif beamObject.type == 'partial':
            if beamObject.direction == 'left':
                mxBeam.text = 'backward hook'
            elif beamObject.direction == 'right':
                mxBeam.text = 'forward hook'
            else:
                raise MusicXMLExportException(
                    'partial beam defined without a proper direction set (set to %s)' %
                    beamObject.direction)
        else:
            raise MusicXMLExportException(
                f'unexpected beam type encountered ({beamObject.type})'
            )

        mxBeam.set('number', str(beamObject.number))
        # BeamObject has no .id -- fix?
        # _synchronizeIds(mxBeam, beamObject)

        # not to be done: repeater (deprecated)
        self.setColor(mxBeam, beamObject)
        # again, we pass the name 'fan' twice, so we don't have to run
        # hyphenToCamelCase on it.
        self.setStyleAttributes(mxBeam, beamObject, 'fan', 'fan')

        return mxBeam

    def setRightBarline(self):
        '''
        Calls self.setBarline for the right side if the measure has a .rightBarline set.
        '''
        m = self.stream
        if not hasattr(m, 'rightBarline'):
            return
        # rb = repeatBracket
        rbSpanners = self.rbSpanners
        rightBarline = self.stream.rightBarline
        if (rightBarline is None
                and (not rbSpanners or not rbSpanners[0].isLast(m))):
            return
        else:
            # rightBarline may be None
            self.setBarline(rightBarline, 'right')

    def setLeftBarline(self):
        '''
        Calls self.setBarline for the left side if the measure has a .leftBarline set.
        '''
        m = self.stream
        if not hasattr(m, 'leftBarline'):
            return
        # rb = repeatBracket
        rbSpanners = self.rbSpanners
        leftBarline = m.leftBarline
        if (leftBarline is None
                and (not rbSpanners or not rbSpanners[0].isFirst(m))):
            return
        else:
            # leftBarline may be None. that's okay
            self.setBarline(leftBarline, 'left')

    def setBarline(self, barline, position):
        '''
        sets either a left or right barline from a
        bar.Barline() object or bar.Repeat() object
        '''
        mxRepeat = None
        if barline is None:
            mxBarline = Element('barline')
        else:
            if isinstance(barline, bar.Repeat):
                mxBarline = Element('barline')
                mxRepeat = self.repeatToXml(barline)
            else:
                mxBarline = self.barlineToXml(barline)

        _synchronizeIds(mxBarline, barline)

        mxBarline.set('location', position)
        # TODO: editorial
        # TODO: wavy-line
        # TODO: segno
        # TODO: coda
        # TODO: fermata

        if self.rbSpanners:
            if position == 'left' and self.rbSpanners[0].isFirst(self.stream):
                endingType = 'start'
            elif position == 'right' and self.rbSpanners[0].isLast(self.stream):
                endingType = 'stop'
            else:
                endingType = ''

            if endingType:
                mxEnding = Element('ending')
                numberList = self.rbSpanners[0].numberRange
                numberStr = str(numberList[0])
                # 0 is not a valid "ending-number"
                if numberStr == '0':
                    numberStr = ''
                for num in numberList[1:]:
                    numberStr += ',' + str(num)  # comma-separated ending numbers
                mxEnding.set('number', numberStr)
                mxEnding.set('type', endingType)
                mxBarline.append(mxEnding)  # make sure it is after fermata but before repeat.

        if mxRepeat is not None:
            mxBarline.append(mxRepeat)

        # TODO: attr: segno
        # TODO: attr: coda
        # TODO: attr: divisions

        self.xmlRoot.append(mxBarline)
        return mxBarline

    def barlineToXml(self, barObject):
        # noinspection PyShadowingNames
        '''
        Translate a music21 bar.Bar object to an mxBar
        while making two substitutions: double -> light-light
        and final -> light-heavy as shown below.

        >>> b = bar.Barline('final')
        >>> MEX = musicxml.m21ToXml.MeasureExporter()
        >>> mxBarline = MEX.barlineToXml(b)
        >>> MEX.dump(mxBarline)
        <barline>
          <bar-style>light-heavy</bar-style>
        </barline>

        >>> b.location = 'right'
        >>> mxBarline = MEX.barlineToXml(b)
        >>> MEX.dump(mxBarline)
        <barline location="right">
          <bar-style>light-heavy</bar-style>
        </barline>
        '''
        mxBarline = Element('barline')
        mxBarStyle = SubElement(mxBarline, 'bar-style')
        mxBarStyle.text = barObject.musicXMLBarStyle()
        # TODO: mxBarStyle attr: color
        if barObject.location is not None:
            mxBarline.set('location', barObject.location)
        return mxBarline

    def repeatToXml(self, r):
        # noinspection PyShadowingNames
        '''
        returns a <repeat> tag from a barline object.

        >>> b = bar.Repeat(direction='end')
        >>> MEX = musicxml.m21ToXml.MeasureExporter()
        >>> mxRepeat = MEX.repeatToXml(b)
        >>> MEX.dump(mxRepeat)
        <repeat direction="backward" />

        >>> b.times = 3
        >>> mxRepeat = MEX.repeatToXml(b)
        >>> MEX.dump(mxRepeat)
        <repeat direction="backward" times="3" />
        '''
        mxRepeat = Element('repeat')
        if r.direction == 'start':
            mxRepeat.set('direction', 'forward')
        elif r.direction == 'end':
            mxRepeat.set('direction', 'backward')
    #         elif self.direction == 'bidirectional':
    #             environLocal.printDebug(['skipping bi-directional repeat'])
        else:
            raise bar.BarException('cannot handle direction format:', r.direction)

        if r.times is not None:
            mxRepeat.set('times', str(r.times))

        # TODO: attr: winged
        return mxRepeat

    def setMxAttributesObjectForStartOfMeasure(self):
        '''
        creates an <attributes> tag at the start of the measure.

        We create one for each measure unless it is identical to self.parent.mxAttributes
        '''
        m = self.stream
        mxAttributes = Element('attributes')
        # TODO: footnote
        # TODO: level

        # TODO: Do something more intelligent with this...
        self.currentDivisions = defaults.divisionsPerQuarter

        if self.parent is None or self.currentDivisions != self.parent.lastDivisions:
            mxDivisions = SubElement(mxAttributes, 'divisions')
            mxDivisions.text = str(self.currentDivisions)
            self.parent.lastDivisions = self.currentDivisions

        if (m.keySignature is not None
                and not self._matchesPreviousPartStaffInGroup(
                    m.keySignature, 'keySignature'
                )):
            mxAttributes.append(self.keySignatureToXml(m.keySignature))
        if (m.timeSignature is not None
                and not self._matchesPreviousPartStaffInGroup(
                    m.timeSignature, 'timeSignature', comparison='ratioEqual'
                )):
            mxAttributes.append(self.timeSignatureToXml(m.timeSignature))
        smts = list(m.getElementsByClass(meter.SenzaMisuraTimeSignature))
        if smts:
            mxAttributes.append(self.timeSignatureToXml(smts[0]))

        # For staves, see joinPartStaffs()
        # TODO: part-symbol
        # TODO: instruments
        if m.clef is not None:
            mxAttributes.append(self.clefToXml(m.clef))

        found = m.getElementsByClass(layout.StaffLayout)
        if found:
            sl = found[0]  # assume only one per measure
            mxAttributes.append(self.staffLayoutToXmlStaffDetails(sl))

        if self.transpositionInterval is not None:
            mxAttributes.append(self.intervalToXmlTranspose(self.transpositionInterval))

        # directive goes here, but is deprecated, do not support
        # measureStyle
        mxMeasureStyle = self.measureStyle()
        if mxMeasureStyle is not None:
            mxAttributes.append(mxMeasureStyle)

        # pylint: disable=len-as-condition
        if len(mxAttributes) > 0 or mxAttributes.attrib:
            self.xmlRoot.append(mxAttributes)
        return mxAttributes

    def measureStyle(self):
        '''
        return a <measure-style> Element or None according to the contents of the Stream.

        Currently, only multiple-rest is supported.
        '''
        m = self.stream

        mxMeasureStyle = None
        mxMultipleRest = None

        rests = m.getElementsByClass(note.Rest)
        if rests:
            hasMMR = rests[0].getSpannerSites('MultiMeasureRest')
            if hasMMR:
                firstRestMMR = hasMMR[0]
                if firstRestMMR.isFirst(rests[0]):
                    mxMultipleRest = Element('multiple-rest')
                    if firstRestMMR.useSymbols:
                        mxMultipleRest.set('use-symbols', 'yes')
                    else:
                        mxMultipleRest.set('use-symbols', 'no')
                    mxMultipleRest.text = str(firstRestMMR.numRests)

        if mxMultipleRest is not None:
            mxMeasureStyle = Element('measure-style')
            # Skip: id: has no corresponding element.
            # TODO or skip: font, color, number.
            mxMeasureStyle.append(mxMultipleRest)

        return mxMeasureStyle

    def staffLayoutToXmlStaffDetails(self, staffLayout):
        '''
        Convert a :class:`~music21.layout.StaffLayout` object to a
        <staff-details> element.

        >>> MEX = musicxml.m21ToXml.MeasureExporter()
        >>> sl = layout.StaffLayout()
        >>> sl.staffLines = 3  # tenor drums?
        >>> sl.staffType = stream.enums.StaffType.CUE
        >>> sl.hidden = True
        >>> mxDetails = MEX.staffLayoutToXmlStaffDetails(sl)
        >>> MEX.dump(mxDetails)
        <staff-details print-object="no">
              <staff-type>cue</staff-type>
              <staff-lines>3</staff-lines>
        </staff-details>
        '''
        # TODO: number lines from the bottom and hide others as necessary
        # see: https://github.com/w3c/musicxml/issues/351
        # TODO: number (bigger issue)
        # TODO: show-frets
        # TODO: print-spacing
        mxStaffDetails = Element('staff-details')
        if staffLayout.hidden is True:
            mxStaffDetails.set('print-object', 'no')
        else:
            mxStaffDetails.set('print-object', 'yes')

        StaffType = stream.enums.StaffType
        if staffLayout.staffType not in (StaffType.REGULAR, StaffType.OTHER):
            mxStaffType = SubElement(mxStaffDetails, 'staff-type')
            mxStaffType.text = staffLayout.staffType.value
        if staffLayout.staffLines is not None:
            mxStaffLines = SubElement(mxStaffDetails, 'staff-lines')
            mxStaffLines.text = str(staffLayout.staffLines)

        # TODO: staff-tuning
        # TODO: capo
        # TODO: staff-size
        return mxStaffDetails

    def timeSignatureToXml(self, ts: meter.TimeSignature | meter.SenzaMisuraTimeSignature):
        '''
        Returns a single <time> tag from a meter.TimeSignature object.

        Compound meters are represented as multiple pairs of beat
        and beat-type elements

        >>> MEX = musicxml.m21ToXml.MeasureExporter()
        >>> a = meter.TimeSignature('3/4')
        >>> b = MEX.timeSignatureToXml(a)
        >>> MEX.dump(b)
        <time>
          <beats>3</beats>
          <beat-type>4</beat-type>
        </time>

        >>> a = meter.TimeSignature('3/4+2/4')
        >>> b = MEX.timeSignatureToXml(a)
        >>> MEX.dump(b)
        <time>
          <beats>3</beats>
          <beat-type>4</beat-type>
          <beats>2</beats>
          <beat-type>4</beat-type>
        </time>

        >>> a.setDisplay('5/4')
        >>> b = MEX.timeSignatureToXml(a)
        >>> MEX.dump(b)
        <time>
          <beats>5</beats>
          <beat-type>4</beat-type>
        </time>

        >>> a = meter.TimeSignature('4/4')
        >>> a.symbol = 'common'
        >>> b = MEX.timeSignatureToXml(a)
        >>> MEX.dump(b)
        <time symbol="common">
          <beats>4</beats>
          <beat-type>4</beat-type>
        </time>

        >>> a.symbol = ''
        >>> a.symbolizeDenominator = True
        >>> b = MEX.timeSignatureToXml(a)
        >>> MEX.dump(b)
        <time symbol="note">
          <beats>4</beats>
          <beat-type>4</beat-type>
        </time>

        >>> sm = meter.SenzaMisuraTimeSignature('free')
        >>> b = MEX.timeSignatureToXml(sm)
        >>> MEX.dump(b)
        <time>
          <senza-misura>free</senza-misura>
        </time>
        '''
        # mxTimeList = []
        mxTime = Element('time')
        _synchronizeIds(mxTime, ts)
        if isinstance(ts, meter.SenzaMisuraTimeSignature):
            mxSenzaMisura = SubElement(mxTime, 'senza-misura')
            if ts.text is not None:
                mxSenzaMisura.text = ts.text
            return mxTime

        # always get a flat version to display any subdivisions created
        fList = tuple((mt.numerator, mt.denominator) for mt in ts.displaySequence.flatten())
        if ts.summedNumerator:
            # this will try to reduce any common denominators into
            # a common group
            fList = meter.tools.fractionToSlashMixed(fList)

        for n, d in fList:
            mxBeats = SubElement(mxTime, 'beats')
            mxBeats.text = str(n)
            mxBeatType = SubElement(mxTime, 'beat-type')
            mxBeatType.text = str(d)
            # TODO: interchangeable

        # TODO: choice -- senza-misura

        # TODO: attr: interchangeable

        # attr: symbol
        if ts.symbolizeDenominator:
            mxTime.set('symbol', 'note')
        elif ts.symbol != '':
            mxTime.set('symbol', ts.symbol)
            # symbol: dotted-note not supported

        # TODO: attr: separator
        self.setPrintStyleAlign(mxTime, ts)
        self.setPrintObject(mxTime, ts)
        return mxTime

    def keySignatureToXml(self, keyOrKeySignature):
        # noinspection PyShadowingNames
        '''
        returns a key tag from a music21
        key.KeySignature or key.Key object

        >>> ks = key.KeySignature(-3)
        >>> ks
        <music21.key.KeySignature of 3 flats>

        >>> MEX = musicxml.m21ToXml.MeasureExporter()
        >>> mxKey = MEX.keySignatureToXml(ks)
        >>> MEX.dump(mxKey)
        <key>
          <fifths>-3</fifths>
        </key>

        >>> ks.mode = 'major'
        >>> mxKey = MEX.keySignatureToXml(ks)
        >>> MEX.dump(mxKey)
        <key>
          <fifths>-3</fifths>
          <mode>major</mode>
        </key>

        >>> ksNonTrad = key.KeySignature(sharps=None)
        >>> ksNonTrad.alteredPitches = ['C#', 'E-4']
        >>> ksNonTrad
        <music21.key.KeySignature of pitches: [C#, E-4]>

        >>> mxKeyNonTrad = MEX.keySignatureToXml(ksNonTrad)
        >>> MEX.dump(mxKeyNonTrad)
        <key>
          <key-step>C</key-step>
          <key-alter>1</key-alter>
          <key-step>E</key-step>
          <key-alter>-1</key-alter>
          <key-octave number="2">4</key-octave>
        </key>
        '''
        seta = _setTagTextFromAttribute
        mxKey = Element('key')
        _synchronizeIds(mxKey, keyOrKeySignature)
        # TODO: attr: number
        self.setPrintStyle(mxKey, keyOrKeySignature)
        # TODO: attr: print-object

        if not keyOrKeySignature.isNonTraditional:
            # Choice traditional-key
            # TODO: cancel
            seta(keyOrKeySignature, mxKey, 'fifths', 'sharps')
            if hasattr(keyOrKeySignature, 'mode') and keyOrKeySignature.mode is not None:
                seta(keyOrKeySignature, mxKey, 'mode')

        else:
            # choice... non-traditional-key...
            for p in keyOrKeySignature.alteredPitches:
                seta(p, mxKey, 'key-step', 'step')
                a = p.accidental
                if a is None:  # can't imagine why it would be...
                    a = pitch.Accidental(0)
                mxAlter = SubElement(mxKey, 'key-alter')
                mxAlter.text = str(common.numToIntOrFloat(a.alter))
                # TODO: key-accidental

        for i, p in enumerate(keyOrKeySignature.alteredPitches):
            if p.octave is not None:
                mxKeyOctave = SubElement(mxKey, 'key-octave')
                mxKeyOctave.text = str(p.octave)
                mxKeyOctave.set('number', str(i + 1))

        return mxKey

    def clefToXml(self, clefObj):
        '''
        Given a music21 Clef object, return a MusicXML clef
        tag.

        >>> gc = clef.GClef()
        >>> gc
        <music21.clef.GClef>
        >>> MEX = musicxml.m21ToXml.MeasureExporter()
        >>> mxc = MEX.clefToXml(gc)
        >>> MEX.dump(mxc)
        <clef>
          <sign>G</sign>
        </clef>

        >>> b = clef.Treble8vbClef()
        >>> b.octaveChange
        -1
        >>> mxc2 = MEX.clefToXml(b)
        >>> MEX.dump(mxc2)
        <clef>
          <sign>G</sign>
          <line>2</line>
          <clef-octave-change>-1</clef-octave-change>
        </clef>

        >>> pc = clef.PercussionClef()
        >>> mxc3 = MEX.clefToXml(pc)
        >>> MEX.dump(mxc3)
        <clef>
          <sign>percussion</sign>
        </clef>

        Clefs without signs get exported as G clefs with a warning

        >>> generic = clef.Clef()
        >>> mxc4 = MEX.clefToXml(generic)
        Clef with no .sign exported; setting as a G clef
        >>> MEX.dump(mxc4)
        <clef>
          <sign>G</sign>
        </clef>
        '''
        mxClef = Element('clef')
        _synchronizeIds(mxClef, clefObj)

        self.setPrintStyle(mxClef, clefObj)
        # TODO: attr: print-object
        # For attr: number, see joinPartStaffs()
        # TODO: attr: additional
        # TODO: attr: size
        # TODO: attr: after-barline
        sign = clefObj.sign
        if sign is None:
            print('Clef with no .sign exported; setting as a G clef')
            sign = 'G'

        mxSign = SubElement(mxClef, 'sign')
        mxSign.text = sign
        _setTagTextFromAttribute(clefObj, mxClef, 'line')
        if clefObj.octaveChange not in (0, None):
            _setTagTextFromAttribute(clefObj, mxClef, 'clef-octave-change', 'octaveChange')

        return mxClef

    def intervalToXmlTranspose(self, i=None):
        # noinspection PyShadowingNames
        '''
        >>> ME = musicxml.m21ToXml.MeasureExporter()
        >>> i = interval.Interval('P5')
        >>> mxTranspose = ME.intervalToXmlTranspose(i)
        >>> ME.dump(mxTranspose)
        <transpose>
          <diatonic>4</diatonic>
          <chromatic>7</chromatic>
        </transpose>


        >>> i = interval.Interval('A13')
        >>> mxTranspose = ME.intervalToXmlTranspose(i)
        >>> ME.dump(mxTranspose)
        <transpose>
          <diatonic>5</diatonic>
          <chromatic>10</chromatic>
          <octave-change>1</octave-change>
        </transpose>

        >>> i = interval.Interval('-M6')
        >>> mxTranspose = ME.intervalToXmlTranspose(i)
        >>> ME.dump(mxTranspose)
        <transpose>
          <diatonic>-5</diatonic>
          <chromatic>-9</chromatic>
        </transpose>


        >>> i = interval.Interval('-M9')
        >>> mxTranspose = ME.intervalToXmlTranspose(i)
        >>> ME.dump(mxTranspose)
        <transpose>
          <diatonic>-1</diatonic>
          <chromatic>-2</chromatic>
          <octave-change>-1</octave-change>
        </transpose>

        '''
        # TODO: number attribute (staff number)
        # TODO: double empty attribute
        if i is None:
            i = self.transpositionInterval

        genericSteps = i.diatonic.generic.directed
        musicxmlOctaveShift, musicxmlDiatonic = divmod(abs(genericSteps) - 1, 7)
        musicxmlChromatic = abs(i.chromatic.semitones) % 12

        if genericSteps < 0:
            musicxmlDiatonic *= -1
            musicxmlOctaveShift *= -1
            musicxmlChromatic *= -1

        mxTranspose = Element('transpose')
        _synchronizeIds(mxTranspose, i)

        mxDiatonic = SubElement(mxTranspose, 'diatonic')
        mxDiatonic.text = str(musicxmlDiatonic)

        mxChromatic = SubElement(mxTranspose, 'chromatic')
        mxChromatic.text = str(musicxmlChromatic)

        if musicxmlOctaveShift != 0:
            mxOctaveChange = SubElement(mxTranspose, 'octave-change')
            mxOctaveChange.text = str(musicxmlOctaveShift)

        return mxTranspose

    def setMxPrint(self):
        '''
        Creates a <print> element and appends it to root, if one is needed.
        '''
        m = self.stream
        # print objects come before attributes
        # note: this class match is a problem in cases where the object
        #    is created in the module itself, as in a test.

        # do a quick search for any layout objects before searching individually...
        foundAny = m.getElementsByClass(layout.LayoutBase)
        if not foundAny:
            return

        mxPrint = None
        found = foundAny.getElementsByClass(layout.PageLayout)
        if found:
            pl = found[0]  # assume only one per measure
            mxPrint = self.pageLayoutToXmlPrint(pl)
        found = foundAny.getElementsByClass(layout.SystemLayout)
        if found:
            sl = found[0]  # assume only one per measure
            if mxPrint is None:
                mxPrint = self.systemLayoutToXmlPrint(sl)
            else:
                self.systemLayoutToXmlPrint(sl, mxPrint)
        found = foundAny.getElementsByClass(layout.StaffLayout)
        if found:
            sl = found[0]  # assume only one per measure
            if mxPrint is None:
                mxPrint = self.staffLayoutToXmlPrint(sl)
            else:
                self.staffLayoutToXmlPrint(sl, mxPrint)

        # TODO: measure-layout
        if m.hasStyleInformation and m.style.measureNumbering is not None:
            if mxPrint is None:
                mxPrint = Element('print')
            mxMeasureNumbering = SubElement(mxPrint, 'measure-numbering')
            mxMeasureNumbering.text = m.style.measureNumbering
            mnStyle = m.style.measureNumberStyle
            if mnStyle is not None:
                self.setPrintStyleAlign(mxMeasureNumbering, mnStyle)
        # TODO: part-name-display
        # TODO: part-abbreviation-display

        # TODO: attr: blank-page
        # TODO: attr: page-number

        if mxPrint is not None:
            self.xmlRoot.append(mxPrint)

    def staffLayoutToXmlPrint(self, staffLayout, mxPrint=None):
        if mxPrint is None:
            mxPrint = Element('print')
        _synchronizeIds(mxPrint, staffLayout)

        mxStaffLayout = self.staffLayoutToXmlStaffLayout(staffLayout)
        mxPrint.append(mxStaffLayout)
        return mxPrint

    def setMxAttributes(self):
        '''
        sets the attributes (x=y) for a measure,
        that is, number, implicit, and layoutWidth

        Does not create the <attributes> tag. That's elsewhere...
        '''
        m = self.stream
        if hasattr(m, 'measureNumberWithSuffix'):
            self.xmlRoot.set('number', m.measureNumberWithSuffix())
        _setAttributeFromAttribute(
            m, self.xmlRoot, 'implicit', 'showNumber',
            lambda showNum: xmlObjects.booleanToYesNo(showNum is stream.enums.ShowNumber.NEVER))
        # TODO: attr: non-controlling
        if hasattr(m, 'layoutWidth') and m.layoutWidth is not None:
            _setAttributeFromAttribute(m, self.xmlRoot, 'width', 'layoutWidth')

    def setRbSpanners(self):
        '''
        Makes a set of spanners from repeat brackets
        '''
        spannersOnStream = self.spannerBundle.getBySpannedElement(self.stream)
        self.rbSpanners = spannersOnStream.getByClass('RepeatBracket')

    def setTranspose(self):
        '''
        Set the transposition interval based on whether the active
        instrument for this period has a transposition object.

        Stores in self.transpositionInterval.  Returns None
        '''
        if self.parent is None:
            return None
        if self.parent.stream is None:
            return None

        m = self.stream
        self.measureOffsetStart = m.getOffsetBySite(self.parent.stream)

        instSubStream = self.parent.instrumentStream.getElementsByOffset(
            self.measureOffsetStart,
            self.measureOffsetStart + m.duration.quarterLength,
            includeEndBoundary=False)
        if not instSubStream:
            return None

        instSubObj = instSubStream.first()
        if instSubObj.transposition is None:
            return None
        self.transpositionInterval = instSubObj.transposition
        # do here???
        # self.mxTranspose = self.intervalToMXTranspose()
        return None


# unittests moved to test_m21ToXml

if __name__ == '__main__':
    import music21
    music21.mainTest()  # doctests only<|MERGE_RESOLUTION|>--- conflicted
+++ resolved
@@ -3425,11 +3425,7 @@
                     if hasSpannerAnchors:
                         self.parseOneElement(obj, AppendSpanners.NONE)
                     else:
-<<<<<<< HEAD
-                        # ENTRY FOR Figured Bass Indications
-=======
                         # ENTRY for other elements e.g. ChordSymbols,FiguredBassIndications
->>>>>>> f62fc349
                         self.parseOneElement(obj, AppendSpanners.NORMAL)
 
             for n in notesForLater:
@@ -4648,11 +4644,7 @@
 
         >>> fbi = harmony.FiguredBassIndication()
         >>> fbi.quarterLength = 2
-<<<<<<< HEAD
-        >>> fbi.fig_noation = '#,6b'
-=======
         >>> fbi.fig_notation = '#,6b'
->>>>>>> f62fc349
 
         >>> MEX = musicxml.m21ToXml.MeasureExporter()
         
