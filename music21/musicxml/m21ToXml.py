--- conflicted
+++ resolved
@@ -2451,23 +2451,13 @@
         self.stream = self.stream.splitAtDurations(recurse=True)[0]
 
         # Suppose that everything below this is a measure
-<<<<<<< HEAD
-        measureStream = self.stream.getElementsByClass('Stream').stream()
-        if makeNotation and not measureStream:
+        if makeNotation and not self.stream.getElementsByClass(stream.Measure):
             self.fixupNotationFlat()
-            # Now we have measures
-            measureStream = self.stream.getElementsByClass('Stream').stream()
         elif makeNotation:
-            self.fixupNotationMeasured(measureStream)
-        elif not measureStream:
+            self.fixupNotationMeasured()
+        else:
             raise MusicXMLExportException(
                 'Cannot export with makeNotation=False if there are no measures')
-=======
-        if not self.stream[stream.Measure]:
-            self.fixupNotationFlat()
-        else:
-            self.fixupNotationMeasured()
->>>>>>> e030bee3
         # make sure that all instances of the same class have unique ids
         self.spannerBundle.setIdLocals()
         for m in self.stream.getElementsByClass(stream.Measure):
