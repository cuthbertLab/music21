--- conflicted
+++ resolved
@@ -1044,17 +1044,9 @@
         Describes whether or not two transformations of a twelve-tone row are combinatorial.
 
         The first and second arguments describe one transformation, while the third and fourth
-<<<<<<< HEAD
         describe another.
 
         First, let's take a row we know to have a combinatoriality pair:
-=======
-        describe another. One of the zero-centered or original-centered conventions for tone row
-        transformations must be specified in the last argument; see
-        :meth:`~music21.serial.ToneRow.zeroCenteredTransformation` and
-        :meth:`~music21.serial.ToneRow.originalCenteredTransformation` explanations
-        of these conventions.
->>>>>>> e030bee3
 
         >>> moses = serial.getHistoricalRowByName('SchoenbergMosesAron')
         >>> moses.pitchClasses()
