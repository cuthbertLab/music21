--- conflicted
+++ resolved
@@ -65,6 +65,9 @@
     <music21.volume.Volume realized=0.71>
     >>> v.velocity
     90
+
+    * Changed in v9: all constructor attributes are keyword only.
+        (client as first attribute was confusing)
     '''
     # CLASS VARIABLES #
     __slots__ = (
@@ -76,18 +79,11 @@
 
     def __init__(
         self,
-<<<<<<< HEAD
         *,
-        client: note.NotRest | None = None,
-        velocity: int | float | None = None,
-        velocityScalar: int | float | None = None,
+        client: note.NotRest|None = None,
+        velocity: int|float|None = None,
+        velocityScalar: int|float|None = None,
         velocityIsRelative: bool = True,
-=======
-        client: note.NotRest|None = None,
-        velocity=None,
-        velocityScalar=None,
-        velocityIsRelative=True,
->>>>>>> 815821af
     ):
         # store a reference to the client, as we use this to do context
         # will use property; if None will leave as None
