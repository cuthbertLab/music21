# -*- coding: utf-8 -*-
# ------------------------------------------------------------------------------
# Name:         articulations.py
# Purpose:      music21 classes for representing articulations
#
# Authors:      Michael Scott Asato Cuthbert
#               Christopher Ariza
#
# Copyright:    Copyright © 2009-2013 Michael Scott Asato Cuthbert
# License:      BSD, see license.txt
# ------------------------------------------------------------------------------
'''
Classes for representing and processing articulations.
Specific articulations are modeled as :class:`~music21.articulations.Articulation` subclasses.

A :class:`~music21.note.Note` object has an :attr:`~music21.note.Note.articulations` attribute.
This list can be used to store one or more :class:`music21.articulations.Articulation` subclasses.

As much as possible, MusicXML names are used for Articulation classes,
with xxx-yyy changed to XxxYyy.  For instance, "strong-accent" in
MusicXML is "StrongAccent" here.

Fingering and other playing marks are found here.  Fermatas, trills, etc.
are found in music21.expressions.

>>> n1 = note.Note('D#4')
>>> n1.articulations.append(articulations.Tenuto())
>>> #_DOCS_SHOW n1.show()

>>> c1 = chord.Chord(['C3', 'G4', 'E-5'])
>>> c1.articulations = [articulations.OrganHeel(), articulations.Accent()]
>>> #_DOCS_SHOW c1.show()

A longer test showing the utility of the module:

>>> s = stream.Stream()
>>> n1 = note.Note('c#5')
>>> n1.articulations = [articulations.Accent()]
>>> n1.quarterLength = 1.25
>>> s.append(n1)

>>> n2 = note.Note('d5')
>>> n2.articulations = [articulations.StrongAccent()]
>>> n2.quarterLength = 0.75
>>> s.append(n2)

>>> n3 = note.Note('b4')
>>> n3.articulations = [articulations.Staccato()]
>>> n3.quarterLength = 1.25
>>> n3.tie = tie.Tie('start')
>>> s.append(n3)

>>> n4 = note.Note('b4')
>>> n4.articulations = [articulations.Staccatissimo()]
>>> n4.quarterLength = 0.75
>>> s.append(n4)

>>> n5 = note.Note('a4')
>>> n5.articulations = [articulations.Tenuto()]
>>> n5.quarterLength = 4/3
>>> s.append(n5)

>>> n6 = note.Note('b-4')
>>> n6.articulations = [articulations.Staccatissimo(), articulations.Tenuto()]
>>> n6.quarterLength = 2/3
>>> s.append(n6)

>>> s.metadata = metadata.Metadata()
>>> s.metadata.title = 'Prova articolazioni'  # ital: 'Articulation Test'
>>> s.metadata.composer = 'Giuliano Lancioni'

>>> #_DOCS_SHOW s.show()

.. image:: images/prova_articolazioni.*
    :width: 628
'''
from __future__ import annotations

import typing as t
import unittest

from music21 import base
from music21 import common
from music21.common.classTools import tempAttribute
from music21 import environment
from music21 import style
from music21 import interval
from music21 import spanner
from music21 import interval

if t.TYPE_CHECKING:
    from music21 import interval


environLocal = environment.Environment('articulations')


# ------------------------------------------------------------------------------
class Articulation(base.Music21Object):
    '''
    Base class for all Articulation sub-classes.

    >>> x = articulations.Articulation()
    >>> x.placement = 'below'
    >>> x.style.absoluteY = 20
    >>> x.displayText = '>'

    **Equality**

    Equality of articulations is based only on the class, as other attributes are independent
    of context and deployment.

    >>> at1 = articulations.StrongAccent()
    >>> at2 = articulations.StrongAccent()
    >>> at1.placement = 'above'
    >>> at2.placement = 'below'
    >>> at1 == at2
    True

    Comparison between classes and with the object itself behaves as expected:

    >>> at3 = articulations.Accent()
    >>> at4 = articulations.Staccatissimo()
    >>> at1 == at3
    False
    >>> at4 == at4
    True

    OMIT_FROM_DOCS

    >>> at5 = articulations.Staccato()
    >>> at6 = articulations.Spiccato()
    >>> [at1, at4, at3] == [at1, at4, at3]
    True
    >>> [at1, at2, at3] == [at2, at3, at1]
    False
    >>> {at1, at2, at3} == {at2, at3, at1}
    True
    >>> at6 == True
    False

    This is in OMIT
    '''
    _styleClass: type[style.Style] = style.TextStyle

    def __init__(self, **keywords) -> None:
        super().__init__(**keywords)
        self.placement = None
        # declare a unit interval shift for the performance of this articulation
        self._volumeShift: float = 0.0
        self.lengthShift: float = 1.0
        self.tieAttach: str = 'first'  # attach to first or last or all notes after split
        self.displayText: str|None = None

    def _reprInternal(self):
        return ''

    @property
    def name(self) -> str:
        '''
        returns the name of the articulation, which is generally the
        class name without the leading letter lowercase.

        Subclasses can override this as necessary.

        >>> st = articulations.Staccato()
        >>> st.name
        'staccato'

        >>> sp = articulations.SnapPizzicato()
        >>> sp.name
        'snap pizzicato'
        '''
        className = self.__class__.__name__
        return common.camelCaseToHyphen(className, replacement=' ')

    def _getVolumeShift(self):
        return self._volumeShift

    def _setVolumeShift(self, value):
        # value should be between 0 and 1
        if value > 1:
            value = 1
        elif value < -1:
            value = -1
        self._volumeShift = value

    volumeShift = property(_getVolumeShift, _setVolumeShift, doc='''
        Get or set the volumeShift of this Articulation. This value, between -1 and 1,
        that is used to shift the final Volume of the object it is attached to.


        >>> at1 = articulations.StrongAccent()
        >>> at1.volumeShift > 0.1
        True
        ''')

# ------------------------------------------------------------------------------
class LengthArticulation(Articulation):
    '''
    Superclass for all articulations that change the length of a note.
    '''
    def __init__(self, **keywords):
        super().__init__(**keywords)
        self.tieAttach = 'last'

class DynamicArticulation(Articulation):
    '''
    Superclass for all articulations that change the dynamic of a note.
    '''

class PitchArticulation(Articulation):
    '''
    Superclass for all articulations that change the pitch of a note.
    '''

class TimbreArticulation(Articulation):
    '''
    Superclass for all articulations that change the timbre of a note.
    '''


# ------------------------------------------------------------------------------
class Accent(DynamicArticulation):
    '''

    >>> a = articulations.Accent()
    '''
    def __init__(self, **keywords):
        super().__init__(**keywords)
        self._volumeShift = 0.1


class StrongAccent(Accent):
    '''
    Like an accent but even stronger.  Has an extra
    attribute of pointDirection

    >>> a = articulations.StrongAccent()
    >>> a.pointDirection
    'up'
    >>> a.pointDirection = 'down'
    >>> a.pointDirection
    'down'
    '''
    def __init__(self, **keywords):
        super().__init__(**keywords)
        self._volumeShift = 0.15
        self.pointDirection = 'up'

class Staccato(LengthArticulation):
    '''

    >>> a = articulations.Staccato()
    '''
    def __init__(self, **keywords):
        super().__init__(**keywords)
        self._volumeShift = 0.05
        self.lengthShift = 0.7

class Staccatissimo(Staccato):
    '''
    A very short note (derived from staccato), usually
    represented as a wedge.

    >>> a = articulations.Staccatissimo()
    '''
    def __init__(self, **keywords):
        super().__init__(**keywords)
        self._volumeShift = 0.05
        self.lengthShift = 0.5

class Spiccato(Staccato, Accent):
    '''
    A staccato note + accent in one

    >>> spiccato = articulations.Spiccato()
    >>> staccato = articulations.Staccato()
    >>> accent = articulations.Accent()
    >>> spiccato.lengthShift == staccato.lengthShift
    True
    >>> spiccato.volumeShift == accent.volumeShift
    True
    '''
    def __init__(self, **keywords):
        Staccato.__init__(self)
        with tempAttribute(self, 'lengthShift'):
            Accent.__init__(self)  # order matters...


class Tenuto(LengthArticulation):
    '''
    >>> a = articulations.Tenuto()
    '''
    def __init__(self, **keywords):
        super().__init__(**keywords)
        self._volumeShift = -0.05  # is this the right thing to do?
        self.lengthShift = 1.1

class DetachedLegato(LengthArticulation):
    '''
    >>> a = articulations.DetachedLegato()
    '''
    def __init__(self, **keywords):
        super().__init__(**keywords)
        self.lengthShift = 0.9

# --------- indeterminate slides

class IndeterminateSlide(PitchArticulation):
    '''
    Represents a whole class of slides that are
    of an indeterminate pitch amount (scoops, plops, etc.)

    All these have style information of .style.lineShape
    .style.lineType, .style.dashLength, and .style.spaceLength
    '''
    _styleClass = style.LineStyle


class Scoop(IndeterminateSlide):
    '''
    An indeterminateSlide coming before the main note and going up

    >>> a = articulations.Scoop()
    '''


class Plop(IndeterminateSlide):
    '''
    An indeterminateSlide coming before the main note and going down.

    >>> a = articulations.Plop()
    '''

class Doit(IndeterminateSlide):
    '''
    An indeterminateSlide coming after the main note and going up.

    >>> a = articulations.Doit()
    '''
    def __init__(self, **keywords):
        super().__init__(**keywords)
        self.tieAttach = 'last'

class Falloff(IndeterminateSlide):
    '''
    An indeterminateSlide coming after the main note and going down.

    >>> a = articulations.Falloff()
    '''
    def __init__(self, **keywords):
        super().__init__(**keywords)
        self.tieAttach = 'last'

# --------- end indeterminate slide


class BreathMark(LengthArticulation):
    '''
    Can have as a symbol 'comma' or 'tick' or None

    >>> a = articulations.BreathMark()
    >>> a.symbol = 'comma'
    '''
    def __init__(self, **keywords):
        super().__init__(**keywords)
        self.lengthShift = 0.7
        self.symbol = None

class Caesura(Articulation):
    '''
    >>> a = articulations.Caesura()
    '''

class Stress(DynamicArticulation, LengthArticulation):
    '''
    An articulation indicating stress.  Played a little longer and louder.

    >>> a = articulations.Stress()
    '''
    def __init__(self, **keywords):
        super().__init__(**keywords)
        self._volumeShift = 0.05
        self.lengthShift = 1.1

class Unstress(DynamicArticulation):
    '''
    An articulation indicating lack of stress.  Played a little quieter.

    >>> a = articulations.Unstress()
    '''
    def __init__(self, **keywords):
        super().__init__(**keywords)
        self._volumeShift = -0.05


# ------------------------------------------------------------------------------
class TechnicalIndication(Articulation):
    '''
    TechnicalIndications (MusicXML: technical) give performance
    indications specific to different instrument types, such
    as harmonics or bowing.

    TechnicalIndications can include an optional content.
    '''

class Harmonic(TechnicalIndication):
    '''
    A general harmonic indicator -- StringHarmonic is probably what you want...
    '''

class Bowing(TechnicalIndication):
    '''
    Indication that bowing is being affected.

    >>> a = articulations.Bowing()
    '''

class Fingering(TechnicalIndication):
    '''
    Fingering is a technical indication that covers the fingering of
    a note (in a guitar/fret context, this covers the fret finger,
    see FrettedPluck for that).

    Converts the MusicXML -- <fingering> object

    >>> f = articulations.Fingering(5)
    >>> f
    <music21.articulations.Fingering 5>
    >>> f.fingerNumber
    5

    `.substitution` indicates that this fingering indicates a substitute fingering:

    >>> f.substitution = True

    MusicXML distinguishes between a substitution and an alternate
    fingering:

    >>> f.alternate = True

    Fingerings are the only articulations that apply per note in a chord.
    Other articulations, e.g., accents, apply to the whole chord and will,
    therefore, only be associated with the first note of a chord when serializing.
    Since chords store all articulations in an ordered list, Fingerings
    are mapped implicitly to the notes of a chord in order. Superfluous
    Fingerings will be ignored and may be discarded when serializing.
    '''
    def __init__(self, fingerNumber=None, **keywords):
        super().__init__(**keywords)
        self.fingerNumber = fingerNumber
        self.substitution = False
        self.alternate = False

    def _reprInternal(self):
        return str(self.fingerNumber)


# ------------------------------------------------------------------------------
class UpBow(Bowing):
    '''
    >>> a = articulations.UpBow()
    '''

class DownBow(Bowing):
    '''
    >>> a = articulations.DownBow()
    '''

class StringHarmonic(Bowing, Harmonic):
    '''
    Indicates that a note is a harmonic, and can also specify
    whether it is the base pitch, the sounding pitch, or the touching pitch.

    >>> h = articulations.StringHarmonic()
    >>> h.harmonicType
    'natural'
    >>> h.harmonicType = 'artificial'

    pitchType can be 'base', 'sounding', or 'touching' or None

    >>> h.pitchType = 'base'
    '''
    def __init__(self, **keywords):
        super().__init__(**keywords)
        self.harmonicType = 'natural'
        self.pitchType = None

class OpenString(Bowing):
    pass

class StringIndication(Bowing):
    '''
    StringIndication indicates which string a note is played on.

    A StringIndication can be constructed as

    >>> si = articulations.StringIndication(2)
    >>> si
    <music21.articulations.StringIndication 2>
    >>> si.number
    2

    If no argument to the constructor is specified, number defaults to 0.
    '''
    def __init__(self, number=0, **keywords):
        super().__init__(**keywords)
        self.number = number

    def _reprInternal(self):
        return f'{self.number}'


class StringThumbPosition(Bowing):
    '''
    MusicXML -- thumb-position
    '''
    pass

class StringFingering(StringIndication, Fingering):
    '''
    Indicates a fingering on a specific string.  Nothing special for now.
    '''
    pass

class Pizzicato(Bowing):
    '''
    in MusicXML, Pizzicato is an element of every note.
    Here we represent pizzicatos along with all bowing marks.

    For pluck, see FrettedPluck.
    '''
    pass

class SnapPizzicato(Pizzicato):
    pass

class NailPizzicato(Pizzicato):
    '''
    Does not exist in MusicXML
    '''
    pass

class FretIndication(TechnicalIndication):
    '''
    FretIndication indicates which fret of a string a note is played on.

    A FretIndication can be constructed as

    >>> fi = articulations.FretIndication(3)
    >>> fi
    <music21.articulations.FretIndication 3>
    >>> fi.number
    3

    If no argument to the constructor is specified, number defaults to 0.
    '''
    def __init__(self, number=0, **keywords):
        super().__init__(**keywords)
        self.number = number

    def _reprInternal(self):
        return f'{self.number}'

class FrettedPluck(FretIndication, Fingering):
    '''
    specifies plucking fingering for fretted instruments

    pluck in musicxml
    '''
    pass

class HammerOn(spanner.Spanner, TechnicalIndication):
    '''
    A hammer-on represented as a spanner between two Notes.
    '''
    pass

class PullOff(spanner.Spanner, TechnicalIndication):
    '''
    A pull-off represented as a spanner between two Notes.
    '''
    pass

class FretBend(FretIndication):
    bendAlter: interval.IntervalBase
    preBend: bool = False
    release: t.Optional[float]
    withBar: t.Optional[bool]

    def __init__(self, number=0, preBend=False, release=None, withBar=None, **keywords):
        '''
        bend indication for fretted instruments

        bend in musicxml

        number is the interval of the bend in number of semitones, bend-alter in musicxml
        preBend indicates wether the note is prebended or not
        release is the offset value for releasing the bend, if Any
        withBar indicates if the bend is done using a whammy bar movement
        '''
        super().__init__(**keywords)
        self.bendAlter = interval.ChromaticInterval(number)
        self.preBend = preBend
        self.release = release
        self.withBar = withBar
<<<<<<< HEAD

class Mute(StringIndication):
    '''
    muted note for string instruments.
    '''
    pass
=======
>>>>>>> 34ecc42e

class FretTap(FretIndication):
    pass

class WindIndication(TechnicalIndication):
    pass

class WoodwindIndication(WindIndication):
    pass

class BrassIndication(WindIndication):
    pass

class TonguingIndication(WindIndication):
    pass

class DoubleTongue(TonguingIndication):
    pass

class TripleTongue(TonguingIndication):
    pass

class Stopped(WindIndication):
    pass

# -------------------------------
class OrganIndication(TechnicalIndication):
    '''
    Indicates whether a pitch should be played with heel or toe.

    Has one attribute, "substitution" default to False, which
    indicates whether the mark is a substitution mark
    '''
    def __init__(self, **keywords):
        super().__init__(**keywords)
        self.substitution = False


class OrganHeel(OrganIndication):
    pass

class OrganToe(OrganIndication):
    pass

class HarpIndication(TechnicalIndication):
    pass

class HarpFingerNails(HarpIndication):
    '''
    musicXML -- fingernails
    '''
    pass

class HandbellIndication(TechnicalIndication):
    '''
    displayText is used to store any of the techniques in handbell music.

    Values are damp, echo, gyro, hand martellato, mallet lift,
    mallet table, martellato, martellato lift,
    muted martellato, pluck lift, and swing
    '''
    pass


# ------------------------------------------------------------------------------
class Test(unittest.TestCase):
    def testCopyAndDeepcopy(self):
        from music21.test.commonTest import testCopyAll
        testCopyAll(self, globals())


    def testBasic(self):
        a = FretBend()
        self.assertEqual(a.bendAlter, None)


    # def testArticulationEquality(self):
    #     a1 = Accent()
    #     a2 = Accent()
    #     a3 = StrongAccent()
    #     a4 = StrongAccent()
    #
    #     self.assertEqual(a1, a2)
    #     self.assertEqual(a3, a4)
    #
    #     # in order lists
    #     self.assertEqual([a1, a3], [a2, a4])
    #
    #     self.assertEqual(set([a1, a3]), set([a1, a3]))
    #     self.assertEqual(set([a1, a3]), set([a3, a1]))
    #
    #     # comparison of sets of different objects do not pass
    #     # self.assertEqual(list(set([a1, a3])), list(set([a2, a4])))


# ------------------------------------------------------------------------------
# define presented order in documentation
_DOC_ORDER = [Articulation]

if __name__ == '__main__':
    import music21
    music21.mainTest(Test)<|MERGE_RESOLUTION|>--- conflicted
+++ resolved
@@ -605,15 +605,6 @@
         self.preBend = preBend
         self.release = release
         self.withBar = withBar
-<<<<<<< HEAD
-
-class Mute(StringIndication):
-    '''
-    muted note for string instruments.
-    '''
-    pass
-=======
->>>>>>> 34ecc42e
 
 class FretTap(FretIndication):
     pass
