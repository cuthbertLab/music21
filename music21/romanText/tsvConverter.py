--- conflicted
+++ resolved
@@ -9,11 +9,7 @@
 # License:      LGPL or BSD, see license.txt
 # ------------------------------------------------------------------------------
 '''
-<<<<<<< HEAD
-Converter for parsing the tabular representations of harmonic analysis such as the
-=======
 Convertor for parsing the tabular representations of harmonic analysis such as the
->>>>>>> f1fd0f52
 DCMLab's Annotated Beethoven Corpus (Neuwirth et al. 2018).
 '''
 
