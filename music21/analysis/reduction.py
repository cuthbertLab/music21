# -*- coding: utf-8 -*-
# ------------------------------------------------------------------------------
# Name:         reduction.py
# Purpose:      Tools for creating a score reduction.
#
# Authors:      Christopher Ariza
#               Michael Scott Cuthbert
#
# Copyright:    Copyright © 2011-2013 Michael Scott Cuthbert and the music21 Project
# License:      BSD, see license.txt
# ------------------------------------------------------------------------------
'''
Tools for generation reduction displays, showing a score and or a chord reduction,
and one or more reductive representation lines.

Used by graph.PlotHorizontalBarWeighted()
'''
import re
import unittest
import copy

from music21 import exceptions21

from music21 import clef
from music21 import common
from music21 import expressions
from music21 import instrument
from music21 import note
from music21 import pitch
from music21 import prebase
from music21 import stream

from music21 import environment
_MOD = "analysis.reduction"
environLocal = environment.Environment(_MOD)



# ------------------------------------------------------------------------------
class ReductiveEventException(exceptions21.Music21Exception):
    pass


# as lyric, or as parameter
#
# ::/p:g#/o:5/nh:f/ns:n/l:1/g:ursatz/v:1


class ReductiveNote(prebase.ProtoM21Object):
    '''
    The extraction of an event from a score and specification of where
    and how it should be presented in a reductive score.

    A specification string, as well as Note, must be provided for parsing.

    A specification must be created when access the Measure that the source note
    is found in. Storing the measure and index position provides significant
    performance optimization, as we do no have to search
    every note when generated the reduction.

    The `measureIndex` is the index of measure where this is found, not
    the measure number. The `measureOffset` is the position in the measure
    specified by the index.
    '''
    _delimitValue = ':'  # store the delimit string, must start with 2
    _delimitArg = '/'
    # map the abbreviation to the data key
    _parameterKeys = {
        'p': 'pitch',
        'o': 'octave',
        'nf': 'noteheadFill',
        'sd': 'stemDirection',
        'g': 'group',
        'v': 'voice',
        'ta': 'textAbove',  # text annotation
        'tb': 'textBelow',  # text annotation
    }
    _defaultParameters = {
        'pitch': None,  # use notes, or if a chord take highest
        'octave': None,  # use notes
        'noteheadFill': None,  # use notes
        'stemDirection': 'noStem',
        'group': None,
        'voice': None,
    }

    def __init__(self, specification, inputNote, measureIndex, measureOffset):
        self._specification = specification

        self._note = None  # store a reference to the note this is attached to
        self._parameters = {}
        # do parsing if possible
        self._isParsed = False
        self._parseSpecification(self._specification)
        self._note = inputNote  # keep a reference
        self.measureIndex = measureIndex
        self.measureOffset = measureOffset

    def _reprInternal(self):
        msg = []
        for key in self._parameterKeys:
            attr = self._parameterKeys[key]
            if attr in self._parameters:  # only show those defined
                if self._parameters[attr]:
                    msg.append(key)
                    msg.append(':')
                    msg.append(self._parameters[attr])
        if self._note is not None:
            msg.append(' of ')
            msg.append(repr(self._note))
        return ''.join(msg)

    def __getitem__(self, key):
        return self._parameters[key]

    def _parseSpecification(self, spec):
        # start with the defaults
        self._parameters = copy.deepcopy(self._defaultParameters)
        spec = spec.strip()
        # spec = spec.replace(' ', '')
        if not spec.startswith(self._delimitValue + self._delimitValue):
            return  # nothing to parse
        args = spec.split(self._delimitArg)
        for a in args[1:]:  # skip the first arg, as it is just delimiter
            # if no delimit arg, it cannot be parsed
            if self._delimitValue not in a:
                continue
            candidateKey, value = a.split(self._delimitValue)
            candidateKey = candidateKey.strip()
            value = value.strip()
            if candidateKey.lower() in self._parameterKeys:
                attr = self._parameterKeys[candidateKey]
                self._parameters[attr] = value
        self._isParsed = True

    def isParsed(self):
        return self._isParsed

    def getNoteAndTextExpression(self):
        '''
        Produce a new note, a deep copy of the supplied note
        and with the specified modifications.
        '''
        n = None
        if self._note.isChord:
            # need to permit specification by pitch
            if 'pitch' in self._parameters:
                p = pitch.Pitch(self._parameters['pitch'])
                for sub in self._note:  # iterate over components
                    if p.name.lower() == sub.pitch.name.lower():
                        # copy the component
                        n = copy.deepcopy(sub)
            else:  # get first, or get entire chord?
                # n = copy.deepcopy(self._note.pitches[0])
                n = copy.deepcopy(self._note.pitches[0])
        else:
            n = copy.deepcopy(self._note)
        # always clear certain parameters
        if n is None:
            pitchParameter = self._parameters['pitch']
            raise ReductiveEventException(
                f'Could not find pitch, {pitchParameter!r} in self._note: {self._note!r}')
        n.lyrics = []
        n.tie = None
        n.expressions = []
        n.articulations = []
        n.duration.dots = 0  # set to zero
        if n.pitch.accidental is not None:
            n.pitch.accidental.displayStatus = True
        te = None

        if 'octave' in self._parameters:
            if self._parameters['octave']:
                n.pitch.octave = self._parameters['octave']
        if 'stemDirection' in self._parameters:
            n.stemDirection = self._parameters['stemDirection']
        if 'noteheadFill' in self._parameters:
            nhf = self._parameters['noteheadFill']
            if nhf:
                if nhf == 'yes':
                    nhf = True
                elif nhf == 'no':
                    nhf = False
                n.noteheadFill = nhf
                # environLocal.printDebug(['set notehead fill:', n.noteheadFill])
        if 'textBelow' in self._parameters:
            n.addLyric(self._parameters['textBelow'])
        if 'textAbove' in self._parameters:
            te = expressions.TextExpression(self._parameters['textAbove'])
        return n, te


# ------------------------------------------------------------------------------
class ScoreReductionException(exceptions21.Music21Exception):
    pass


class ScoreReduction:
    '''
    An object to reduce a score.
    '''
    def __init__(self, *args, **keywords):
        # store a list of one or more reductions
        self._reductiveNotes = {}
        self._reductiveVoices = []
        self._reductiveGroups = []

        # store the source score
        self._score = None
        self._chordReduction = None  # store a chordal reduction of available


    def _setScore(self, value):
        if 'Stream' not in value.classes:
            raise ScoreReductionException('cannot set a non Stream')
        if value.hasPartLikeStreams:
            # make a local copy
            self._score = copy.deepcopy(value)
        else:  # assume a single stream, place in a Score
            s = stream.Score()
            s.insert(0, copy.deepcopy(value))
            self._score = s

    def _getScore(self):
        return self._score

    score = property(_getScore, _setScore, doc='''
        Get or set the Score. Setting the score set a deepcopy of the score; the score
        set here will not be altered.

        >>> s = corpus.parse('bwv66.6')
        >>> sr = analysis.reduction.ScoreReduction()
        >>> sr.score = s
        ''')


    def _setChordReduction(self, value):
        if 'Stream' not in value.classes:
            raise ScoreReductionException('cannot set a non Stream')
        if value.hasPartLikeStreams():
            # make a local copy
            self._chordReduction = copy.deepcopy(value)
        else:  # assume a single stream, place in a Score
            s = stream.Score()
            s.insert(0, copy.deepcopy(value))
            self._chordReduction = s

    def _getChordReduction(self):
        return self._chordReduction

    chordReduction = property(_getChordReduction, _setChordReduction, doc='''
        Get or set a Chord reduction as a Stream or Score. Setting the this values
        set a deepcopy of the reduction; the reduction set here will not be altered.
        ''')



    def _extractReductionEvents(self, score, removeAfterParsing=True):
        '''
        Remove and store all reductive events
        Store in a dictionary where obj id is obj key
        '''
        if score is None:
            return
        # iterate overall notes, check all lyrics
        for p in score.parts:
            for i, m in enumerate(p.getElementsByClass('Measure')):
                for n in m.recurse().notes:
                    infoDict = {'part': p,
                                'measure': m,
                                'measureIndex': i}
                    self._extractNoteReductiveEvent(n, infoDict, removeAfterParsing)

    def _extractNoteReductiveEvent(self, n, infoDict=None, removeAfterParsing=True):
        if infoDict is None:
            infoDict = {'part': None,
                        'measure': None,
                        'measureIndex': 0
                        }
        m = infoDict['measure']

        if not n.lyrics:
            return

        removalIndices = []
        if m.hasElement(n):
            offset = n.getOffsetBySite(m)
        else:  # its in a Voice
            offset = 0.0
            for v in m.voices:
                if v.hasElement(n):
                    offset = n.getOffsetBySite(v)


        # a list of Lyric objects
        for k, l in enumerate(n.lyrics):
            # store measure index
            rn = ReductiveNote(l.text, n, infoDict['measureIndex'], offset)
            if rn.isParsed():
                # environLocal.printDebug(['parsing reductive note', rn])
                # use id, lyric text as hash
                key = str(id(n)) + l.text
                self._reductiveNotes[key] = rn
                removalIndices.append(k)
        if removeAfterParsing:
            for q in removalIndices:
                # replace position in list with empty lyric
                n.lyrics[q] = note.Lyric('')


    def _parseReductiveNotes(self):
        self._reductiveNotes = {}
        self._extractReductionEvents(self._chordReduction)
        self._extractReductionEvents(self._score)
        for unused_key, rn in self._reductiveNotes.items():
            if rn['group'] not in self._reductiveGroups:
                self._reductiveGroups.append(rn['group'])
            if rn['voice'] not in self._reductiveVoices:
                self._reductiveVoices.append(rn['voice'])
            # if we have None and a group, then we should just use that one
            # group; same with voices
            if (len(self._reductiveGroups) == 2
                    and None in self._reductiveGroups):
                self._reductiveGroups.remove(None)
            # for now, sort all
            # environLocal.printDebug(['self._reductiveGroups', self._reductiveGroups])

            if (len(self._reductiveVoices) == 2
                    and None in self._reductiveVoices):
                self._reductiveVoices.remove(None)


    def _createReduction(self):
        self._parseReductiveNotes()
        s = stream.Score()
        # need to scan all tags
        oneGroup = False
        if len(self._reductiveGroups) == 1:
            # if 1, can be None or a group name:
            oneGroup = True
        oneVoice = False
        if len(self._reductiveVoices) == 1:
            # if 1, can be None or a group name:
            oneVoice = True

        if self._score:
            mTemplate = self._score.parts.first().template(retainVoices=False)
        else:
            mTemplate = self._chordReduction.parts.first().template(retainVoices=False)

        # for each defined reductive group
        for gName in self._reductiveGroups:
            # create reductive parts
            # need to break by necessary parts, voices; for now, assume one
            g = copy.deepcopy(mTemplate)
            g.id = gName
            inst = instrument.Instrument()
            inst.partName = gName
            g.insert(0, inst)
            gMeasures = g.getElementsByClass('Measure')
#             for m in gMeasures._elements:
#                 print(gName, m)
#                 m.clef = clef.TrebleClef()
            # TODO: insert into note or chord
            for unused_key, rn in self._reductiveNotes.items():
                if oneGroup or rn['group'] == gName:
                    # environLocal.printDebug([
                    #  '_createReduction(): found reductive note, rn', rn, 'group', gName])
                    gMeasure = gMeasures[rn.measureIndex]
                    if not gMeasure.voices:  # common setup routines
                        # if no voices, start by removing rests
                        gMeasure.removeByClass('Rest')
                        for vId in self._reductiveVoices:
                            v = stream.Voice()
                            v.id = vId
                            gMeasure.insert(0, v)
                    if oneVoice:
                        n, te = rn.getNoteAndTextExpression()
                        gMeasure.voices[0].insertIntoNoteOrChord(
                            rn.measureOffset, n)
                        # place the text expression in the Measure, not Voice
                        if te:
                            gMeasure.insert(rn.measureOffset, te)
                    else:
                        v = gMeasure.getElementById(rn['voice'])
                        if v is None:  # just take the first
                            v = gMeasure.voices[0]
                        n, te = rn.getNoteAndTextExpression()
                        v.insertIntoNoteOrChord(rn.measureOffset, n)
                        if te:
                            gMeasure.insert(rn.measureOffset, te)

            # after gathering all parts, fill with rests
            for i, m in enumerate(g.getElementsByClass('Measure')):
                # only make rests if there are notes in the measure
                for v in m.voices:
                    if v.recurse().notes:
                        v.makeRests(fillGaps=True, inPlace=True)
                m.flattenUnnecessaryVoices(inPlace=True)
                # hide all rests in all containers
                for r in m.recurse().getElementsByClass('Rest'):
                    r.style.hideObjectOnPrint = True
                # m.show('t')
            # add to score
            s.insert(0, g)
            # g.show('t')

        if self._chordReduction:
            for p in self._chordReduction.parts:
                s.insert(0, p)

        srcParts = []  # for bracket
        if self._score:
            for p in self._score.parts:
                s.insert(0, p)
                srcParts.append(p)  # store to brace
        return s

    def reduce(self):
        '''Given a score, populate this Score reduction
        '''
        # if not set here or before
        if self.score is None and self.chordReduction is None:
            raise ScoreReductionException('no score defined to reduce')

        return self._createReduction()



# ------------------------------------------------------------------------------
class PartReductionException(exceptions21.Music21Exception):
    pass

# ------------------------------------------------------------------------------
class PartReduction:
    '''
    A part reduction reduces a Score into one or more parts.
    Parts are combined based on a part group dictionary.
    Each resulting part is then segmented by an object.
    This object is assigned as floating-point value.

    This reduction is designed to work with the GraphHorizontalBarWeighted and related Plot
    subclasses.

    If the `fillByMeasure` parameter is True, and if measures are available,
    each part will segment by Measure divisions, and look for the target activity only
    once per Measure.

    If more than one target is found in the Measure, values will be averaged.

    If `fillByMeasure` is False, the part will be segmented by each Note.

    The `segmentByTarget` parameter is True, segments, which may be Notes or Measures,
    will be divided if necessary to show changes that occur over the duration of the
    segment by a target object.

    If the `normalizeByPart` parameter is True, each part will be normalized within
    the range only of that part. If False, all parts will be normalized by the max
    of all parts. The default is True.

    If the `normalize` parameter is False, no normalization will take place. The default is True.

    '''
    def __init__(self, srcScore=None, *args, **keywords):
        if srcScore is None:
            return
        if 'Score' not in srcScore.classes:
            raise PartReductionException('provided Stream must be Score')
        self._score = srcScore
        # an ordered list of dictionaries for
        # part id, part color, and a list of Part objs
        self._partBundles = []
        # a dictionary of part id to a list of events
        self._eventSpans = {}

        # define how parts are grouped
        # a list of dictionaries, with keys for name, color, and a match list
        self._partGroups = None
        if 'partGroups' in keywords:
            self._partGroups = keywords['partGroups']

        self._fillByMeasure = True
        if 'fillByMeasure' in keywords:
            self._fillByMeasure = keywords['fillByMeasure']

        # if we re-partition if spans change
        self._segmentByTarget = True
        if 'segmentByTarget' in keywords:
            self._segmentByTarget = keywords['segmentByTarget']

        self._normalizeByPart = False  # norm by all parts is default
        if 'normalizeByPart' in keywords:
            self._normalizeByPart = keywords['normalizeByPart']

        self._normalizeToggle = True
        if 'normalize' in keywords:
            self._normalizeToggle = keywords['normalize']

        # check that there are measures
        for p in self._score.parts:
            if not p.hasMeasures():
                self._fillByMeasure = False
                # environLocal.printDebug(['overriding fillByMeasure as no measures are defined'])
                break

    def _createPartBundles(self):
        '''
        Fill the _partBundles list with dictionaries,
        each dictionary defining a name (part id or supplied), a color, and list
        of Parts that match.
        '''
        self._partBundles = []
        if self._partGroups:
            for d in self._partGroups:  # a list of dictionaries
                name, pColor, matches = d['name'], d['color'], d['match']
                sub = []
                for p in self._score.parts:
                    # environLocal.printDebug(['_createPartBundles: part.id', p.id])
                    # if matches is None, use group name
                    if matches is None:
                        matches = [name]
                    pId = str(p.id).lower()
                    for m in matches:  # strings or instruments
                        if (isinstance(m, str)
                                and pId.find(m.lower()) >= 0):
                            sub.append(p)
                            break
                        elif re.match(m.lower(), pId):
                            sub.append(p)
                        # TODO: match if m is Instrument class
                if not sub:
                    continue
                data = {
                    'pGroupId': name,
                    'color': pColor,
                    'parts': sub,
                }
                self._partBundles.append(data)
        else:  # manually creates
            for p in self._score.parts:
                # store one or more Parts associated with an id
                data = {'pGroupId': p.id, 'color': '#666666', 'parts': [p]}
                self._partBundles.append(data)

        # create flat representation of all parts in a bundle
        for partBundle in self._partBundles:
            if len(partBundle['parts']) == 1:
                partBundle['parts.flat'] = partBundle['parts'][0].flat
            else:
                # align all parts and flatten
                # this takes a flat presentation of all parts
                s = stream.Stream()
                for p in partBundle['parts']:
                    s.insert(0, p)
                partBundle['parts.flat'] = s.flat


    def _createEventSpans(self):
        # for each part group id key, store a list of events
        self._eventSpans = {}

        for partBundle in self._partBundles:
            pGroupId = partBundle['pGroupId']
            pColor = partBundle['color']
            parts = partBundle['parts']
            # print(pGroupId)
            dataEvents = []
            # combine multiple streams into a single
            eStart = None
            eEnd = None
            eLast = None

            # segmenting by measure if that measure contains notes
            # note that measures are not elided of activity is contiguous
            if self._fillByMeasure:
                partMeasures = []
                for p in parts:
                    partMeasures.append(p.getElementsByClass('Measure').stream())
                # environLocal.printDebug(['partMeasures', partMeasures])
                # assuming that all parts have same number of measures
                # iterate over each measures
                # iLast = len(partMeasures[0]) - 1
                for i in range(len(partMeasures[0])):
                    active = False
                    # check for activity in any part in the part group
                    for p in partMeasures:  # iter of parts containing measures
                        # print(p, i, p[i], len(p[i].flat.notes))
                        if p[i].iter.notes:
                            active = True
                            break
                    # environLocal.printDebug([i, 'active', active])
                    if not active:
                        continue
                    # get offset, or start, of this measure
                    e = partMeasures[0][i]
                    eStart = e.getOffsetBySite(partMeasures[0])
                    # use duration, not barDuration.quarterLength
                    # as want filled duration?
                    eEnd = (eStart + e.barDuration.quarterLength)
                    ds = {'eStart': eStart,
                          'span': eEnd - eStart,
                          'weight': None,
                          'color': pColor,
                          }
                    dataEvents.append(ds)

                    # if eStart is None and active:
                    #     eStart = partMeasures[0][i].getOffsetBySite(
                    #              partMeasures[0])
                    # elif (eStart is not None and not active) or i >= iLast:
                    #     if eStart is None:  # nothing to do; just the last
                    #         continue
                    #     # if this is the last measure and it is active
                    #     if (i >= iLast and active):
                    #         eLast = partMeasures[0][i]
                    #     # use duration, not barDuration.quarterLength
                    #     # as want filled duration?
                    #     eEnd = (eLast.getOffsetBySite(
                    #             partMeasures[0]) +
                    #             eLast.barDuration.quarterLength)
                    #     ds = {'eStart':eStart, 'span':eEnd-eStart,
                    #           'weight':None, 'color':pColor}
                    #     dataEvents.append(ds)
                    #     eStart = None
#                    eLast = partMeasures[0][i]

            # fill by alternative approach, based on activity of notes
            # creates region for each contiguous span of notes
            # this is useful as it will handle overlaps and similar arrangements
            # TODO: this needs further testing
            else:
                # this takes a flat presentation of all parts, and then
                # finds any gaps in consecutive notes
                eSrc = partBundle['parts.flat']
                # a li=st, not a stream
                # a None in the resulting list designates a rest
                noteSrc = eSrc.findConsecutiveNotes()
                for i, e in enumerate(noteSrc):
                    # environLocal.printDebug(['i, e', i, e])
                    # if this event is a rest, e is None
                    if e is None:
                        if eStart is None:  # the first event is a rest
                            continue
                        else:
                            eEnd = eLast.getOffsetBySite(eSrc) + eLast.quarterLength
                        # create a temporary weight
                        ds = {'eStart': eStart,
                              'span': eEnd - eStart,
                              'weight': None,
                              'color': pColor,
                              }
                        dataEvents.append(ds)
                        eStart = None
                    elif i >= len(noteSrc) - 1:  # this is the last
                        if eStart is None:  # the last event was was a rest
                            # this the start is the start of this event
                            eStart = e.getOffsetBySite(eSrc)
                        eEnd = e.getOffsetBySite(eSrc) + e.quarterLength
                        # create a temporary weight
                        ds = {'eStart': eStart,
                              'span': eEnd - eStart,
                              'weight': None,
                              'color': pColor,
                              }
                        dataEvents.append(ds)
                        eStart = None
                    else:
                        if eStart is None:
                            eStart = e.getOffsetBySite(eSrc)
                        eLast = e
            # environLocal.printDebug(['dataEvents', dataEvents])
            self._eventSpans[pGroupId] = dataEvents


    def _getValueForSpan(
        self,
        target='Dynamic',
        splitSpans=True,
        targetToWeight=None
    ):
        '''
        For each span, determine the measured parameter value. This is translated
        as the height of the bar graph.

        If `splitSpans` is True, a span will be split of the target changes over the span.
        Otherwise, Spans will be averaged. This is the `segmentByTarget` parameter.

        The `targetToWeight` parameter is a function that takes a list or Stream of objects
        (of the class specified by `target`) and returns a single floating-point value.
        '''
        # this temporary function only works with dynamics
        def _dynamicToWeight(targets):
            # permit a stream
            if hasattr(targets, 'isStream') and targets.isStream:
                pass
            elif not common.isIterable(targets):
                targets = [targets]
            summation = 0
            for e in targets:  # a Stream
                summation += e.volumeScalar  # for dynamics
            return summation / len(target)

        # supply function to convert one or more targets to number
        if targetToWeight is None:
            targetToWeight = _dynamicToWeight

        if not splitSpans:  # this is segmentByTarget
            for partBundle in self._partBundles:
                flatRef = partBundle['parts.flat']
                for ds in self._eventSpans[partBundle['pGroupId']]:
                    # for each event span, find the targeted object
                    offsetStart = ds['eStart']
                    offsetEnd = offsetStart + ds['span']
                    match = flatRef.getElementsByOffset(
                        offsetStart,
                        offsetEnd,
                        includeEndBoundary=False,
                        mustFinishInSpan=False,
                        mustBeginInSpan=True
                    ).getElementsByClass(target).stream()
                    if not match:
                        w = None
                    else:
                        w = targetToWeight(match)
                    # environLocal.printDebug(['segment weight', w])
                    ds['weight'] = w
        else:
            for partBundle in self._partBundles:
                finalBundle = []
                flatRef = partBundle['parts.flat']
                # get each span
                for ds in self._eventSpans[partBundle['pGroupId']]:
                    offsetStart = ds['eStart']
                    offsetEnd = offsetStart + ds['span']
                    # get all targets within the contiguous region
                    # e.g., Dynamics objects
                    match = flatRef.getElementsByOffset(offsetStart, offsetEnd,
                        includeEndBoundary=True, mustFinishInSpan=False,
                        mustBeginInSpan=True).getElementsByClass(target).stream()
                    # environLocal.printDebug(['matched elements', target, match])
                    # extend duration of all found dynamics
                    match.extendDuration(target, inPlace=True)
                    # match.show('t')
                    dsFirst = copy.deepcopy(ds)
                    if not match:
                        # weight is not known
                        finalBundle.append(dsFirst)
                        continue
                    # create new spans for each target in this segment
                    for i, t in enumerate(match):
                        targetStart = t.getOffsetBySite(flatRef)
                        # can use extended duration
                        targetSpan = t.duration.quarterLength
                        # if dur of target is greater tn this span
                        # end at this span
                        if targetStart + targetSpan > offsetEnd:
                            targetSpan = offsetEnd - targetStart
                        # if we have the last matched target, it will
                        # have zero duration, as there is no following
                        # thus, span needs to be distance to end of regions
                        if targetSpan <= 0.001:
                            targetSpan = offsetEnd - targetStart
                        # environLocal.printDebug([t, 'targetSpan', targetSpan,
                        #  'offsetEnd', offsetEnd, "ds['span']", ds['span']])

                        if i == 0 and ds['eStart'] == targetStart:
                            # the target start at the same position
                            # as the start of this existing span
                            # dsFirst['eStart'] = targetStart
                            dsFirst['span'] = targetSpan
                            dsFirst['weight'] = targetToWeight(t)
                            finalBundle.append(dsFirst)
                        elif t == 0 and ds['eStart'] != targetStart:
                            # add two, one for the empty region, one for target
                            # adjust span of first; weight is not known
                            # (hangs over from last)
                            dsFirst['span'] = targetStart - offsetStart
                            finalBundle.append(dsFirst)
                            dsNext = copy.deepcopy(ds)
                            dsNext['eStart'] = targetStart
                            dsNext['span'] = targetSpan
                            dsNext['weight'] = targetToWeight(t)
                            finalBundle.append(dsNext)
                        else:  # for all other cases, create segment for each
                            dsNext = copy.deepcopy(ds)
                            dsNext['eStart'] = targetStart
                            dsNext['span'] = targetSpan
                            dsNext['weight'] = targetToWeight(t)
                            finalBundle.append(dsNext)
                # after iterating all ds spans, reassign
                self._eventSpans[partBundle['pGroupId']] = finalBundle

    def _extendSpans(self):
        '''
        Extend a the value of a target parameter to the next boundary.
        An undefined boundary will wave as its weight None.
        '''
        # environLocal.printDebug(['_extendSpans: pre'])
        # for partBundle in self._partBundles:
        #     for i, ds in enumerate(self._eventSpans[partBundle['pGroupId']]):
        #         print(ds)

        minValue = 0.01  # for error conditions
        for partBundle in self._partBundles:
            lastWeight = None
            for i, ds in enumerate(self._eventSpans[partBundle['pGroupId']]):
                if i == 0:  # cannot extend first
                    if ds['weight'] is None:  # this is an error in the rep
                        ds['weight'] = minValue
                        # environLocal.printDebug([
                        #  'cannot extend a weight: no previous weight defined'])
                    else:
                        lastWeight = ds['weight']
                else:  # not first
                    if ds['weight']:
                        lastWeight = ds['weight']
                    elif lastWeight:  # its None, use last
                        ds['weight'] = lastWeight
                    # do not have a list; mist set to min
                    elif ds['weight'] is None and lastWeight is None:
                        ds['weight'] = minValue
                        # environLocal.printDebug([
                        #  'cannot extend a weight: no previous weight defined'])
#         environLocal.printDebug(['_extendSpans: post'])
#         for partBundle in self._partBundles:
#             for i, ds in enumerate(self._eventSpans[partBundle['pGroupId']]):
#                 print(ds)

    def _normalize(self, byPart=False):
        '''Normalize, either within each Part, or for all parts
        '''
        partMaxRef = {}
        for partBundle in self._partBundles:
            partMax = 0
            for ds in self._eventSpans[partBundle['pGroupId']]:
                if ds['weight'] > partMax:
                    partMax = ds['weight']
            partMaxRef[partBundle['pGroupId']] = partMax

        try:
            maxOfMax = max(partMaxRef.values())
        except ValueError:  # empty part?
            maxOfMax = 0

        for partBundle in self._partBundles:
            for ds in self._eventSpans[partBundle['pGroupId']]:
                # weight is now fraction of the max for that part
                if byPart:
                    bestMax = partMaxRef[partBundle['pGroupId']]
                else:
                    bestMax = maxOfMax
                if bestMax != 0:
                    ds['weight'] = (ds['weight'] / bestMax)
                else:
                    ds['weight'] = 1  # error?

    def process(self):
        '''Core processing routines.
        '''
        self._createPartBundles()
        self._createEventSpans()
        self._getValueForSpan(splitSpans=self._segmentByTarget)
        self._extendSpans()
        if self._normalizeToggle:
            self._normalize(byPart=self._normalizeByPart)



    def getGraphHorizontalBarWeightedData(self):
        '''
        Get all data organized into bar span specifications.
        '''
        # data =  [
        #  ('Violins',  [(3, 5, 1, '#fff000'), (1, 12, 0.2, '#3ff203', 0.1, 1)]  ),
        #  ('Celli',    [(2, 7, 0.2, '#0ff302'), (10, 3, 0.6, '#ff0000', 1)]  ),
        #  ]
        data = []
        # iterate over part bundles to get order
        for partBundle in self._partBundles:
            # print(partBundle)
            dataList = []
            groupSpans = partBundle['pGroupId']
            for ds in self._eventSpans[groupSpans]:
                # data format here is set by the graphing routine
                dataList.append([ds['eStart'], ds['span'], ds['weight'], ds['color']])
            data.append((partBundle['pGroupId'], dataList))
        return data

# ------------------------------------------------------------------------------
class Test(unittest.TestCase):

    def testExtractionA(self):
        from music21 import analysis, corpus
        s = corpus.parse('bwv66.6')
        # s.show()
        s.parts[0].flat.notes[3].addLyric('test')
        s.parts[0].flat.notes[4].addLyric('::/o:6/tb:here')
        s.parts[3].flat.notes[2].addLyric('::/o:5/tb:fromBass')

        s.parts[1].flat.notes[7].addLyric('::/o:4/nf:no/g:Ursatz/ta:3 3 200')

        sr = analysis.reduction.ScoreReduction()
        sr.score = s

        post = sr.reduce()
        # post.show()
        # post.parts[0].show('t')
        self.assertEqual(len(post.parts[0].flat.notes), 3)
        # post.parts[0].show('t')

        three_measures = post.parts.first()[stream.Measure][:3]
        new_stream = stream.Stream()
        for m in three_measures:
            new_stream.append(m)
        flat_stream = new_stream.flat
        match = [(repr(e), e.offset, e.duration.quarterLength) for e in flat_stream.notesAndRests]
        self.maxDiff = None
        self.assertEqual(match,
                         [('<music21.note.Rest quarter>', 0.0, 1.0),
                          ('<music21.note.Note F#>', 1.0, 1.0),
                          ('<music21.note.Rest quarter>', 2.0, 1.0),
                          ('<music21.note.Note C#>', 3.0, 1.0),
<<<<<<< HEAD
                          ('<music21.note.Rest quarter>', 5.0, 1.0),
                          ('<music21.note.Note G#>', 6.0, 1.0)])
=======
                          ('<music21.note.Rest rest>', 4.0, 1.0),
                          ('<music21.note.Note G#>', 5.0, 1.0)])
>>>>>>> 582436df

        # test that lyric is found
        self.assertEqual(post.parts[0].flat.notes[0].lyric, 'fromBass')


    def testExtractionB(self):
        from music21 import analysis, corpus
        s = corpus.parse('bwv66.6')

        s.parts[0].flat.notes[4].addLyric('::/o:6/v:1/tb:s/g:Ursatz')
        s.parts[3].flat.notes[2].addLyric('::/o:5/v:2/tb:b')
        s.parts[2].flat.notes[3].addLyric('::/o:4/v:2/tb:t')
        s.parts[1].flat.notes[2].addLyric('::/o:4/v:2/tb:a')

        sr = analysis.reduction.ScoreReduction()
        extract = s.measures(0, 10)
        # extract.show()
        sr.score = extract
        # sr.score = s
        post = sr.reduce()
        # post.show()
        self.assertEqual(len(post.parts), 5)
        match = post.parts[0].flat.notes
        self.assertEqual(len(match), 3)
        # post.show()

    def testExtractionC(self):
        from music21 import analysis, corpus
        # http://solomonsmusic.net/schenker.htm
        # shows extracting an Ursatz line

        # BACH pre;ide !, WTC

        src = corpus.parse('bwv846')
        chords = src.flattenParts().makeChords(minimumWindowSize=4,
                                    makeRests=False)
        for c in chords.flat.notes:
            c.quarterLength = 4
        for m in chords.getElementsByClass('Measure'):
            m.clef = clef.bestClef(m, recurse=True)

        chords.measure(1).notes[0].addLyric('::/p:e/o:5/nf:no/ta:3/g:Ursatz')
        chords.measure(1).notes[0].addLyric('::/p:c/o:4/nf:no/tb:I')

        chords.measure(24).notes[0].addLyric('::/p:d/o:5/nf:no/ta:2')
        chords.measure(24).notes[0].addLyric('::/p:g/o:3/nf:no/tb:V')

        chords.measure(30).notes[0].addLyric('::/p:f/o:4/tb:7')

        chords.measure(34).notes[0].addLyric('::/p:c/o:5/nf:no/v:1/ta:1')
        chords.measure(34).notes[0].addLyric('::/p:g/o:4/nf:no/v:2')
        chords.measure(34).notes[0].addLyric('::/p:c/o:4/nf:no/v:1/tb:I')

        sr = analysis.reduction.ScoreReduction()
        sr.chordReduction = chords
        # sr.score = src
        unused_post = sr.reduce()
        # unused_post.show()


    def testExtractionD(self):
        # this shows a score, extracting a single pitch
        from music21 import analysis, corpus

        src = corpus.parse('schoenberg/opus19', 6)
        for n in src.flat.notes:
            if 'Note' in n.classes:
                if n.pitch.name == 'F#':
                    n.addLyric('::/p:f#/o:4')
        #                 if n.pitch.name == 'C':
        #                     n.addLyric('::/p:c/o:4/g:C')
            elif 'Chord' in n.classes:
                if 'F#' in [p.name for p in n.pitches]:
                    n.addLyric('::/p:f#/o:4')
        #                 if 'C' in [p.name for p in n.pitches]:
        #                     n.addLyric('::/p:c/o:4/g:C')

        sr = analysis.reduction.ScoreReduction()
        sr.score = src
        unused_post = sr.reduce()
        # post.show()


    def testExtractionD2(self):
        # this shows a score, extracting a single pitch
        from music21 import analysis, corpus

        src = corpus.parse('schoenberg/opus19', 6)
        for n in src.flat.notes:
            if 'Note' in n.classes:
                if n.pitch.name == 'F#':
                    n.addLyric('::/p:f#/o:4/g:F#')
                if n.pitch.name == 'C':
                    n.addLyric('::/p:c/o:4/g:C')
            elif 'Chord' in n.classes:
                if 'F#' in [p.name for p in n.pitches]:
                    n.addLyric('::/p:f#/o:4/g:F#')
                if 'C' in [p.name for p in n.pitches]:
                    n.addLyric('::/p:c/o:4/g:C')

        sr = analysis.reduction.ScoreReduction()
        sr.score = src
        unused_post = sr.reduce()
        # post.show()



    def testExtractionE(self):
        from music21 import analysis, corpus

        src = corpus.parse('corelli/opus3no1/1grave')

        # chords = src.chordify()

        sr = analysis.reduction.ScoreReduction()
        # sr.chordReduction = chords
        sr.score = src
        unused_post = sr.reduce()
        # post.show()



    def testPartReductionA(self):

        from music21 import analysis, corpus

        s = corpus.parse('bwv66.6')

        partGroups = [
            {
                'name': 'High Voices',
                'color': '#ff0088',
                'match': ['soprano', 'alto']
            },
            {
                'name': 'Low Voices',
                'color': '#8800ff',
                'match': ['tenor', 'bass']
            },
        ]
        pr = analysis.reduction.PartReduction(s, partGroups=partGroups)
        pr.process()
        for sub in pr._partGroups:
            self.assertEqual(len(sub['match']), 2)


    def _matchWeightedData(self, match, target):
        '''Utility function to compare known data but not compare floating point weights.
        '''
        for partId, b in enumerate(target):
            a = match[partId]
            self.assertEqual(a[0], b[0])
            for i, dataMatch in enumerate(a[1]):  # second item has data
                dataTarget = b[1][i]
                # start
                self.assertAlmostEqual(dataMatch[0], dataTarget[0])
                # span
                self.assertAlmostEqual(dataMatch[1], dataTarget[1])
                # weight
                self.assertAlmostEqual(
                    dataMatch[2],
                    dataTarget[2],
                    msg=(f'for partId {partId}, entry {i}: '
                         + f'should be {dataMatch[2]} <-> was {dataTarget[2]}')
                )

    def testPartReductionB(self, show=False):
        '''Artificially create test cases.
        '''
        from music21 import dynamics, graph, analysis
        durDynPairsA = [(1, 'mf'), (3, 'f'), (2, 'p'), (4, 'ff'), (2, 'mf')]
        durDynPairsB = [(1, 'mf'), (3, 'f'), (2, 'p'), (4, 'ff'), (2, 'mf')]

        s = stream.Score()
        pCount = 0
        for pairs in [durDynPairsA, durDynPairsB]:
            p = stream.Part()
            p.id = pCount
            pos = 0
            for ql, dyn in pairs:
                p.insert(pos, note.Note(quarterLength=ql))
                p.insert(pos, dynamics.Dynamic(dyn))
                pos += ql
            # p.makeMeasures(inPlace=True)
            s.insert(0, p)
            pCount += 1

        if show is True:
            s.show()

        pr = analysis.reduction.PartReduction(s, normalize=False)
        pr.process()
        match = pr.getGraphHorizontalBarWeightedData()
        target = [(0, [[0.0, 1.0, 0.07857142857142858, '#666666'],
                       [1.0, 3.0, 0.09999999999999999, '#666666'],
                       [4.0, 2.0, 0.05, '#666666'],
                       [6.0, 4.0, 0.12142857142857143, '#666666'],
                       [10.0, 2.0, 0.07857142857142858, '#666666']]),
                  (1, [[0.0, 1.0, 0.07857142857142858, '#666666'],
                       [1.0, 3.0, 0.09999999999999999, '#666666'],
                       [4.0, 2.0, 0.05, '#666666'],
                       [6.0, 4.0, 0.12142857142857143, '#666666'],
                       [10.0, 2.0, 0.07857142857142858, '#666666']])]

        self._matchWeightedData(match, target)

        if show is True:
            p = graph.plot.Dolan(s, title='Dynamics')
            p.run()


    def testPartReductionC(self):
        '''Artificially create test cases.
        '''
        from music21 import dynamics, analysis

        s = stream.Score()
        p1 = stream.Part()
        p1.id = 0
        p2 = stream.Part()
        p2.id = 1
        for ql in [1, 2, 1, 4]:
            p1.append(note.Note(quarterLength=ql))
            p2.append(note.Note(quarterLength=ql))
        for pos, dyn in [(0, 'p'), (2, 'fff'), (6, 'ppp')]:
            p1.insert(pos, dynamics.Dynamic(dyn))
        for pos, dyn in [(0, 'p'), (1, 'fff'), (2, 'ppp')]:
            p2.insert(pos, dynamics.Dynamic(dyn))
        s.insert(0, p1)
        s.insert(0, p2)
        # s.show()
        pr = analysis.reduction.PartReduction(s, normalize=False)
        pr.process()
        match = pr.getGraphHorizontalBarWeightedData()

        target = [(0, [[0.0, 2.0, 0.05, '#666666'],
                       [2.0, 4.0, 0.1285714285714286, '#666666'],
                       [6.0, 2.0, 0.0214285714286, '#666666']]),
                  (1, [[0.0, 1.0, 0.05, '#666666'],
                       [1.0, 1.0, 0.1285714285714286, '#666666'],
                       [2.0, 6.0, 0.0214285714286, '#666666']])]

        self._matchWeightedData(match, target)


    def testPartReductionD(self):
        '''Artificially create test cases. Here, uses rests.
        '''
        from music21 import dynamics, analysis

        s = stream.Score()
        p1 = stream.Part()
        p1.id = 0
        p2 = stream.Part()
        p2.id = 1
        for ql in [None, 2, False, 2, False, 2]:
            if ql:
                p1.append(note.Note(quarterLength=ql))
                p2.append(note.Note(quarterLength=ql))
            else:
                p1.append(note.Rest(quarterLength=2))
                p2.append(note.Rest(quarterLength=2))
        for pos, dyn in [(0, 'p'), (2, 'fff'), (6, 'ppp')]:
            p1.insert(pos, dynamics.Dynamic(dyn))
        for pos, dyn in [(0, 'mf'), (2, 'f'), (6, 'mf')]:
            p2.insert(pos, dynamics.Dynamic(dyn))
        s.insert(0, p1)
        s.insert(0, p2)
        # s.show()

        pr = analysis.reduction.PartReduction(s)
        pr.process()
        match = pr.getGraphHorizontalBarWeightedData()
        # print(match)
        target = [(0, [[2.0, 2.0, 1.0, '#666666'],
                       [6.0, 2.0, 1 / 6, '#666666'],
                       [10.0, 2.0, 1 / 6, '#666666']]),
                  (1, [[2.0, 2.0, 7 / 9, '#666666'],
                       [6.0, 2.0, 0.6111111111111112, '#666666'],
                       [10.0, 2.0, 0.6111111111111112, '#666666']])]
        self._matchWeightedData(match, target)
        # p = graph.PlotDolan(s, title='Dynamics')
        # p.process()


    def testPartReductionE(self):
        '''Artificially create test cases.
        '''
        from music21 import dynamics, analysis
        s = stream.Score()
        p1 = stream.Part()
        p1.id = 0
        p2 = stream.Part()
        p2.id = 1
        for ql in [2, 2, False, 2, False, 2]:
            if ql:
                p1.append(note.Note(quarterLength=ql))
                p2.append(note.Note(quarterLength=ql))
            else:
                p1.append(note.Rest(quarterLength=2))
                p2.append(note.Rest(quarterLength=2))
        for pos, dyn in [(0, 'p'), (2, 'fff'), (6, 'ppp')]:
            p1.insert(pos, dynamics.Dynamic(dyn))
        for pos, dyn in [(0, 'mf'), (2, 'f'), (6, 'mf')]:
            p2.insert(pos, dynamics.Dynamic(dyn))
        p1.makeMeasures(inPlace=True)
        p2.makeMeasures(inPlace=True)
        s.insert(0, p1)
        s.insert(0, p2)
        # s.show()
        pr = analysis.reduction.PartReduction(s, fillByMeasure=True,
                    segmentByTarget=False, normalize=False)
        pr.process()
        target = pr.getGraphHorizontalBarWeightedData()
        match = [(0, [[0.0, 4.0, 0.178571428571, '#666666'],
                      [4.0, 4.0, 0.0214285714286, '#666666'],
                      [8.0, 4.0, 0.0214285714286, '#666666']]),
                 (1, [[0.0, 4.0, 0.178571428571, '#666666'],
                      [4.0, 4.0, 0.07857142857142858, '#666666'],
                      [8.0, 4.0, 0.07857142857142858, '#666666']])]

        self._matchWeightedData(match, target)

        pr = analysis.reduction.PartReduction(s, fillByMeasure=False,
                    segmentByTarget=True, normalize=False)
        pr.process()
        target = pr.getGraphHorizontalBarWeightedData()
        match = [(0, [[0.0, 2.0, 0.05, '#666666'],
                      [2.0, 2.0, 0.1285714285714286, '#666666'],
                      [6.0, 2.0, 0.0214285714286, '#666666'],
                      [10.0, 2.0, 0.0214285714286, '#666666']]),
                 (1, [[0.0, 2.0, 0.07857142857142858, '#666666'],
                      [2.0, 2.0, 0.1, '#666666'],
                      [6.0, 2.0, 0.07857142857142858, '#666666'],
                      [10.0, 2.0, 0.07857142857142858, '#666666']])]
        # from pprint import pprint as print
        # print(target)
        self._matchWeightedData(match, target)


        pr = analysis.reduction.PartReduction(s, fillByMeasure=False,
                    segmentByTarget=False)
        pr.process()
        target = pr.getGraphHorizontalBarWeightedData()
        # print(target)
        match = [(0, [[0.0, 4.0, 1.0, '#666666'],
                      [6.0, 2.0, 0.12, '#666666'],
                      [10.0, 2.0, 0.12, '#666666']]),
                 (1, [[0.0, 4.0, 1.0, '#666666'],
                      [6.0, 2.0, 0.44, '#666666'],
                      [10.0, 2.0, 0.44, '#666666']])]
        self._matchWeightedData(match, target)


        pr = analysis.reduction.PartReduction(s, fillByMeasure=True,
                    segmentByTarget=True)
        pr.process()
        target = pr.getGraphHorizontalBarWeightedData()
        match = [(0, [[0.0, 2.0, 0.3888888888888, '#666666'],
                      [2.0, 2.0, 1.0, '#666666'],
                      [6.0, 2.0, 0.166666666667, '#666666'],
                      [8.0, 4.0, 0.166666666667, '#666666']]),
                 (1, [[0.0, 2.0, 0.6111111111111112, '#666666'],
                      [2.0, 2.0, 0.7777777777777776, '#666666'],
                      [6.0, 2.0, 0.611111111111111, '#666666'],
                      [8.0, 4.0, 0.611111111111111, '#666666']])]
        self._matchWeightedData(match, target)
        # p = graph.PlotDolan(s, title='Dynamics', fillByMeasure=False,
        #                     segmentByTarget=True, normalizeByPart=False)
        # p.process()

    def xtestPartReductionSchoenberg(self):
        from music21 import corpus
        sc = corpus.parse('schoenberg/opus19', 2)
        pr = PartReduction(
            sc,
            fillByMeasure=False,
            segmentByTarget=True,
            normalizeByPart=False
        )
        pr.process()
        unused_target = pr.getGraphHorizontalBarWeightedData()


class TestExternal(unittest.TestCase):  # pragma: no cover
    def testPartReductionB(self):
        t = Test()
        t.testPartReductionB(show=True)


# ------------------------------------------------------------------------------
# define presented order in documentation
_DOC_ORDER = []


if __name__ == '__main__':
    import music21
    music21.mainTest(Test)  # , runTest='testPartReductionSchoenberg')
<|MERGE_RESOLUTION|>--- conflicted
+++ resolved
@@ -920,13 +920,8 @@
                           ('<music21.note.Note F#>', 1.0, 1.0),
                           ('<music21.note.Rest quarter>', 2.0, 1.0),
                           ('<music21.note.Note C#>', 3.0, 1.0),
-<<<<<<< HEAD
-                          ('<music21.note.Rest quarter>', 5.0, 1.0),
-                          ('<music21.note.Note G#>', 6.0, 1.0)])
-=======
-                          ('<music21.note.Rest rest>', 4.0, 1.0),
+                          ('<music21.note.Rest quarter>', 4.0, 1.0),
                           ('<music21.note.Note G#>', 5.0, 1.0)])
->>>>>>> 582436df
 
         # test that lyric is found
         self.assertEqual(post.parts[0].flat.notes[0].lyric, 'fromBass')
@@ -1324,4 +1319,4 @@
 
 if __name__ == '__main__':
     import music21
-    music21.mainTest(Test)  # , runTest='testPartReductionSchoenberg')
+    music21.mainTest(Test)  # , runTest='testPartReductionSchoenberg')