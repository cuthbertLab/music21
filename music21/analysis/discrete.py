# -*- coding: utf-8 -*-
# ------------------------------------------------------------------------------
# Name:         discrete.py
# Purpose:      Framework for modular, windowed analysis
#
# Authors:      Jared Sadoian
#               Christopher Ariza
#
# Copyright:    Copyright © 2010-2011 Michael Scott Cuthbert and the music21 Project
# License:      LGPL or BSD, see license.txt
# ------------------------------------------------------------------------------
'''
Modular analysis procedures for use alone or
applied with :class:`music21.analysis.windowed.WindowedAnalysis` class.

All procedures should inherit from
:class:`music21.analysis.discrete.DiscreteAnalysis`,
or provide a similar interface.

The :class:`music21.analysis.discrete.KrumhanslSchmuckler`
(for algorithmic key detection) and
:class:`music21.analysis.discrete.Ambitus` (for pitch range analysis) provide examples.
'''
# TODO: make an analysis.base for the Discrete and analyzeStream aspects, then create
# range and key modules in analysis

import unittest
import statistics

from collections import OrderedDict
from music21 import exceptions21

from music21 import pitch
from music21 import interval
from music21 import key


from music21 import environment
_MOD = 'analysis.discrete'
environLocal = environment.Environment(_MOD)


<<<<<<< HEAD

# -----------------------------------------------------------------------------
=======
#------------------------------------------------------------------------------
>>>>>>> 029f24c8
class DiscreteAnalysisException(exceptions21.Music21Exception):
    pass

class DiscreteAnalysis:
    ''' Parent class for analytical methods.

    Each analytical method returns a discrete numerical (or other) results as well as a color.
    Colors can be used in mapping output.

    Analytical methods may make use of a `referenceStream` to
    configure the processor on initialization.
    '''
    # define in subclass
    name = ''
    identifiers = []
    def __init__(self, referenceStream=None):
        # store a reference stream if needed
        self._referenceStream = referenceStream

        # store unique solutions encountered over a single run; this can be used
        # to configure the generation of a legend based only on the values
        # that have been produced.
        # store pairs of sol, color
        self.solutionsFound = []

        # store alternative solutions, which may be sorted or not
        self.alternativeSolutions = []

    def _rgbToHex(self, rgb):
        '''
        Utility conversion method

        >>> da = analysis.discrete.DiscreteAnalysis()
        >>> ffffff = (255, 255, 255)
        >>> da._rgbToHex(ffffff)
        '#ffffff'
        '''
        rgb = round(rgb[0]), round(rgb[1]), round(rgb[2])
        return '#%02x%02x%02x' % rgb

    def _hexToRgb(self, value):
        '''
        Utility conversion method for six-digit hex values to RGB lists.

        >>> da = analysis.discrete.DiscreteAnalysis()
        >>> da._hexToRgb('#ffffff')
        [255, 255, 255]
        >>> da._hexToRgb('#ff8000')
        [255, 128, 0]
        >>> da._hexToRgb('#000000')
        [0, 0, 0]
        '''
        value = value.lstrip('#')
        lv = len(value)
        return list(int(value[i:i + lv // 3], 16) for i in range(0, lv, lv // 3))

    def _rgbLimit(self, value):
        '''
        Utility conversion method -- limits all numbers to between 0 and 255.

        >>> da = analysis.discrete.DiscreteAnalysis()
        >>> da._rgbLimit(70)
        70
        >>> da._rgbLimit(300)
        255
        >>> da._rgbLimit(-30)
        0
        '''
        if value < 0:
            value = 0
        elif value > 255:
            value = 255
        return value


    def clearSolutionsFound(self):
        '''
        Clear all stored solutions
        '''
        self.solutionsFound = []

    def getColorsUsed(self):
        '''
        Based on solutions found so far with with this processor,
        return the colors that have been used.
        '''
        post = []
        for unused_solution, color in self.solutionsFound:
            if color not in post:
                post.append(color)
        return post

    def getSolutionsUsed(self):
        '''
        Based on solutions found so far with with this processor,
        return the solutions that have been used.
        '''
        post = []
        for solution, unused_color in self.solutionsFound:
            if solution not in post:
                post.append(solution)
        return post

    def solutionLegend(self, compress=False):
        '''A list of pairs showing all discrete results and the assigned color.
        Data should be organized to be passed to
        :class:`music21.graph.GraphColorGridLegend`.

        If `compress` is True, the legend will only show values for solutions
        that have been encountered.
        '''
        pass


    def solutionUnitString(self):
        '''
        Return a string describing the solution values. Used in Legend formation.
        '''
        return None

    def solutionToColor(self, result):
        '''
        Given a analysis specific result, return the appropriate color.
        Must be able to handle None in the case that there is no result.
        '''
        pass

    def process(self, subStream):
        '''
        Given a Stream, apply the analysis to all components of this Stream.
        Expected return is a solution (method specific) and a color value.
        '''
        pass


    def getSolution(self, subStream):
        '''
        For a given Stream, apply the analysis and return the best solution.
        '''
        pass


# -----------------------------------------------------------------------------
# alternative names
# PitchClassKeyFinding
# KeySearchByProbeTone
# ProbeToneKeyFinding

class KeyWeightKeyAnalysis(DiscreteAnalysis):
    '''
    Base class for all key-weight key analysis subclasses.
    '''
    _DOC_ALL_INHERITED = False

    # these are specialized in subclass
    name = 'KeyWeightKeyAnalysis Base Class'
    identifiers = ['key.baseClass', 'keyscape.baseClass']

    # in general go to Gb, F#: favor F# majorKeyColors
    # favor eb minor
    # C- major cannot be determined if no enharmonics are present
    # C# major can be determined w/o enharmonics
    keysValidMajor = ('C', 'C#', 'C-',
                      'D-', 'D',
                      'E-', 'E',
                      'F', 'F#',
                      'G-', 'G',
                      'A-', 'A',
                      'B-', 'B',
                    )

    keysValidMinor = ('C', 'C#',
                      'D', 'D#',
                      'E-', 'E',
                      'F', 'F#',
                      'G', 'G#',
                      'A-', 'A', 'A#',
                      'B-', 'B',
                    )

    def __init__(self, referenceStream=None):
        super().__init__(referenceStream=referenceStream)
        # store sharp/flat count on init if available
        if referenceStream is not None:
            self.sharpFlatCount = self._getSharpFlatCount(referenceStream)
        else:
            self.sharpFlatCount = None
        self.majorKeyColors = {}
        self.minorKeyColors = {}
        self._fillColorDictionaries()

    def _fillColorDictionaries(self):
        '''
        >>> p = analysis.discrete.KrumhanslSchmuckler()

        This automatically calls _fillColorDictionaries

        >>> len(p.majorKeyColors)
        15
        >>> p.majorKeyColors['C']
        '#ff816b'
        '''
        # for each step, assign a color
        # names taken from http://chaos2.org/misc/rgb.html
        # idea is basically:
        # red, orange, yellow, green, cyan, blue, purple, pink
        stepLib = {'C': '#CD4F39',  # tomato3
                   'D': '#DAA520',  # goldenrod
                   'E': '#BCEE68',  # DarkOliveGreen2
                   'F': '#96CDCD',  # PaleTurquoise3
                   'G': '#6495ED',  # cornflower blue
                   'A': '#8968CD',  # MediumPurple3
                   'B': '#FF83FA',  # orchid1
                   }

        for dst, valid in [(self.majorKeyColors, self.keysValidMajor),
                           (self.minorKeyColors, self.keysValidMinor)]:
            for validKey in valid:
                # convert to pitch object
                validKey = pitch.Pitch(validKey)
                step = validKey.step  # get C for C#
                rgbStep = self._hexToRgb(stepLib[step])
                # make all the colors a bit lighter
                for i in range(len(rgbStep)):
                    rgbStep[i] = self._rgbLimit(rgbStep[i] + 50)

                # make minor darker
                if valid == self.keysValidMinor:
                    for i in range(len(rgbStep)):
                        rgbStep[i] = self._rgbLimit(rgbStep[i] - 100)

                # alter colors for chromatic keys
                if len(validKey.name) > 1:
                    magnitude = 15
                    if validKey.name[1] == '-':
                        # index and value shift for each of rgb values
                        shiftLib = {0: magnitude, 1: magnitude, 2: -1 * magnitude}
                    elif validKey.name[1] == '#':
                        shiftLib = {0: -1 * magnitude, 1: -1 * magnitude, 2: magnitude}

                    for i in shiftLib:
                        rgbStep[i] = self._rgbLimit(rgbStep[i] + shiftLib[i])
                # add to dictionary
                dst[validKey.name] = self._rgbToHex(rgbStep)


    def _getSharpFlatCount(self, subStream):
        '''
        Determine count of sharps and flats in a Stream

        >>> s = corpus.parse('bach/bwv66.6')
        >>> p = analysis.discrete.KrumhanslSchmuckler()
        >>> p._getSharpFlatCount(s.flat)
        (87, 0)
        '''
        # pitches gets a flat representation
        flatCount = 0
        sharpCount = 0
        for p in subStream.pitches:
            if p.accidental is not None:
                if p.accidental.alter < 0:
                    flatCount += -1
                elif p.accidental.alter > 0:
                    sharpCount += 1
        return sharpCount, flatCount

    def getWeights(self, weightType='major'):
        '''
        Returns the key weights. To provide different key weights,
        subclass and override this method. The defaults here are KrumhanslSchmuckler.

        >>> a = analysis.discrete.KrumhanslSchmuckler()
        >>> len(a.getWeights('major'))
        12
        >>> len(a.getWeights('minor'))
        12
        '''
        weightType = weightType.lower()
        if weightType == 'major':
            return [6.35, 2.23, 3.48, 2.33, 4.38, 4.09, 2.52, 5.19, 2.39, 3.66, 2.29, 2.88]
        elif weightType == 'minor':
            return [6.33, 2.68, 3.52, 5.38, 2.60, 3.53, 2.54, 4.75, 3.98, 2.69, 3.34, 3.17]
        else:
            raise DiscreteAnalysisException('no weights defined for weight type: %s' % weightType)

    def _getPitchClassDistribution(self, streamObj):
        '''
        Given a flat Stream, obtain a pitch class distribution.
        The value of each pitch class is scaled by its duration in quarter lengths.

        >>> a = analysis.discrete.KrumhanslSchmuckler()
        >>> s = stream.Stream()
        >>> n1 = note.Note('c')
        >>> n1.quarterLength = 3
        >>> n2 = note.Note('f#')
        >>> n2.quarterLength = 2
        >>> s.append(n1)
        >>> s.append(n2)
        >>> a._getPitchClassDistribution(s)
        [3.0, 0, 0, 0, 0, 0, 2.0, 0, 0, 0, 0, 0]
        >>> c1 = chord.Chord(['d', 'e', 'b-'])
        >>> c1.quarterLength = 1.5
        >>> s.append(c1)
        >>> a._getPitchClassDistribution(s)
        [3.0, 0, 1.5, 0, 1.5, 0, 2.0, 0, 0, 0, 1.5, 0]
        '''
        # storage for 12 pitch classes
        pcDist = [0] * 12
        if not streamObj.notes:
            return None

        for n in streamObj.notes:
            length = n.quarterLength
            if n.isChord:
                for m in n.pitchClasses:
                    pcDist[m] = pcDist[m] + (1 * length)
            else:
                pcDist[n.pitch.pitchClass] = pcDist[n.pitch.pitchClass] + (1 * length)
        return pcDist


    def _getKeysWithCorrelations(self, pcDistribution, weightType):
        # We calculate the correlation for each way of matching
        # the profile tone weights to the actual pc distribution.
        # Each of these 12 correlations is stored as an element of `soln`.
        covariance = [0] * 12  # 12 is the number of pitch classes
        correlations = [0] * 12

        toneWeights = self.getWeights(weightType)
<<<<<<< HEAD
        for i in range(len(soln)):
            for j in range(len(pcDistribution)):
                soln[i] = soln[i] + (toneWeights[(j - i) % 12] * pcDistribution[j])
        return soln

    def _getLikelyKeys(self, keyResults, differences):
        ''' Takes in a list of probably key results in points and returns a
            list of keys in letters, sorted from most likely to least likely
        '''
        # case of empty data
        if keyResults is None:
            return None

        likelyKeys = [0] * 12
        a = sorted(keyResults)
        a.reverse()

        # Return pairs, the pitch class and the correlation value, in order by point value
        for i in range(len(a)):
            # pitch objects created here
            likelyKeys[i] = (pitch.Pitch(keyResults.index(a[i])),
                             differences[keyResults.index(a[i])])
            # environLocal.printDebug(['added likely key', likelyKeys[i]])
        return likelyKeys


    def _getDifference(self, keyResults, pcDistribution, weightType):
        ''' Takes in a list of numerical probable key results and returns the
            difference of the top two keys
        '''
        # case of empty analysis
        if keyResults is None:
            return None

        soln = [0] * 12
        top = [0] * 12
        bottomRight = [0] * 12
        bottomLeft = [0] * 12

        toneWeights = self.getWeights(weightType)
        profileAverage = float(sum(toneWeights)) / len(toneWeights)
        histogramAverage = float(sum(pcDistribution)) / len(pcDistribution)

        for i in range(len(soln)):
            for j in range(len(toneWeights)):
                top[i] = top[i] + ((
                    toneWeights[(j - i) % 12] - profileAverage) * (
                        pcDistribution[j] - histogramAverage))

                bottomRight[i] = bottomRight[i] + ((
                    toneWeights[(j - i) % 12] - profileAverage) ** 2)
                bottomLeft[i] = bottomLeft[i] + ((
                    pcDistribution[j] - histogramAverage) ** 2)

                if (bottomRight[i] == 0 or bottomLeft[i] == 0):
                    soln[i] = 0
                else:
                    soln[i] = float(top[i]) / ((bottomRight[i] * bottomLeft[i]) ** 0.5)
        return soln
=======
        profileMean = statistics.mean(toneWeights)
        profileStDev = statistics.pstdev(toneWeights)
        histogramMean = statistics.mean(pcDistribution)
        histogramStDev = statistics.pstdev(pcDistribution)
        
        for i in range(len(correlations)):
            covariance[i] = statistics.mean([((toneWeights[(n - i) % 12] - profileMean) *
                                               (pcDistribution[n] - histogramMean))
                                              for n in range(len(toneWeights))])

            correlations[i] = covariance[i] / (profileStDev * histogramStDev)
        
        # Now we have the correlations, in order of pitch classes: the correlation
        # for the key of C in element 0, key of C# in element 1, etc.
        # Instead of relying on the correlations' position within the array
        # to tell us what key it is for, we return a list of tuples, where
        # the first element is a pitch and the second element is the
        # correlation corresponding to that pitch.
        keys_with_correlations = [(pitch.Pitch(i), correlations[i])
                                  for i in range(len(correlations))]
        return keys_with_correlations
>>>>>>> 029f24c8

    def solutionLegend(self, compress=False):
        '''
        Returns a list of lists of possible results for the creation of a legend.

        >>> p = analysis.discrete.KrumhanslSchmuckler()
        >>> post = p.solutionLegend()
        '''
        # need a presentation order for legend; not alphabetical
        _keySortOrder = ['C-', 'C', 'C#',
                         'D-', 'D', 'D#',
                         'E-', 'E',
                         'F', 'F#',
                         'G-', 'G', 'G#',
                         'A-', 'A', 'A#',
                         'B-', 'B',
                        ]
        if compress:
            colorsUsed = self.getColorsUsed()
            solutionsUsed = self.getSolutionsUsed()

            # environLocal.printDebug(['colors used:', colorsUsed])
            keySortOrderFiltered = []
            for keyEl in _keySortOrder:
                for sol in solutionsUsed:  # three values
                    if sol[0] is None:
                        continue
                    if keyEl == sol[0].name:  # first is key string
                        keySortOrderFiltered.append(keyEl)
                        break
        else:
            keySortOrderFiltered = _keySortOrder

        data = []
        for yLabel in ['Major', 'Minor']:
            if yLabel == 'Major':
                valid = self.keysValidMajor
            elif yLabel == 'Minor':
                valid = self.keysValidMinor
            row = []
            row.append(yLabel)
            pairs = []
            for keyPitch in [pitch.Pitch(p) for p in keySortOrderFiltered]:
                try:
                    color = self.solutionToColor([keyPitch, yLabel])
                except KeyError:  # no such color defined; expected in a few
                    color = None  # will be masked
                mask = False
                if compress:
                    if color not in colorsUsed:
                        mask = True
                if keyPitch.name not in valid:
                    mask = True
                if mask:
                    # set as white so as to maintain spacing
                    color = '#ffffff'
                    keyStr = ''
                else:
                    # replace all '-' with 'b' (or proper flat symbol)
                    #keyStr = key.name.replace('-', 'b')
                    keyStr = keyPitch.name
                    # make minor keys in lower case
                    if yLabel == 'Minor':
                        keyStr = keyStr.lower()
                pairs.append((keyStr, color))
            row.append(pairs)
            data.append(row)
        return data

    def solutionUnitString(self):
        '''
        Return a string describing the solution values. Used in Legend formation.
        '''
        return 'Keys'


    def solutionToColor(self, solution):
        '''
        Given a two-element tuple of (tonicPitch, modality) return the proper color

        >>> p = analysis.discrete.KrumhanslSchmuckler()
        >>> solution = (pitch.Pitch('C'), 'major')
        >>> p.solutionToColor(solution)
        '#ff816b'
        '''
        solutionKey = solution[0]
        # key may be None
        if solutionKey is None:
            return '#ffffff'
        modality = solution[1].lower()
        if modality == 'major':
            return self.majorKeyColors[solutionKey.name]
        else:
            return self.minorKeyColors[solutionKey.name]


    def _likelyKeys(self, sStream):
        pcDistribution = self._getPitchClassDistribution(sStream)
        # environLocal.printDebug(['process(); pcDistribution', pcDistribution])

        likelyKeysMajor = self._getKeysWithCorrelations(pcDistribution, 'major')
        likelyKeysMinor = self._getKeysWithCorrelations(pcDistribution, 'minor')

        return (likelyKeysMajor, likelyKeysMinor)


    def _bestKeyEnharmonic(self, pitchObj, mode):
        '''
        Returns, as a music21 pitch object, the standardized
        enharmonic representation of the key given the mode.
        For example, given E-sharp minor, returns F minor
        because the KrumhanslSchmuckler profile defines
        the latter as a valid key and not the former.

        >>> ks = analysis.discrete.KrumhanslSchmuckler()
        >>> ks._bestKeyEnharmonic(pitch.Pitch('e#'), 'minor')
        <music21.pitch.Pitch F>
        >>> ks._bestKeyEnharmonic(pitch.Pitch('f-'), 'major')
        <music21.pitch.Pitch E>

        '''
        if pitchObj is None:
            return None

        flipEnharmonic = False
<<<<<<< HEAD
#         if pitchObj.accidental is not None:
#             # if we have a sharp key and we need to favor flat, get enharmonic
#             if pitchObj.accidental.alter > 0 and favor == 'flat':
#                 flipEnharmonic = True
#             elif pitchObj.accidental.alter < 0 and favor == 'sharp':
#                 flipEnharmonic = True

#         if flipEnharmonic == False:
=======

>>>>>>> 029f24c8
        if mode == 'major':
            if pitchObj.name not in self.keysValidMajor:
                flipEnharmonic = True
        elif mode == 'minor':
            if pitchObj.name not in self.keysValidMinor:
                flipEnharmonic = True
<<<<<<< HEAD
        # environLocal.printDebug(['pre flip enharmonic', pitchObj])
        if flipEnharmonic:
            pitchObj.getEnharmonic(inPlace=True)
        # environLocal.printDebug(['post flip enharmonic', pitchObj])
=======
        if flipEnharmonic:
            pitchObj.getEnharmonic(inPlace=True)
>>>>>>> 029f24c8
        return pitchObj


    def process(self, sStream, storeAlternatives=False):
        '''
        Takes in a Stream or sub-Stream and performs analysis
        on all contents of the Stream. The
        :class:`~music21.analysis.windowed.WindowedAnalysis`
        windowing system can be used to get numerous results
        by calling this method.

        Returns two values, a solution data list and a color string.

        The data list contains a key (as a string), a mode
        (as a string), and a correlation value (degree of certainty)
        '''
        sStream = sStream.flat.notesAndRests
        # this is the sample distribution used in the paper, for some testing purposes
        #pcDistribution = [7, 0, 5, 0, 7, 16, 0, 16, 0, 15, 6, 0]

        # this is the distribution for the melody of "happy birthday"
        #pcDistribution = [9, 0, 3, 0, 2, 5, 0, 2, 0, 2, 2, 0]

        likelyKeysMajor, likelyKeysMinor = self._likelyKeys(sStream)

        # find the largest correlation value to use to select major or minor as the resulting key
        # values are the result of _getLikelyKeys
        # each first index is the sorted results; there will be 12
        # each first index is tuple
        # the tuple defines a Pitch, as well as the correlation value
        # from _getCorrelation

<<<<<<< HEAD
        # if likelyKeysMajor is None or likelyKeysMinor is None:
        #    mode = None
        #    solution = (None, mode, 0)

        # see which has a higher correlation coefficient, the first major or the
        # the first minor
=======
        # Put major and minor key possibilities into one list
>>>>>>> 029f24c8
        if likelyKeysMajor is not None:
            sortList = [(coefficient, p, 'major') for
                        (p, coefficient) in likelyKeysMajor]
        else:
            sortList = []

        if likelyKeysMinor is not None:
            sortList += [(coefficient, p, 'minor') for
                         (p, coefficient) in likelyKeysMinor]
        if not sortList:
            raise DiscreteAnalysisException('failed to get likely keys for Stream component')

        sortList.sort()
<<<<<<< HEAD
        sortList.reverse()
        # environLocal.printDebug(['sortList', sortList])

        coefficient, p, mode = sortList[0]
        p = self._bestKeyEnharmonic(p, mode, sStream)
=======
        sortList.reverse()  # make descending so the most likely one is first
        
        # save the most likely coefficient and mode to the analysis object
        (coefficient, p, mode) = sortList[0]
        # use standard enharmonic spelling
        p = self._bestKeyEnharmonic(p, mode)
>>>>>>> 029f24c8
        solution = (p, mode, coefficient)

        color = self.solutionToColor(solution)

        # store all alternatives in solution format
        if storeAlternatives:
            self.alternativeSolutions = []
            # get all but first
            for coefficient, p, mode in sortList[1:]:
                # adjust enharmonic spelling
                p = self._bestKeyEnharmonic(p, mode)
                self.alternativeSolutions.append((p, mode, coefficient))

        # store solutions for compressed legend generation
        self.solutionsFound.append((solution, color))
        return solution, color

    def _solutionToObject(self, solution):
        '''
        Convert a solution into an appropriate object representation, returning a Key object.
        '''
        k = key.Key(tonic=solution[0], mode=solution[1])
        k.correlationCoefficient = solution[2]
        return k

    def getSolution(self, sStream):
        '''
        Return a music21 Key object defining the results of the analysis.
        Do not call process before calling this method, as this method calls process.

        Note that all alternative solutions are returned as Key objects and stored
        on a list found at Key.alternateInterpretations.


        >>> s = corpus.parse('bach/bwv66.6')
        >>> p = analysis.discrete.KrumhanslSchmuckler()
        >>> p.getSolution(s) # this seems correct
        <music21.key.Key of f# minor>

        >>> s = corpus.parse('bach/bwv57.8')
        >>> p = analysis.discrete.KrumhanslSchmuckler(s)
        >>> p.getSolution(s)
        <music21.key.Key of B- major>
        '''
        # always take a flat version here, otherwise likely to get nothing
        solution, unused_color = self.process(sStream.flat, storeAlternatives=True)
        # assign best solution
        k = self._solutionToObject(solution)
        k.alternateInterpretations = []
        if k.alternateInterpretations is not None:
            for sol in self.alternativeSolutions:
                # append each additional interpretation
                k.alternateInterpretations.append(self._solutionToObject(sol))
        return k



# -----------------------------------------------------------------------------
# specialize subclass by class

class KrumhanslSchmuckler(KeyWeightKeyAnalysis):
    '''
    Implementation of Krumhansl-Schmuckler weightings for
    Krumhansl-Schmuckler key determination algorithm.
    '''
    _DOC_ALL_INHERITED = False
    name = 'Krumhansl Schmuckler Key Analysis'
    identifiers = ['key.krumhansl', 'key.schmuckler',  'key.krumhansl-schmuckler',
                   'key.krumhanslschmuckler',
                   'krumhansl', 'schmuckler',  'krumhansl-schmuckler',
                   'krumhanslschmuckler',
                   ]

    def __init__(self, referenceStream=None):
        super().__init__(referenceStream=referenceStream)

    def getWeights(self, weightType='major'):
        '''
        Returns the key weights. To provide different key weights,
        subclass and override this method. The defaults here are KrumhanslSchmuckler.


        >>> a = analysis.discrete.KrumhanslSchmuckler()
        >>> len(a.getWeights('major'))
        12
        >>> len(a.getWeights('minor'))
        12
        '''
        weightType = weightType.lower()
        if weightType == 'major':
            return [6.35, 2.33, 3.48, 2.33, 4.38, 4.09, 2.52, 5.19, 2.39, 3.66, 2.29, 2.88]
        elif weightType == 'minor':
            return [6.33, 2.68, 3.52, 5.38, 2.60, 3.53, 2.54, 4.75, 3.98, 2.69, 3.34, 3.17]
        else:
            raise DiscreteAnalysisException('no weights defined for weight type: %s' % weightType)


class KrumhanslKessler(KeyWeightKeyAnalysis):
    '''
    Implementation of Krumhansl-Kessler weightings for Krumhansl-Schmuckler
    key determination algorithm.

    Values from from http://extra.humdrum.org/man/keycor/, which describes these
    weightings as "Strong tendency to identify the dominant key as the tonic."
    '''
    # from http://extra.humdrum.org/man/keycor/
    _DOC_ALL_INHERITED = False
    name = 'Krumhansl Kessler Key Analysis'
    identifiers = ['key.kessler', 'key.krumhansl-kessler', 'key.krumhanslkessler',
                   'kessler', 'krumhansl-kessler', 'krumhanslkessler',
                   ]

    def __init__(self, referenceStream=None):
        super().__init__(referenceStream=referenceStream)

    def getWeights(self, weightType='major'):
        '''
        Returns the key weights.

        >>> a = analysis.discrete.KrumhanslKessler()
        >>> len(a.getWeights('major'))
        12
        >>> len(a.getWeights('minor'))
        12
        '''
        weightType = weightType.lower()
        # note: only one value is different from KrumhanslSchmuckler
        if weightType == 'major':
            return [6.35, 2.23, 3.48, 2.33, 4.38, 4.09, 2.52, 5.19, 2.39,
                3.66, 2.29, 2.88]
        elif weightType == 'minor':
            return [6.33, 2.68, 3.52, 5.38, 2.60, 3.53, 2.54, 4.75, 3.98, 2.69, 3.34, 3.17]
        else:
            raise DiscreteAnalysisException('no weights defined for weight type: %s' % weightType)


class AardenEssen(KeyWeightKeyAnalysis):
    '''
    Implementation of Aarden-Essen weightings for Krumhansl-Schmuckler key determination algorithm.

    Values from from http://extra.humdrum.org/man/keycor/, which
    describes these weightings as "Weak tendency to identify the subdominant key as the tonic."

    (N.B. -- we are not sure exactly where the minor weightings come from, and recommend
    only using these weights for major).
    '''
    # from http://extra.humdrum.org/man/keycor/
    _DOC_ALL_INHERITED = False
    name = 'Aarden Essen Key Analysis'
    identifiers = ['key.aarden', 'key.essen', 'key.aarden-essen', 'key.aardenessen',
                   'aarden', 'essen', 'aarden-essen', 'aardenessen',
                   ]
    # adding these identifiers make this the default
    identifiers.append('key')
    identifiers.append('keyscape')

    def __init__(self, referenceStream=None):
        super().__init__(referenceStream=referenceStream)

    def getWeights(self, weightType='major'):
        '''
        Returns the key weights.

        >>> a = analysis.discrete.AardenEssen()
        >>> len(a.getWeights('major'))
        12
        >>> len(a.getWeights('minor'))
        12
        '''
        weightType = weightType.lower()
        # note: only one value is different from KrumhanslSchmuckler
        if weightType == 'major':
            return [17.7661, 0.145624, 14.9265, 0.160186, 19.8049, 11.3587,
                0.291248, 22.062, 0.145624,
                8.15494, 0.232998, 4.95122]
        elif weightType == 'minor':
            return [18.2648, 0.737619, 14.0499, 16.8599, 0.702494, 14.4362,
                    0.702494, 18.6161, 4.56621, 1.93186, 7.37619, 1.75623]
        else:
            raise DiscreteAnalysisException('no weights defined for weight type: %s' % weightType)


class SimpleWeights(KeyWeightKeyAnalysis):
    '''
    Implementation of Craig Sapp's simple weights for Krumhansl-Schmuckler
    key determination algorithm.

    Values from from http://extra.humdrum.org/man/keycor/, which describes
    these weightings as "Performs most consistently with large regions of music,
    becomes noisier with smaller regions of music."
    '''
    # from http://extra.humdrum.org/man/keycor/
    _DOC_ALL_INHERITED = False
    name = 'Simple Weight Key Analysis'
    identifiers = ['key.simple', 'key.weight', 'key.simple-weight', 'key.simpleweight',
                   'simple', 'weight', 'simple-weight', 'simpleweight',
                   ]

    def __init__(self, referenceStream=None):
        super().__init__(referenceStream=referenceStream)

    def getWeights(self, weightType='major'):
        '''
        Returns the key weights.

        >>> a = analysis.discrete.SimpleWeights()
        >>> len(a.getWeights('major'))
        12
        >>> len(a.getWeights('minor'))
        12
        '''
        weightType = weightType.lower()
        # note: only one value is different from KrumhanslSchmuckler
        if weightType == 'major':
            return [2, 0, 1, 0, 1, 1, 0, 2, 0, 1, 0, 1]
        elif weightType == 'minor':
            return [2, 0, 1, 1, 0, 1, 0, 2, 1, 0, 0.5, 0.5]
        else:
            raise DiscreteAnalysisException('no weights defined for weight type: %s' % weightType)


class BellmanBudge(KeyWeightKeyAnalysis):
    '''
    Implementation of Bellman-Budge weightings for Krumhansl-Schmuckler key determination algorithm.

    Values from from http://extra.humdrum.org/man/keycor/, which describes these
    weightings as "No particular tendencies for confusions with neighboring keys."
    '''
    # from http://extra.humdrum.org/man/keycor/
    _DOC_ALL_INHERITED = False
    name = 'Bellman Budge Key Analysis'
    identifiers = ['key.bellman', 'key.budge', 'key.bellman-budge', 'key.bellmanbudge',
                   'bellman', 'budge', 'bellman-budge', 'bellmanbudge',
                   ]

    def __init__(self, referenceStream=None):
        super().__init__(referenceStream=referenceStream)

    def getWeights(self, weightType='major'):
        '''
        Returns the key weights.

        >>> a = analysis.discrete.BellmanBudge()
        >>> len(a.getWeights('major'))
        12
        >>> len(a.getWeights('minor'))
        12
        >>> a.getWeights('major')
        [16.8..., 0.8..., 12.9..., 1.4..., ...]

        '''
        weightType = weightType.lower()
        # note: only one value is different from KrumhanslSchmuckler
        if weightType == 'major':
            return [16.80, 0.86, 12.95, 1.41, 13.49, 11.93, 1.25, 20.28, 1.80, 8.04, 0.62, 10.57]
        elif weightType == 'minor':
            return [18.16, 0.69, 12.99, 13.34, 1.07, 11.15, 1.38, 21.07, 7.49, 1.53, 0.92, 10.21]
        else:
            raise DiscreteAnalysisException('no weights defined for weight type: %s' % weightType)



class TemperleyKostkaPayne(KeyWeightKeyAnalysis):
    '''
    Implementation of Temperley-Kostka-Payne weightings for Krumhansl-Schmuckler
    key determination algorithm.

    Values from from http://extra.humdrum.org/man/keycor/, which describes
    these weightings as "Strong tendency to identify the relative major as the tonic
    in minor keys. Well-balanced for major keys."
    '''
    # from http://extra.humdrum.org/man/keycor/
    _DOC_ALL_INHERITED = False
    name = 'Temperley Kostka Payne Key Analysis'
    identifiers = ['key.temperley', 'key.kostka', 'key.payne',
                   'key.temperley-kostka-payne', 'key.temperleykostkapayne',
                   'temperley', 'kostka', 'payne',
                   'temperley-kostka-payne', 'temperleykostkapayne'
                   ]

    def __init__(self, referenceStream=None):
        super().__init__(referenceStream=referenceStream)

    def getWeights(self, weightType='major'):
        ''' Returns the key weights.

        >>> a = analysis.discrete.TemperleyKostkaPayne()
        >>> len(a.getWeights('major'))
        12
        >>> len(a.getWeights('minor'))
        12
        '''
        weightType = weightType.lower()
        # note: only one value is different from KrumhanslSchmuckler
        if weightType == 'major':
            return [0.748, 0.060, 0.488, 0.082, 0.670, 0.460,
                    0.096, 0.715, 0.104, 0.366, 0.057, 0.400]
        elif weightType == 'minor':
            return [0.712, 0.084, 0.474, 0.618, 0.049, 0.460,
                    0.105, 0.747, 0.404, 0.067, 0.133, 0.330]
        else:
            raise DiscreteAnalysisException('no weights defined for weight type: %s' % weightType)

# store a constant with all classes
keyWeightKeyAnalysisClasses = [KrumhanslSchmuckler, KrumhanslKessler,
                               AardenEssen, SimpleWeights, BellmanBudge, TemperleyKostkaPayne]


# -----------------------------------------------------------------------------
class Ambitus(DiscreteAnalysis):
    '''
    An basic analysis method for measuring register.

    >>> ambitusAnalysis = analysis.discrete.Ambitus()
    >>> ambitusAnalysis.identifiers[0]
    'ambitus'
    '''
    _DOC_ALL_INHERITED = False

    name = 'Ambitus Analysis'
    # provide possible string matches for this processor
    identifiers = ['ambitus', 'range', 'span']

    def __init__(self, referenceStream=None):
        super().__init__(referenceStream=referenceStream)
        self._pitchSpanColors = OrderedDict()
        self._generateColors()


    def _generateColors(self, numColors=None):
        '''
        Provide uniformly distributed colors across the entire range.

        >>> ambitusAnalysis = analysis.discrete.Ambitus()
        >>> ambitusAnalysis._generateColors()
        >>> for i, j in ambitusAnalysis._pitchSpanColors.items():
        ...     if i > 3: break
        ...     print(i, j)
        0 #130f19
        1 #14101b
        2 #16111d
        3 #16121e
        '''
        if numColors is None:
            if self._referenceStream is not None:
                # get total range for entire piece
                minPitch, maxPitch = self.getPitchRanges(self._referenceStream)
            else:
                minPitch, maxPitch = 0, 130  # a large default
        else:  # create minPitch maxPitch
            minPitch, maxPitch = 0, numColors

        valueRange = maxPitch - minPitch
        if valueRange == 0:
            valueRange = 1  # avoid float division by zero
        step = 0
        antiBlack = 25
        for i in range(minPitch, maxPitch + 1):
            # do not use all 255 to avoid going to black
            val = round(((255.0 - antiBlack) / valueRange) * step) + antiBlack
            # store in dictionary the accepted values, not the step
            self._pitchSpanColors[i] = self._rgbToHex(((val*.75), (val*.6), val))
            step += 1

        # environLocal.printDebug([self._pitchSpanColors])

    def getPitchSpan(self, subStream):
        '''
        For a given subStream, return the pitch with the minimum and
        maximum pitch space value found.

        This public method may be used by other classes.

        ignores ChordSymbol objects...

        >>> s = corpus.parse('bach/bwv66.6')
        >>> p = analysis.discrete.Ambitus()
        >>> pitchMin, pitchMax = p.getPitchSpan(s.parts[0].getElementsByClass('Measure')[3])
        >>> pitchMin.ps, pitchMax.ps
        (66.0, 71.0)
        >>> p.getPitchSpan(s.parts[0].getElementsByClass('Measure')[6])
        (<music21.pitch.Pitch A4>, <music21.pitch.Pitch C#5>)

        >>> s = stream.Stream()
        >>> c = chord.Chord(['a2', 'b4', 'c8'])
        >>> s.append(c)
        >>> p.getPitchSpan(s)
        (<music21.pitch.Pitch A2>, <music21.pitch.Pitch C8>)
        '''
        justNotes = subStream.recurse().notes
        if not justNotes:
            # need to handle case of no pitches
            return None

        # find the min and max pitch space value for all pitches
        psFound = []
        pitchesFound = []
        for n in justNotes:
            # environLocal.printDebug([n])
            pitches = []
            if 'Chord' in n.classes and 'ChordSymbol' not in n.classes:
                pitches = n.pitches
            elif 'Note' in n.classes:
                pitches = [n.pitch]
            psFound += [p.ps for p in pitches]
            pitchesFound.extend(pitches)
        # in some cases no pitch space values are found due to all rests
        if psFound == []:
            return None
        # use built-in functions
        minPitchIndex = psFound.index(min(psFound))
        maxPitchIndex = psFound.index(max(psFound))

        return pitchesFound[minPitchIndex], pitchesFound[maxPitchIndex]


    def getPitchRanges(self, subStream):
        '''
        For a given subStream, return the smallest .ps difference
        between any two pitches and the largest difference
        between any two pitches. This is used to get the
        smallest and largest ambitus possible in a given work.


        >>> p = analysis.discrete.Ambitus()
        >>> s = stream.Stream()
        >>> c = chord.Chord(['a2', 'b4', 'c8'])
        >>> s.append(c)
        >>> [int(thisPitch.ps) for thisPitch in p.getPitchSpan(s)]
        [45, 108]
        >>> p.getPitchRanges(s)
        (26, 63)

        >>> s = corpus.parse('bach/bwv66.6')
        >>> p.getPitchRanges(s)
        (0, 34)


        >>> s = stream.Stream()
        >>> p.getPitchRanges(s)
        (0, 0)
        '''
        ssfn = subStream.flat.notes

        psFound = []
        for n in ssfn:
            pitches = []
            if 'Chord' in n.classes:
                pitches = n.pitches
            elif 'Note' in n.classes:
                pitches = [n.pitch]
            for p in pitches:
                psFound.append(p.ps)
        psFound.sort()
        psRange = []
        for i in range(len(psFound) - 1):
            p1 = psFound[i]
            for j in range(i + 1, len(psFound)):
                p2 = psFound[j]
                # p2 should always be equal or greater than p1
                psRange.append(p2-p1)

        if not psRange:
            return (0, 0)
        else:
            return (int(min(psRange)), int(max(psRange)))


    def solutionLegend(self, compress=False):
        '''
        Return legend data.

        >>> s = corpus.parse('bach/bwv66.6')
        >>> soprano = s.parts[0]
        >>> p = analysis.discrete.Ambitus(soprano) #provide ref stream
        >>> p.solutionLegend()
        [['',
          [(0, '#130f19'), (1, '#211a2c'), (2, '#2f263f'),
           (3, '#3e3253'), (4, '#4c3d66'), (5, '#5b4979')]],
         ['',
          [(6, '#69548c'), (7, '#775f9f'), (8, '#866bb2'), (9, '#9476c5'),
           (10, '#a382d9'), (11, '#b18eec'), (12, '#bf99ff')]]]

        >>> len(p.solutionLegend())
        2
        >>> [len(x) for x in p.solutionLegend()]
        [2, 2]

        >>> [len(y) for y in [x for x in p.solutionLegend()]]
        [2, 2]

        >>> s = corpus.parse('bach/bwv66.6')
        >>> p = analysis.discrete.Ambitus()
        >>> p.solutionLegend(compress=True) # empty if nothing processed
        [['', []], ['', []]]

        >>> x = p.process(s.parts[0])
        >>> [len(y) for y in [x for x in p.solutionLegend(compress=True)]]
        [2, 2]

        >>> x = p.process(s.parts[1])
        >>> [len(y) for y in [x for x in p.solutionLegend(compress=True)]]
        [2, 2]

        '''
        if compress:
            colorsUsed = self.getColorsUsed()

        data = []

        colors = {}  # a filtered dictionary
        for i in range(len(self._pitchSpanColors.keys())):
            if compress:
                if self._pitchSpanColors[i] not in colorsUsed:
                    continue
            colors[i] = self._pitchSpanColors[i]

        # keys here are solutions, not colors
        keys = list(colors.keys())
        keys.sort()

        keysTopRow = keys[:(len(keys) // 2)]
        keysBottomRow = keys[(len(keys) // 2):]

        # split keys into two groups for two rows (optional)
        for keyGroup in [keysTopRow, keysBottomRow]:
            row = []
            row.append('')  # empty row label
            pairs = []
            for i in keyGroup:
                color = colors[i]  # get form colors
                pairs.append((i, color))
            row.append(pairs)
            data.append(row)

        return data

    def solutionUnitString(self):
        '''
        Return a string describing the solution values. Used in Legend formation.
        '''
        return 'Half-Steps'


    def solutionToColor(self, result):
        '''

        >>> p = analysis.discrete.Ambitus()
        >>> s = stream.Stream()
        >>> c = chord.Chord(['a2', 'b4', 'c8'])
        >>> s.append(c)
        >>> min, max = p.getPitchSpan(s)
        >>> p.solutionToColor(max.ps - min.ps).startswith('#')
        True
        '''
        # a result of None may be possible
        if result is None:
            return self._rgbToHex((255, 255, 255))

        return self._pitchSpanColors[result]


    def process(self, sStream):
        '''
        Given a Stream, return a solution (as an interval) and a color string.

        >>> p = analysis.discrete.Ambitus()
        >>> s = stream.Stream()
        >>> c = chord.Chord(['a2', 'b4', 'c8'])
        >>> s.append(c)
        >>> p.process(s)
        (<music21.interval.Interval m38>, '#665288')
        '''
        post = self.getPitchSpan(sStream)
        if post is not None:
            solution = interval.Interval(noteStart=post[0], noteEnd=post[1])
            color = self.solutionToColor(post[1].ps - post[0].ps)
        else:
            solution = None
            color = '#ffffff'

        # store solutions for compressed legend generation
        self.solutionsFound.append((solution, color))
        return solution, color


    def getSolution(self, sStream):
        '''
        Procedure to only return an Interval object.

        >>> s = corpus.parse('bach/bwv66.6')
        >>> p = analysis.discrete.Ambitus()
        >>> p.getSolution(s)
        <music21.interval.Interval m21>
        '''
        solution, unused_color = self.process(sStream)
        return solution




# -----------------------------------------------------------------------------
class MelodicIntervalDiversity(DiscreteAnalysis):
    '''
    An analysis method to determine the diversity of intervals used in a Stream.
    '''
    _DOC_ALL_INHERITED = False

    name = 'Interval Diversity'
    # provide possible string matches for this processor
    identifiers = ['interval.diversity', 'intervals']

    def __init__(self, referenceStream=None):
        super().__init__(referenceStream=referenceStream)


    def solutionToColor(self, solution):
        # TODO: map diversity to color span
        return '#ffffff'

    def countMelodicIntervals(self, sStream, found=None, ignoreDirection=True, ignoreUnison=True):
        '''
        Find all unique melodic intervals in this Stream.

        If `found` is provided as a dictionary, this dictionary will be used to store Intervals,
        and counts of Intervals already found will be incremented.
        '''
        # note that Stream.findConsecutiveNotes() and Stream.melodicIntervals()
        # offer similar approaches, but return Streams and manage offsets and durations,
        # components not needed here

        if found is None:
            found = {}

        # if this has parts, need to move through each at a time
        if sStream.hasPartLikeStreams():
            procList = [s for s in sStream.getElementsByClass('Stream')]
        else:  # assume a single list of notes
            procList = [sStream]

        for p in procList:
            # get only Notes for now, skipping rests and chords
            noteStream = p.stripTies(inPlace=False).getElementsByClass('Note').stream()
            # noteStream.show()
            for i, n in enumerate(noteStream):
                if i <= len(noteStream) - 2:
                    nNext = noteStream[i + 1]
                else:
                    nNext = None

                if nNext is not None:
                    # environLocal.printDebug(['creating interval from notes:', n, nNext, i])
                    i = interval.notesToInterval(n, nNext)
                    if ignoreUnison:  # will apply to enharmonic eq unisons
                        if i.chromatic.semitones == 0:
                            continue
                    if ignoreDirection:
                        if i.chromatic.semitones < 0:
                            i = i.reverse()
                    # must use directed name for cases where ignoreDirection
                    # is false
                    if i.directedName not in found:
                        found[i.directedName] = [i, 1]
                    else:
                        found[i.directedName][1] += 1  # increment counter

#         def compare(x, y):
#             return abs(x.chromatic.semitones) - abs(y.chromatic.semitones)
#         found.sort(cmp=compare)

        return found

    def process(self, sStream, ignoreDirection=True):
        '''
        Find how many unique intervals are used in this Stream
        '''
        uniqueIntervals = self.countMelodicIntervals(sStream, ignoreDirection)
        return len(uniqueIntervals), self.solutionToColor(len(uniqueIntervals))


    def getSolution(self, sStream):
        '''Solution is the number of unique intervals.
        '''
        solution, unused_color = self.process(sStream.flat)
        return solution


# -----------------------------------------------------------------------------
# public access function

def analyzeStream(streamObj, *args, **keywords):
    '''
    Public interface to discrete analysis methods to be applied
    to a Stream given as an argument. Methods return process-specific data format.
    See subclasses for details.

    Analysis methods can be specified as arguments or by use of a `method`
    keyword argument. If `method` is the class name, that class is returned.
    Otherwise, the :attr:`~music21.analysis.discrete.DiscreteAnalysis.identifiers`
    list of all :class:`~music21.analysis.discrete.DiscreteAnalysis` subclass objects
    will be searched for matches. The first match that is found is returned.

    :class:`~music21.analysis.discrete.Ambitus`
    :class:`~music21.analysis.discrete.KrumhanslSchmuckler`

    >>> s = corpus.parse('bach/bwv66.6')
    >>> analysis.discrete.analyzeStream(s, 'Krumhansl')
    <music21.key.Key of f# minor>
    >>> analysis.discrete.analyzeStream(s, 'ambitus')
    <music21.interval.Interval m21>

    >>> analysis.discrete.analyzeStream(s, 'key')
    <music21.key.Key of f# minor>
    >>> analysis.discrete.analyzeStream(s, 'range')
    <music21.interval.Interval m21>


    Note that the same results can be obtained by calling "analyze" directly on the stream object:
    >>> s.analyze('key')
    <music21.key.Key of f# minor>
    >>> s.analyze('range')
    <music21.interval.Interval m21>

    '''
    if 'method' in keywords:
        method = keywords['method']
    if args:
        method = args[0]

    match = analysisClassFromMethodName(method)

    if match is not None:
        obj = match()  # NOTE: Cuthbert, this was previously analysisClassName()? - out of scope
        # environLocal.printDebug(['analysis method used:', obj])
        return obj.getSolution(streamObj)

    # if no match raise error
    raise DiscreteAnalysisException('no such analysis method: %s' % method)

def analysisClassFromMethodName(method):
    '''
    Returns an analysis class given a method name, or None if none can be found

    Searches first the class name, then the .identifiers array for each class,
    then a subset of any identifier.

    >>> acfmn = analysis.discrete.analysisClassFromMethodName
    >>> acfmn('aarden')
    <class 'music21.analysis.discrete.AardenEssen'>
    >>> acfmn('range')
    <class 'music21.analysis.discrete.Ambitus'>

    This one is fundamentally important...

    >>> acfmn('key')
    <class 'music21.analysis.discrete.AardenEssen'>

    >>> print(repr(acfmn('asdfadsfasdf')))
    None
    '''
    analysisClasses = [
        Ambitus,
        KrumhanslSchmuckler,
        KrumhanslKessler,
        AardenEssen,
        SimpleWeights,
        BellmanBudge,
        TemperleyKostkaPayne,
    ]
    match = None
    for analysisClass in analysisClasses:
        # this is a very loose matching, as there are few classes now
        if (method.lower() in analysisClass.__name__.lower()
                or method.lower() in analysisClass.name):
            match = analysisClass
            # environLocal.printDebug(['matched analysis class name'])
            break

    if match is None:
        # no match for exact class name, so check to see if .identifiers matches
        for analysisClass in analysisClasses:
            for idStr in analysisClass.identifiers:
                if method == idStr:
                    match = analysisClass
                    # environLocal.printDebug(['matched idStr', idStr])
                    break

    if match is None:
        # no match for identifiers, so see if the id is a subset of identifiers.
        for analysisClass in analysisClasses:
            for idStr in analysisClass.identifiers:
                if method in idStr:
                    match = analysisClass
                    # environLocal.printDebug(['matched idStr', idStr])
                    break
            if match is not None:
                break

    return match

# -----------------------------------------------------------------------------


class Test(unittest.TestCase):

    def runTest(self):
        pass

    def testKeyAnalysisKrumhansl(self):
        from music21 import converter

        p = KrumhanslSchmuckler()
        s1 = converter.parse('tinynotation: 4/4 c4 d e f g a b c   c#4 d# e# f#')
        s2 = converter.parse('tinynotation: 4/4 c#4 d# e# f#  f g a b- c d e f')
        s3 = converter.parse('tinynotation: 4/4 c4 d e f g a b c   c#4 d# e# f#  ' +
                             'c#4 d# e# f#  f g a b- c d e f')

        # self.assertEqual(p._getPitchClassDistribution(s1),
        #            [1.0, 0, 1.0, 0, 0, 0, 0, 0, 0, 0, 0, 0])

        p.process(s1.flat)
        likelyKeysMajor1, likelyKeysMinor1 = p._likelyKeys(s1.flat)
        likelyKeysMajor1.sort()
        likelyKeysMinor1.sort()
        allResults1 =  likelyKeysMajor1 + likelyKeysMinor1
        # print
        #post = []
        unused_post = sorted([(y, x) for x, y in allResults1])
        # print(post)

        p.process(s2.flat)
        likelyKeysMajor2, likelyKeysMinor2 = p._likelyKeys(s2.flat)
        likelyKeysMajor2.sort()
        likelyKeysMinor2.sort()
        allResults2 =  likelyKeysMajor2 + likelyKeysMinor2
        # print
        #post = []
        unused_post = sorted([(y, x) for x, y in allResults2])
        # print(post)

        likelyKeysMajor3, likelyKeysMinor3 = p._likelyKeys(s3.flat)
        likelyKeysMajor3.sort()
        likelyKeysMinor3.sort()
        allResults3 =  likelyKeysMajor3 + likelyKeysMinor3
        # print
        #post = []
        unused_post = sorted([(y, x) for x, y in allResults3])
        # print(post)

        avg = []
        for i in range(len(allResults1)):
            p, count1 = allResults1[i]
            p, count2 = allResults2[i]
            avg.append((p, (count1 + count2) / 2.0))
        # print
        #post = []
        unused_post = sorted([(y, x) for x, y in avg])
        # print(post)


    def testIntervalDiversity(self):
        from music21 import note, stream, corpus

        s = stream.Stream()
        s.append(note.Note('g#3'))
        s.append(note.Note('a3'))
        s.append(note.Note('g4'))

        mid = MelodicIntervalDiversity()
        midDict = mid.countMelodicIntervals(s)
        self.assertEqual(str(midDict['m7']), '[<music21.interval.Interval m7>, 1]')
        self.assertEqual(str(midDict['m2']), '[<music21.interval.Interval m2>, 1]')
        self.assertEqual(len(midDict), 2)

        s = stream.Stream()
        s.append(note.Note('c3'))
        s.append(note.Note('d3'))
        s.append(note.Note('c3'))
        s.append(note.Note('d3'))

        mid = MelodicIntervalDiversity()
        midDict = mid.countMelodicIntervals(s)
        self.assertEqual(len(midDict), 1)
        self.assertEqual(str(midDict['M2']), '[<music21.interval.Interval M2>, 3]')

        midDict = mid.countMelodicIntervals(s, ignoreDirection=False)
        self.assertEqual(len(midDict), 2)
        self.assertEqual(str(midDict['M-2']), '[<music21.interval.Interval M-2>, 1]')
        self.assertEqual(str(midDict['M2']), '[<music21.interval.Interval M2>, 2]')

        mid = MelodicIntervalDiversity()
        s = corpus.parse('corelli/opus3no1/1grave')
        # s.show()

        midDict = mid.countMelodicIntervals(s.parts[1])
        self.assertEqual(len(midDict), 9)
        self.assertEqual(str(midDict['P5']), '[<music21.interval.Interval P5>, 8]')
        self.assertEqual(str(midDict['P4']), '[<music21.interval.Interval P4>, 7]')
        self.assertEqual(str(midDict['m3']), '[<music21.interval.Interval m3>, 1]')
        self.assertEqual(str(midDict['M2']), '[<music21.interval.Interval M2>, 21]')


        midDict = mid.countMelodicIntervals(s)
        self.assertEqual(len(midDict), 10)
        self.assertEqual(str(sorted(list(midDict))),
                         "['M2', 'M3', 'M6', 'P15', 'P4', 'P5', 'P8', 'd5', 'm2', 'm3']")
        self.assertEqual(str(midDict['P15']), '[<music21.interval.Interval P15>, 1]')
        self.assertEqual(str(midDict['P5']), '[<music21.interval.Interval P5>, 16]')
        self.assertEqual(str(midDict['P4']), '[<music21.interval.Interval P4>, 29]')
        self.assertEqual(str(midDict['M3']), '[<music21.interval.Interval M3>, 16]')
        self.assertEqual(str(midDict['m3']), '[<music21.interval.Interval m3>, 12]')
        self.assertEqual(str(midDict['M2']), '[<music21.interval.Interval M2>, 79]')
        self.assertEqual(str(midDict['m2']), '[<music21.interval.Interval m2>, 43]')


    def testKeyAnalysisSpelling(self):
        from music21 import stream, note

        for p in ['A', 'B-', 'A-']:
            s = stream.Stream()
            s.append(note.Note(p))
            self.assertEqual(str(s.analyze('Krumhansl').tonic), p)


    def testKeyAnalysisDiverseWeights(self):
        from music21 import converter
        from music21.musicxml import testFiles
        # use a musicxml test file with independently confirmed results
        s = converter.parse(testFiles.edgefield82b)  # @UndefinedVariable

        p = KrumhanslSchmuckler()
        k = p.getSolution(s)
        post = [k.tonic, k.mode, k.correlationCoefficient]
        self.assertEqual(str(post[0]), 'F#')
        self.assertEqual(str(post[1]), 'major')
        self.assertEqual(str(post[2])[0:7], '0.81210')

        p = KrumhanslKessler()
        k = p.getSolution(s)
        post = [k.tonic, k.mode, k.correlationCoefficient]
        self.assertEqual(str(post[0]), 'F#')
        self.assertEqual(str(post[1]), 'major')

        p = AardenEssen()
        k = p.getSolution(s)
        post = [k.tonic, k.mode, k.correlationCoefficient]
        self.assertEqual(str(post[0]), 'F#')
        self.assertEqual(str(post[1]), 'minor')

        p = SimpleWeights()
        k = p.getSolution(s)
        post = [k.tonic, k.mode, k.correlationCoefficient]
        self.assertEqual(str(post[0]), 'F#')
        self.assertEqual(str(post[1]), 'minor')

        p = BellmanBudge()
        k = p.getSolution(s)
        post = [k.tonic, k.mode, k.correlationCoefficient]
        self.assertEqual(str(post[0]), 'F#')
        self.assertEqual(str(post[1]), 'minor')


        p = TemperleyKostkaPayne()
        k = p.getSolution(s)
        post = [k.tonic, k.mode, k.correlationCoefficient]
        self.assertEqual(str(post[0]), 'F#')
        self.assertEqual(str(post[1]), 'minor')


    def testKeyAnalysisLikelyKeys(self):
        from music21 import note, stream
        s = stream.Stream()
        s.repeatAppend(note.Note('c'), 6)
        s.repeatAppend(note.Note('g'), 4)
        s.repeatAppend(note.Note('a'), 2)

        k = s.analyze('KrumhanslSchmuckler')
        self.assertEqual(str(k), 'C major')
        self.assertEqual(' '.join(kp.tonicPitchNameWithCase for kp in k.alternateInterpretations),
                         'c G a F g e f E- A- B- d D A b b- c# f# C# E g# F# B e-')

        k = s.analyze('AardenEssen')
        self.assertEqual(str(k), 'F major')
        self.assertEqual(' '.join(kp.tonicPitchNameWithCase for kp in k.alternateInterpretations),
                         'C c g f a G d A- B- E- e b- D A f# C# b E c# e- F# B g#')

        #s.plot('grid', 'KrumhanslSchmuckler')
        #s.plot('windowed', 'aarden')


# define presented order in documentation
_DOC_ORDER = [analyzeStream, DiscreteAnalysis, Ambitus, MelodicIntervalDiversity,
              KeyWeightKeyAnalysis, SimpleWeights, AardenEssen, BellmanBudge,
              KrumhanslSchmuckler, KrumhanslKessler, TemperleyKostkaPayne]

# -----------------------------------------------------------------------------

if __name__ == '__main__':
    import music21
    music21.mainTest(Test)



# -----------------------------------------------------------------------------
# eof

<|MERGE_RESOLUTION|>--- conflicted
+++ resolved
@@ -40,12 +40,8 @@
 environLocal = environment.Environment(_MOD)
 
 
-<<<<<<< HEAD
 
 # -----------------------------------------------------------------------------
-=======
-#------------------------------------------------------------------------------
->>>>>>> 029f24c8
 class DiscreteAnalysisException(exceptions21.Music21Exception):
     pass
 
@@ -375,7 +371,6 @@
         correlations = [0] * 12
 
         toneWeights = self.getWeights(weightType)
-<<<<<<< HEAD
         for i in range(len(soln)):
             for j in range(len(pcDistribution)):
                 soln[i] = soln[i] + (toneWeights[(j - i) % 12] * pcDistribution[j])
@@ -435,7 +430,6 @@
                 else:
                     soln[i] = float(top[i]) / ((bottomRight[i] * bottomLeft[i]) ** 0.5)
         return soln
-=======
         profileMean = statistics.mean(toneWeights)
         profileStDev = statistics.pstdev(toneWeights)
         histogramMean = statistics.mean(pcDistribution)
@@ -457,7 +451,6 @@
         keys_with_correlations = [(pitch.Pitch(i), correlations[i])
                                   for i in range(len(correlations))]
         return keys_with_correlations
->>>>>>> 029f24c8
 
     def solutionLegend(self, compress=False):
         '''
@@ -583,7 +576,6 @@
             return None
 
         flipEnharmonic = False
-<<<<<<< HEAD
 #         if pitchObj.accidental is not None:
 #             # if we have a sharp key and we need to favor flat, get enharmonic
 #             if pitchObj.accidental.alter > 0 and favor == 'flat':
@@ -592,24 +584,16 @@
 #                 flipEnharmonic = True
 
 #         if flipEnharmonic == False:
-=======
-
->>>>>>> 029f24c8
         if mode == 'major':
             if pitchObj.name not in self.keysValidMajor:
                 flipEnharmonic = True
         elif mode == 'minor':
             if pitchObj.name not in self.keysValidMinor:
                 flipEnharmonic = True
-<<<<<<< HEAD
         # environLocal.printDebug(['pre flip enharmonic', pitchObj])
         if flipEnharmonic:
             pitchObj.getEnharmonic(inPlace=True)
         # environLocal.printDebug(['post flip enharmonic', pitchObj])
-=======
-        if flipEnharmonic:
-            pitchObj.getEnharmonic(inPlace=True)
->>>>>>> 029f24c8
         return pitchObj
 
 
@@ -642,16 +626,7 @@
         # the tuple defines a Pitch, as well as the correlation value
         # from _getCorrelation
 
-<<<<<<< HEAD
-        # if likelyKeysMajor is None or likelyKeysMinor is None:
-        #    mode = None
-        #    solution = (None, mode, 0)
-
-        # see which has a higher correlation coefficient, the first major or the
-        # the first minor
-=======
         # Put major and minor key possibilities into one list
->>>>>>> 029f24c8
         if likelyKeysMajor is not None:
             sortList = [(coefficient, p, 'major') for
                         (p, coefficient) in likelyKeysMajor]
@@ -665,20 +640,11 @@
             raise DiscreteAnalysisException('failed to get likely keys for Stream component')
 
         sortList.sort()
-<<<<<<< HEAD
         sortList.reverse()
         # environLocal.printDebug(['sortList', sortList])
 
         coefficient, p, mode = sortList[0]
         p = self._bestKeyEnharmonic(p, mode, sStream)
-=======
-        sortList.reverse()  # make descending so the most likely one is first
-        
-        # save the most likely coefficient and mode to the analysis object
-        (coefficient, p, mode) = sortList[0]
-        # use standard enharmonic spelling
-        p = self._bestKeyEnharmonic(p, mode)
->>>>>>> 029f24c8
         solution = (p, mode, coefficient)
 
         color = self.solutionToColor(solution)
