# -*- coding: utf-8 -*-
# -----------------------------------------------------------------------------
# Name:         makeNotation.py
# Purpose:      functionality for manipulating streams
#
# Authors:      Michael Scott Cuthbert
#               Christopher Ariza
#               Evan Lynch
#
# Copyright:    Copyright © 2008-2013 Michael Scott Cuthbert and the music21
#               Project
# License:      BSD, see license.txt
# -----------------------------------------------------------------------------

import copy
import unittest
from typing import List, Generator, Optional, Union
from fractions import Fraction  # typing only

from music21 import beam
from music21 import clef
from music21 import common
from music21 import defaults
from music21 import environment
from music21 import meter
from music21 import note
from music21 import pitch

from music21.common.numberTools import opFrac

environLocal = environment.Environment(__file__)


# -----------------------------------------------------------------------------


def makeBeams(
    s: 'music21.stream.Stream',
    *,
    inPlace=False,
    setStemDirections=True,
):
    # noinspection PyShadowingNames
    '''
    Return a new Measure, or Stream of Measures, with beams applied to all
    notes. Measures with Voices will process voices independently.

    Note that `makeBeams()` is automatically called in show('musicxml') and
    other formats if there is no beaming information in the piece (see
    `haveBeamsBeenMade`).

    If `inPlace` is True, this is done in-place; if `inPlace` is False,
    this returns a modified deep copy.

    .. note: Before Version 1.6, `inPlace` default was `True`; now `False`
             like most `inPlace` options in music21.  Also, in 1.8, no tuplets are made
             automatically.  Use makeTupletBrackets()

    See :meth:`~music21.meter.TimeSignature.getBeams` for the algorithm used.

    >>> aMeasure = stream.Measure()
    >>> aMeasure.timeSignature = meter.TimeSignature('4/4')
    >>> aNote = note.Note()
    >>> aNote.quarterLength = 0.25
    >>> aMeasure.repeatAppend(aNote, 16)
    >>> bMeasure = aMeasure.makeBeams(inPlace=False)

    >>> for i in range(4):
    ...   print(f'{i} {bMeasure.notes[i].beams!r}')
    0 <music21.beam.Beams <music21.beam.Beam 1/start>/<music21.beam.Beam 2/start>>
    1 <music21.beam.Beams <music21.beam.Beam 1/continue>/<music21.beam.Beam 2/stop>>
    2 <music21.beam.Beams <music21.beam.Beam 1/continue>/<music21.beam.Beam 2/start>>
    3 <music21.beam.Beams <music21.beam.Beam 1/stop>/<music21.beam.Beam 2/stop>>


    This was formerly a bug -- we could not have a partial-left beam at the start of a
    beam group.  Now merges across the archetypeSpan

    >>> aMeasure = stream.Measure()
    >>> aMeasure.timeSignature = meter.TimeSignature('4/4')
    >>> for i in range(4):
    ...     aMeasure.append(note.Rest(quarterLength=0.25))
    ...     aMeasure.repeatAppend(note.Note('C4', quarterLength=0.25), 3)
    >>> bMeasure = aMeasure.makeBeams(inPlace=False).notes
    >>> for i in range(6):
    ...   print(f'{i} {bMeasure[i].beams!r}')
    0 <music21.beam.Beams <music21.beam.Beam 1/start>/<music21.beam.Beam 2/start>>
    1 <music21.beam.Beams <music21.beam.Beam 1/continue>/<music21.beam.Beam 2/continue>>
    2 <music21.beam.Beams <music21.beam.Beam 1/stop>/<music21.beam.Beam 2/stop>>
    3 <music21.beam.Beams <music21.beam.Beam 1/start>/<music21.beam.Beam 2/start>>
    4 <music21.beam.Beams <music21.beam.Beam 1/continue>/<music21.beam.Beam 2/continue>>
    5 <music21.beam.Beams <music21.beam.Beam 1/stop>/<music21.beam.Beam 2/stop>>

    Grace notes no longer interfere with beaming:

    >>> m = stream.Measure()
    >>> m.timeSignature = meter.TimeSignature('3/4')
    >>> m.repeatAppend(note.Note(quarterLength=0.25), 4)
    >>> m.repeatAppend(note.Rest(), 2)
    >>> gn = note.Note(duration=duration.GraceDuration())
    >>> m.insert(0.25, gn)
    >>> m.makeBeams(inPlace=True)
    >>> [n.beams for n in m.notes]
    [<music21.beam.Beams <music21.beam.Beam 1/start>/<music21.beam.Beam 2/start>>,
    <music21.beam.Beams>,
    <music21.beam.Beams <music21.beam.Beam 1/continue>/<music21.beam.Beam 2/stop>>,
    <music21.beam.Beams <music21.beam.Beam 1/continue>/<music21.beam.Beam 2/start>>,
    <music21.beam.Beams <music21.beam.Beam 1/stop>/<music21.beam.Beam 2/stop>>]

    OMIT_FROM_DOCS
    TODO: inPlace=False does not work in many cases  ?? still an issue? 2017
    '''
    from music21 import stream

    # environLocal.printDebug(['calling Stream.makeBeams()'])
    if not inPlace:  # make a copy
        returnObj: stream.Stream = s.coreCopyAsDerivation('makeBeams')
    else:
        returnObj: stream.Stream = s

    # if s.isClass(Measure):
    mColl: List[stream.Measure]
    if 'Measure' in s.classes:
        returnObj: stream.Measure
        mColl = [returnObj]  # store a list of measures for processing
    else:
        mColl = list(returnObj.getElementsByClass('Measure'))  # a list of measures
        if not mColl:
            raise stream.StreamException(
                'cannot process a stream that is neither a Measure nor has no Measures')

    lastTimeSignature = None

    m: stream.Measure
    for m in mColl:
        # this means that the first of a stream of time signatures will
        # be used
        if m.timeSignature is not None:
            lastTimeSignature = m.timeSignature
        if lastTimeSignature is None:
            environLocal.printDebug('cannot process beams in a Measure without a time signature')
            continue
        noteGroups = []
        if m.hasVoices():
            for v in m.voices:
                noteGroups.append(v.notesAndRests.stream())
        else:
            noteGroups.append(m.notesAndRests.stream())

        # environLocal.printDebug([
        #    'noteGroups', noteGroups, 'len(noteGroups[0])',
        #    len(noteGroups[0])])

        for noteStream in noteGroups:
            if len(noteStream) <= 1:
                continue  # nothing to beam
            durList = []
            for n in noteStream:
                if n.duration.isGrace:
                    noteStream.remove(n)
                    continue
                durList.append(n.duration)
            # environLocal.printDebug([
            #    'beaming with ts', lastTimeSignature, 'measure', m, durList,
            #    noteStream[0], noteStream[1]])

            # error check; call before sending to time signature, as, if this
            # fails, it represents a problem that happens before time signature
            # processing
            summed = sum([d.quarterLength for d in durList])
            # note, this ^^ is faster than a generator expression

            # the double call below corrects for tiny errors in adding
            # floats and Fractions in the sum() call -- the first opFrac makes it
            # impossible to have 4.00000000001, but returns Fraction(4, 1). The
            # second call converts Fraction(4, 1) to 4.0
            durSum = opFrac(opFrac(summed))

            barQL = lastTimeSignature.barDuration.quarterLength

            if durSum > barQL:
                # environLocal.printDebug([
                #    'attempting makeBeams with a bar that contains durations
                #    that sum greater than bar duration (%s > %s)' %
                #    (durSum, barQL)])
                continue

            # getBeams
            offset = 0.0
            if m.paddingLeft != 0.0:
                offset = opFrac(m.paddingLeft)
            elif m.paddingRight != 0.0:
                pass
            # Incomplete measure without any padding set: assume paddingLeft
            elif noteStream.highestTime < barQL:
                offset = barQL - noteStream.highestTime

            beamsList = lastTimeSignature.getBeams(noteStream, measureStartOffset=offset)

            for i, n in enumerate(noteStream):
                thisBeams = beamsList[i]
                if thisBeams is not None:
                    n.beams = thisBeams
                else:
                    n.beams = beam.Beams()

    del mColl  # remove Stream no longer needed
    if setStemDirections:
        setStemDirectionForBeamGroups(returnObj)

    returnObj.streamStatus.beams = True
    if inPlace is not True:
        return returnObj


def makeMeasures(
    s,
    *,
    meterStream=None,
    refStreamOrTimeRange=None,
    searchContext=False,
    innerBarline=None,
    finalBarline='final',
    bestClef=False,
    inPlace=False,
):
    '''
    Takes a stream and places all of its elements into
    measures (:class:`~music21.stream.Measure` objects)
    based on the :class:`~music21.meter.TimeSignature` objects
    placed within
    the stream. If no TimeSignatures are found in the
    stream, a default of 4/4 is used.

    If `inPlace` is True, the original Stream is modified and lost
    if `inPlace` is False, this returns a modified deep copy.

    Many advanced features are available:

    (1) If a `meterStream` is given, the TimeSignatures in this
    stream are used instead of any found in the Stream.
    Alternatively, a single TimeSignature object
    can be provided in lieu of the stream. This feature lets you
    test out how a group of notes might be interpreted as measures
    in a number of different metrical schemes.

    (2) If `refStreamOrTimeRange` is provided, this Stream or List
    is used to give the span that you want to make measures as
    necessary to fill empty rests at the ends or beginnings of
    Streams, etc.  Say for instance you'd like to make a complete
    score from a short ossia section, then you might use another
    Part from the Score as a `refStreamOrTimeRange` to make sure
    that the appropriate measures of rests are added at either side.

    (3) If `innerBarline` is not None, the specified Barline object
    or string-specification of Barline style will be used to create
    Barline objects between every created Measure. The default is None.

    (4) If `finalBarline` is not None, the specified Barline object or
    string-specification of Barline style will be used to create a Barline
    objects at the end of the last Measure. The default is 'final'.

    The `searchContext` parameter determines whether or not context
    searches are used to find Clef and other notation objects.

    Here is a simple example of makeMeasures:

    A single measure of 4/4 is created from a Stream
    containing only three quarter notes:

    >>> sSrc = stream.Stream()
    >>> sSrc.append(note.Note('C4', type='quarter'))
    >>> sSrc.append(note.Note('D4', type='quarter'))
    >>> sSrc.append(note.Note('E4', type='quarter'))
    >>> sMeasures = sSrc.makeMeasures()
    >>> sMeasures.show('text')
    {0.0} <music21.stream.Measure 1 offset=0.0>
        {0.0} <music21.clef.TrebleClef>
        {0.0} <music21.meter.TimeSignature 4/4>
        {0.0} <music21.note.Note C>
        {1.0} <music21.note.Note D>
        {2.0} <music21.note.Note E>
        {3.0} <music21.bar.Barline type=final>

    Notice that the last measure is incomplete -- makeMeasures
    does not fill up incomplete measures.

    We can also check that the measure created has
    the correct TimeSignature:

    >>> sMeasures[0].timeSignature
    <music21.meter.TimeSignature 4/4>

    Now let's redo this work in 2/4 by putting a TimeSignature
    of 2/4 at the beginning of the stream and rerunning
    makeMeasures. Now we will have two measures, each with
    correct measure numbers:

    >>> sSrc.insert(0.0, meter.TimeSignature('2/4'))
    >>> sMeasuresTwoFour = sSrc.makeMeasures()
    >>> sMeasuresTwoFour.show('text')
    {0.0} <music21.stream.Measure 1 offset=0.0>
        {0.0} <music21.clef.TrebleClef>
        {0.0} <music21.meter.TimeSignature 2/4>
        {0.0} <music21.note.Note C>
        {1.0} <music21.note.Note D>
    {2.0} <music21.stream.Measure 2 offset=2.0>
        {0.0} <music21.note.Note E>
        {1.0} <music21.bar.Barline type=final>

    Let us put 10 quarter notes in a Part.

    >>> sSrc = stream.Part()
    >>> n = note.Note('E-4')
    >>> n.quarterLength = 1
    >>> sSrc.repeatAppend(n, 10)

    After we run makeMeasures, we will have
    3 measures of 4/4 in a new Part object. This experiment
    demonstrates that running makeMeasures does not
    change the type of Stream you are using:

    >>> sMeasures = sSrc.makeMeasures()
    >>> len(sMeasures.getElementsByClass('Measure'))
    3
    >>> sMeasures.__class__.__name__
    'Part'

    Demonstrate what `makeMeasures` will do with `inPlace` = True:

    >>> sScr = stream.Score()
    >>> sPart = stream.Part()
    >>> sPart.insert(0, clef.TrebleClef())
    >>> sPart.insert(0, meter.TimeSignature('3/4'))
    >>> sPart.append(note.Note('C4', quarterLength = 3.0))
    >>> sPart.append(note.Note('D4', quarterLength = 3.0))
    >>> sScr.insert(0, sPart)
    >>> sScr.makeMeasures(inPlace=True)
    >>> sScr.show('text')
    {0.0} <music21.stream.Part 0x...>
        {0.0} <music21.stream.Measure 1 offset=0.0>
            {0.0} <music21.clef.TrebleClef>
            {0.0} <music21.meter.TimeSignature 3/4>
            {0.0} <music21.note.Note C>
        {3.0} <music21.stream.Measure 2 offset=3.0>
            {0.0} <music21.note.Note D>
            {3.0} <music21.bar.Barline type=final>

    If after running makeMeasures you run makeTies, it will also split
    long notes into smaller notes with ties.  Lyrics and articulations
    are attached to the first note.  Expressions (fermatas,
    etc.) will soon be attached to the last note but this is not yet done:

    >>> p1 = stream.Part()
    >>> p1.append(meter.TimeSignature('3/4'))
    >>> longNote = note.Note('D#4')
    >>> longNote.quarterLength = 7.5
    >>> longNote.articulations = [articulations.Staccato()]
    >>> longNote.lyric = 'hi'
    >>> p1.append(longNote)
    >>> partWithMeasures = p1.makeMeasures()
    >>> partWithMeasures is not p1
    True
    >>> dummy = partWithMeasures.makeTies(inPlace=True)
    >>> partWithMeasures.show('text')
    {0.0} <music21.stream.Measure 1 offset=0.0>
        {0.0} <music21.clef.TrebleClef>
        {0.0} <music21.meter.TimeSignature 3/4>
        {0.0} <music21.note.Note D#>
    {3.0} <music21.stream.Measure 2 offset=3.0>
        {0.0} <music21.note.Note D#>
    {6.0} <music21.stream.Measure 3 offset=6.0>
        {0.0} <music21.note.Note D#>
        {1.5} <music21.bar.Barline type=final>

    >>> allNotes = partWithMeasures.flat.notes
    >>> allNotes[0].articulations
    []

    >>> allNotes[1].articulations
    []

    >>> allNotes[2].articulations
    [<music21.articulations.Staccato>]

    >>> [allNotes[0].lyric, allNotes[1].lyric, allNotes[2].lyric]
    ['hi', None, None]

    Changed in v6 -- all but first attribute are keyword only

    Changed in v7 -- now safe to call `makeMeasures` directly on a score containing parts
    '''
    from music21 import spanner
    from music21 import stream

    mStart = None

    # environLocal.printDebug(['calling Stream.makeMeasures()'])

    # must take a flat representation, as we need to be able to
    # position components, and sub-streams might hide elements that
    # should be contained

    if s.hasPartLikeStreams():
        # can't flatten, because it would destroy parts
        if inPlace:
            returnObj = s
        else:
            returnObj = copy.deepcopy(s)
        for substream in returnObj.getElementsByClass('Stream'):
            substream.makeMeasures(meterStream=meterStream,
                                   refStreamOrTimeRange=refStreamOrTimeRange,
                                   searchContext=searchContext,
                                   innerBarline=innerBarline,
                                   finalBarline=finalBarline,
                                   bestClef=bestClef,
                                   inPlace=True,  # copy already made
                                   )
        if inPlace:
            return
        else:
            return returnObj
    else:
        if s.hasVoices():
            # cannot make flat if there are voices, as would destroy stream partitions
            # parts containing voices are less likely to occur since MIDI parsing changes in v7
            srcObj = s
        else:
            srcObj = s.flat
        if not srcObj.isSorted:
            srcObj = srcObj.sorted()
        if not inPlace:
            srcObj = copy.deepcopy(srcObj)
        voiceCount = len(srcObj.voices)

    # environLocal.printDebug([
    #    'Stream.makeMeasures(): passed in meterStream', meterStream,
    #    meterStream[0]])

    # may need to look in activeSite if no time signatures are found
    if meterStream is None:
        # get from this Stream, or search the contexts
        meterStream = srcObj.flat.getTimeSignatures(
            returnDefault=True,
            searchContext=False,
            sortByCreationTime=False
        )
        # environLocal.printDebug([
        #    'Stream.makeMeasures(): found meterStream', meterStream[0]])
    elif isinstance(meterStream, meter.TimeSignature):
        # if meterStream is a TimeSignature, use it
        ts = meterStream
        meterStream = stream.Stream()
        meterStream.insert(0, ts)
    else:  # check that the meterStream is a Stream!
        if not isinstance(meterStream, stream.Stream):
            raise stream.StreamException(
                'meterStream is neither a Stream nor a TimeSignature!')

    # environLocal.printDebug([
    #    'makeMeasures(): meterStream', 'meterStream[0]', meterStream[0],
    #    'meterStream[0].offset',  meterStream[0].offset,
    #    'meterStream.elements[0].activeSite',
    #    meterStream.elements[0].activeSite])

    # need a SpannerBundle to store any found spanners and place
    # at the part level
    spannerBundleAccum = spanner.SpannerBundle()

    # MSC: Q 2020 -- why is making a clef something to do in this routine?
    #
    # get a clef for the entire stream; this will use bestClef
    # presently, this only gets the first clef
    # may need to store a clefStream and access changes in clefs
    # as is done with meterStream
    # clefList = srcObj.getClefs(searchActiveSite=True,
    #                searchContext=searchContext,
    #                returnDefault=True)
    # clefObj = clefList[0]
    # del clefList
    clefObj = srcObj.clef or srcObj.getContextByClass('Clef')
    if clefObj is None:
        clefObj = srcObj.getElementsByClass('Clef').getElementsByOffset(0).first()
        # only return clefs that have offset = 0.0
        if not clefObj:
            clefObj = clef.bestClef(srcObj, recurse=True)

    # environLocal.printDebug([
    #    'makeMeasures(): first clef found after copying and flattening',
    #    clefObj])

    # for each element in stream, need to find max and min offset
    # assume that flat/sorted options will be set before processing
    # list of start, start+dur, element
    offsetMapList = srcObj.offsetMap()
    # environLocal.printDebug(['makeMeasures(): offset map', offsetMap])
    # offsetMapList.sort() not necessary; just get min and max
    if offsetMapList:
        oMax = max([x.endTime for x in offsetMapList])
    else:
        oMax = 0

    # if a ref stream is provided, get highest time from there
    # only if it is greater than the highest time yet encountered
    if refStreamOrTimeRange is not None:
        if isinstance(refStreamOrTimeRange, stream.Stream):
            refStreamHighestTime = refStreamOrTimeRange.highestTime
        else:  # assume it's a list
            refStreamHighestTime = max(refStreamOrTimeRange)
        if refStreamHighestTime > oMax:
            oMax = refStreamHighestTime

    # create a stream of measures to contain the offsets range defined
    # create as many measures as needed to fit in oMax
    post = s.__class__()
    post.derivation.origin = s
    post.derivation.method = 'makeMeasures'

    o = 0.0  # initial position of first measure is assumed to be zero
    measureCount = 0
    lastTimeSignature = None
    while True:
        m = stream.Measure()
        m.number = measureCount + 1
        # environLocal.printDebug([
        #    'handling measure', m, m.number, 'current offset value', o,
        #    meterStream._reprTextLine()])
        # get active time signature at this offset
        # make a copy and it to the meter
        thisTimeSignature = meterStream.getElementAtOrBefore(o)
        # environLocal.printDebug([
        #    'm.number', m.number, 'meterStream.getElementAtOrBefore(o)',
        #    meterStream.getElementAtOrBefore(o), 'lastTimeSignature',
        #    lastTimeSignature, 'thisTimeSignature', thisTimeSignature ])

        if thisTimeSignature is None and lastTimeSignature is None:
            raise stream.StreamException(
                'failed to find TimeSignature in meterStream; '
                + 'cannot process Measures')
        if (thisTimeSignature is not lastTimeSignature
                and thisTimeSignature is not None):
            lastTimeSignature = thisTimeSignature
            # this seems redundant
            # lastTimeSignature = meterStream.getElementAtOrBefore(o)
            m.timeSignature = copy.deepcopy(thisTimeSignature)
            # environLocal.printDebug(['assigned time sig', m.timeSignature])

        # only add a clef for the first measure when automatically
        # creating Measures; this clef is from getClefs, called above
        if measureCount == 0:
            m.clef = clefObj
            if voiceCount > 0 and s.keySignature is not None:
                m.insert(0, copy.deepcopy(s.keySignature))
            # environLocal.printDebug(
            #    ['assigned clef to measure', measureCount, m.clef])

        # add voices if necessary (voiceCount > 0)
        for voiceIndex in range(voiceCount):
            v = stream.Voice()
            v.id = voiceIndex  # id is voice index, starting at 0
            m.coreInsert(0, v)
        if voiceCount:
            m.coreElementsChanged()

        # avoid an infinite loop
        if thisTimeSignature.barDuration.quarterLength == 0:
            raise stream.StreamException(
                f'time signature {thisTimeSignature!r} has no duration')
        post.coreInsert(o, m)  # insert measure
        # increment by meter length
        o += thisTimeSignature.barDuration.quarterLength
        if o >= oMax:  # may be zero
            break  # if length of this measure exceeds last offset
        else:
            measureCount += 1

    post.coreElementsChanged()

    # cache information about each measure (we used to do this once per element...
    postLen = len(post)
    postMeasureList = []
    lastTimeSignature = None
    for i in range(postLen):
        m = post[i]
        if m.timeSignature is not None:
            lastTimeSignature = m.timeSignature
        # get start and end offsets for each measure
        # seems like should be able to use m.duration.quarterLengths
        mStart = post.elementOffset(m)
        mEnd = mStart + lastTimeSignature.barDuration.quarterLength
        # if elements start fits within this measure, break and use
        # offset cannot start on end
        postMeasureList.append({'measure': m,
                                'mStart': mStart,
                                'mEnd': mEnd})

    # populate measures with elements
    for oneOffsetMap in offsetMapList:
        e, start, end, voiceIndex = oneOffsetMap

        # environLocal.printDebug(['makeMeasures()', start, end, e, voiceIndex])
        # iterate through all measures, finding a measure that
        # can contain this element

        # collect all spanners and move to outer Stream
        if 'Spanner' in e.classes:
            spannerBundleAccum.append(e)
            continue

        match = False
        lastTimeSignature = None

        m = None
        for i in range(postLen):
            postMeasureInfo = postMeasureList[i]
            mStart = postMeasureInfo['mStart']
            mEnd = postMeasureInfo['mEnd']
            m = postMeasureInfo['measure']

            if mStart <= start < mEnd:
                match = True
                # environLocal.printDebug([
                #    'found measure match', i, mStart, mEnd, start, end, e])
                break

        if not match:
            if start == end == oMax:
                post.storeAtEnd(e)
                continue
            else:
                raise stream.StreamException(
                    f'cannot place element {e} with start/end {start}/{end} within any measures')

        # find offset in the temporal context of this measure
        # i is the index of the measure that this element starts at
        # mStart, mEnd are correct
        oNew = start - mStart  # remove measure offset from element offset

        # insert element at this offset in the measure
        # not copying elements here!

        # in the case of a Clef, and possibly other measure attributes,
        # the element may have already been placed in this measure
        # we need to only exclude elements that are placed in the special
        # first position
        if m.clef is e:
            continue
        # do not accept another time signature at the zero position: this
        # is handled above
        if oNew == 0 and 'TimeSignature' in e.classes:
            continue

        # environLocal.printDebug(['makeMeasures()', 'inserting', oNew, e])
        # NOTE: cannot use coreInsert here for some reason
        if voiceIndex is None:
            m.insert(oNew, e)
        else:  # insert into voice specified by the voice index
            m.voices[voiceIndex].insert(oNew, e)

    # add found spanners to higher-level; could insert at zero
    for sp in spannerBundleAccum:
        post.append(sp)

    # clean up temporary streams to avoid extra site accumulation
    del srcObj

    # set barlines if necessary
    lastIndex = len(post.getElementsByClass('Measure')) - 1
    for i, m in enumerate(post.getElementsByClass('Measure')):
        if i != lastIndex:
            if innerBarline not in ['regular', None]:
                m.rightBarline = innerBarline
        else:
            if finalBarline not in ['regular', None]:
                m.rightBarline = finalBarline
        if bestClef:
            m.clef = clef.bestClef(m, recurse=True)

    if not inPlace:
        post.setDerivationMethod('makeMeasures', recurse=True)
        return post  # returns a new stream populated w/ new measure streams
    else:  # clear the stored elements list of this Stream and repopulate
        # with Measures created above
        s._elements = []
        s._endElements = []
        s.coreElementsChanged()
        if post.isSorted:
            postSorted = post
        else:
            postSorted = post.sorted()

        for e in postSorted:
            # may need to handle spanners; already have s as site
            s.insert(post.elementOffset(e), e)


def makeRests(
    s,
    *,
    refStreamOrTimeRange=None,
    fillGaps=False,
    timeRangeFromBarDuration=False,
    inPlace=False,
    hideRests=False,
):
    '''
    Given a Stream with an offset not equal to zero,
    fill with one Rest preceding this offset.
    This can be called on any Stream,
    a Measure alone, or a Measure that contains
    Voices. This method recurses into Parts, Measures, and Voices,
    since users are unlikely to want "loose" rests outside
    of sub-containers.

    If `refStreamOrTimeRange` is provided as a Stream, this
    Stream is used to get min and max offsets. If a list is provided,
    the list assumed to provide minimum and maximum offsets. Rests will
    be added to fill all time defined within refStream.

    If `fillGaps` is True, this will create rests in any
    time regions that have no active elements.

    If `timeRangeFromBarDuration` is True, and the calling Stream
    is a Measure with a TimeSignature (or a Part containing them),
    the time range will be determined
    by taking the :meth:`~music21.stream.Measure.barDuration` and subtracting
    :attr:`~music21.stream.Measure.paddingLeft` and
    :attr:`~music21.stream.Measure.paddingRight`.
    This keyword takes priority over `refStreamOrTimeRange`.
    If both are provided, `timeRangeFromBarDuration`
    prevails, unless no TimeSignature can be found, in which case, the function
    falls back to `refStreamOrTimeRange`.

    If `inPlace` is True, this is done in-place; if `inPlace` is False,
    this returns a modified deepcopy.

    >>> a = stream.Stream()
    >>> a.insert(20, note.Note())
    >>> len(a)
    1
    >>> a.lowestOffset
    20.0
    >>> a.show('text')
    {20.0} <music21.note.Note C>

    Now make some rests...

    >>> b = a.makeRests(inPlace=False)
    >>> len(b)
    2
    >>> b.lowestOffset
    0.0
    >>> b.show('text')
    {0.0} <music21.note.Rest 20ql>
    {20.0} <music21.note.Note C>
    >>> b[0].duration.quarterLength
    20.0

    Same thing, but this time, with gaps, and hidden rests...

    >>> a = stream.Stream()
    >>> a.insert(20, note.Note('C4'))
    >>> a.insert(30, note.Note('D4'))
    >>> len(a)
    2
    >>> a.lowestOffset
    20.0
    >>> a.show('text')
    {20.0} <music21.note.Note C>
    {30.0} <music21.note.Note D>
    >>> b = a.makeRests(fillGaps=True, inPlace=False, hideRests=True)
    >>> len(b)
    4
    >>> b.lowestOffset
    0.0
    >>> b.show('text')
    {0.0} <music21.note.Rest 20ql>
    {20.0} <music21.note.Note C>
    {21.0} <music21.note.Rest 9ql>
    {30.0} <music21.note.Note D>
    >>> b[0].style.hideObjectOnPrint
    True

    Now with measures:

    >>> a = stream.Part()
    >>> a.insert(4, note.Note('C4'))
    >>> a.insert(8, note.Note('D4'))
    >>> len(a)
    2
    >>> a.lowestOffset
    4.0
    >>> a.insert(0, meter.TimeSignature('4/4'))
    >>> a.makeMeasures(inPlace=True)
    >>> a.show('text', addEndTimes=True)
    {0.0 - 0.0} <music21.stream.Measure 1 offset=0.0>
        {0.0 - 0.0} <music21.clef.TrebleClef>
        {0.0 - 0.0} <music21.meter.TimeSignature 4/4>
    {4.0 - 5.0} <music21.stream.Measure 2 offset=4.0>
        {0.0 - 1.0} <music21.note.Note C>
    {8.0 - 9.0} <music21.stream.Measure 3 offset=8.0>
        {0.0 - 1.0} <music21.note.Note D>
        {1.0 - 1.0} <music21.bar.Barline type=final>
    >>> a.makeRests(fillGaps=True, inPlace=True)
    >>> a.show('text', addEndTimes=True)
    {0.0 - 4.0} <music21.stream.Measure 1 offset=0.0>
        {0.0 - 0.0} <music21.clef.TrebleClef>
        {0.0 - 0.0} <music21.meter.TimeSignature 4/4>
        {0.0 - 4.0} <music21.note.Rest whole>
    {4.0 - 8.0} <music21.stream.Measure 2 offset=4.0>
        {0.0 - 1.0} <music21.note.Note C>
        {1.0 - 4.0} <music21.note.Rest dotted-half>
    {8.0 - 12.0} <music21.stream.Measure 3 offset=8.0>
        {0.0 - 1.0} <music21.note.Note D>
        {1.0 - 4.0} <music21.note.Rest dotted-half>
        {4.0 - 4.0} <music21.bar.Barline type=final>

    Changed in v6 -- all but first attribute are keyword only

    Changed in v7:

      - `inPlace` defaults False
      - Recurses into parts, measures, voices
      - Gave priority to `timeRangeFromBarDuration` over `refStreamOrTimeRange`
    '''
    from music21 import stream

    if not inPlace:  # make a copy
        returnObj = s.coreCopyAsDerivation('makeRests')
    else:
        returnObj = s

    if returnObj.iter().parts:
        for inner_part in returnObj.iter().parts:
            inner_part.makeRests(
                inPlace=True,
                fillGaps=fillGaps,
                hideRests=hideRests,
                refStreamOrTimeRange=refStreamOrTimeRange,
                timeRangeFromBarDuration=timeRangeFromBarDuration,
            )
        return returnObj

    def oHighTargetForMeasure(m: stream.Measure) -> float:
        '''Needed for timeRangeFromBarDuration'''
        # NOTE: this returns 0.0 if no meter can be found
        post = m.barDuration.quarterLength
        post -= m.paddingLeft
        post -= m.paddingRight
        return max(post, 0.0)

    oLowTarget = 0.0
    oHighTarget = 0.0
    if timeRangeFromBarDuration:
        if returnObj.isMeasure:
            oHighTarget = oHighTargetForMeasure(returnObj)
        elif (
            stream.Voice in returnObj.classSet
            and hasattr(refStreamOrTimeRange, 'isMeasure')
            and refStreamOrTimeRange.isMeasure
        ):
            # Alternative to getting measure context would be to access .activeSite
            # but for now, depend on getting measure context from refStreamOrTimeRange
            # since we have not documented calling makeRests directly on a Voice and
            # expecting to infer barDuration from the measure context.
            # merely trying to support the recursive call for contained voices, below
            oHighTarget = oHighTargetForMeasure(refStreamOrTimeRange)
        elif returnObj.hasMeasures():
            oHighTarget = sum(
                m.barDuration.quarterLength for m in returnObj.getElementsByClass(stream.Measure)
            )
    # If the above search didn't run or still yielded 0.0, use refStreamOrTimeRange
    if oHighTarget == 0.0:
        if refStreamOrTimeRange is None:  # use local
            oHighTarget = returnObj.highestTime
        elif isinstance(refStreamOrTimeRange, stream.Stream):
            oLowTarget = refStreamOrTimeRange.lowestOffset
            oHighTarget = refStreamOrTimeRange.highestTime
        # treat as a list
        elif common.isIterable(refStreamOrTimeRange):
            oLowTarget = min(refStreamOrTimeRange)
            oHighTarget = max(refStreamOrTimeRange)

    if returnObj.hasVoices():
        bundle = list(returnObj.voices)
    elif returnObj.hasMeasures():
        bundle = returnObj.getElementsByClass('Measure')
    else:
        bundle = [returnObj]

    # bundle components may be voices, measures, or a flat Stream
    for component in bundle:
        oLow = component.lowestOffset
        oHigh = component.highestTime
        if component.isMeasure:
            if timeRangeFromBarDuration:
                oHighTarget = oHighTargetForMeasure(component)
            # process voices
            for inner_voice in component.voices:
                inner_voice.makeRests(inPlace=True,
                                      fillGaps=fillGaps,
                                      hideRests=hideRests,
                                      refStreamOrTimeRange=component,
                                      timeRangeFromBarDuration=timeRangeFromBarDuration,
                                      )
            # Refresh these variables given that inner voices were altered
            oLow = component.lowestOffset
            oHigh = component.highestTime
            # adjust oHigh to not exceed measure
            oHighTarget = min(component.barDuration.quarterLength, oHighTarget)

        # create rest from start to end
        qLen = oLow - oLowTarget
        if qLen > 0:
            r = note.Rest()
            r.duration.quarterLength = qLen
            r.style.hideObjectOnPrint = hideRests
            # environLocal.printDebug(['makeRests(): add rests', r, r.duration])
            # place at oLowTarget to reach to oLow
            component.insert(oLowTarget, r)

        # create rest from end to highest
        qLen = oHighTarget - oHigh
        if qLen > 0:
            r = note.Rest()
            r.duration.quarterLength = qLen
            r.style.hideObjectOnPrint = hideRests
            # place at oHigh to reach to oHighTarget
            component.insert(oHigh, r)

        if fillGaps:
            gapStream = component.findGaps()
            if gapStream is not None:
                for e in gapStream:
                    r = note.Rest()
                    r.duration.quarterLength = e.duration.quarterLength
                    r.style.hideObjectOnPrint = hideRests
                    component.insert(e.offset, r)

    if returnObj.hasMeasures():
        # split rests at measure boundaries
        returnObj.makeTies(classFilterList=(note.Rest,), inPlace=True)

        # reposition measures
        accumulatedTime = 0.0
        for m in returnObj.getElementsByClass(stream.Measure):
            returnObj.setElementOffset(m, accumulatedTime)
            accumulatedTime += m.highestTime

    if inPlace is not True:
        return returnObj


def makeTies(
    s,
    *,
    meterStream=None,
    inPlace=False,
    displayTiedAccidentals=False,
    classFilterList=(note.GeneralNote,),
):
    # noinspection PyShadowingNames
    '''
    Given a stream containing measures, examine each element in the
    Stream. If the element's duration extends beyond the measure's boundary,
    create a tied entity, placing the split Note in the next Measure.

    Note that this method assumes that there is appropriate space in the
    next Measure: this will not shift Note objects, but instead allocate
    them evenly over barlines. Generally, makeMeasures is called prior to
    calling this method.

    If `inPlace` is True, this is done in-place;
    if `inPlace` is False, this returns a modified deep copy.

    Put a 12-quarter-note-long note into a Stream w/ 4/4 as the duration.

    >>> d = stream.Stream()
    >>> d.insert(0, meter.TimeSignature('4/4'))
    >>> n = note.Note('C4')
    >>> n.quarterLength = 12
    >>> d.insert(0, n)
    >>> d.show('text')
    {0.0} <music21.meter.TimeSignature 4/4>
    {0.0} <music21.note.Note C>

    After running makeMeasures, we get nice measures, a clef, but only one
    way-too-long note in Measure 1:

    >>> x = d.makeMeasures()
    >>> x.show('text')
    {0.0} <music21.stream.Measure 1 offset=0.0>
        {0.0} <music21.clef.TrebleClef>
        {0.0} <music21.meter.TimeSignature 4/4>
        {0.0} <music21.note.Note C>
    {4.0} <music21.stream.Measure 2 offset=4.0>
    <BLANKLINE>
    {8.0} <music21.stream.Measure 3 offset=8.0>
        {0.0} <music21.bar.Barline type=final>
    >>> n2 = x.measure(1).notes[0]
    >>> n2.duration.quarterLength
    12.0
    >>> n2 is n
    False

    But after running makeTies, all is good:

    >>> x.makeTies(inPlace=True)
    >>> x.show('text')
    {0.0} <music21.stream.Measure 1 offset=0.0>
        {0.0} <music21.clef.TrebleClef>
        {0.0} <music21.meter.TimeSignature 4/4>
        {0.0} <music21.note.Note C>
    {4.0} <music21.stream.Measure 2 offset=4.0>
        {0.0} <music21.note.Note C>
    {8.0} <music21.stream.Measure 3 offset=8.0>
        {0.0} <music21.note.Note C>
        {4.0} <music21.bar.Barline type=final>
    >>> m = x.measure(1).notes[0]
    >>> m.duration.quarterLength
    4.0
    >>> m is n
    False
    >>> m.tie
    <music21.tie.Tie start>
    >>> x.measure(2).notes[0].tie
    <music21.tie.Tie continue>
    >>> x.measure(3).notes[0].tie
    <music21.tie.Tie stop>

    Same experiment, but with rests:

    >>> d = stream.Stream()
    >>> d.insert(0, meter.TimeSignature('4/4'))
    >>> r = note.Rest()
    >>> r.quarterLength = 12
    >>> d.insert(0, r)
    >>> x = d.makeMeasures()
    >>> x.makeTies(inPlace=True)
    >>> x.show('text')
    {0.0} <music21.stream.Measure 1 offset=0.0>
        {0.0} <music21.clef.TrebleClef>
        {0.0} <music21.meter.TimeSignature 4/4>
        {0.0} <music21.note.Rest whole>
    {4.0} <music21.stream.Measure 2 offset=4.0>
        {0.0} <music21.note.Rest whole>
    {8.0} <music21.stream.Measure 3 offset=8.0>
        {0.0} <music21.note.Rest whole>
        {4.0} <music21.bar.Barline type=final>

    Notes: uses base.Music21Object.splitAtQuarterLength() once it has figured out
    what to split.

    Changed in v. 4 -- inPlace = False by default.

    Changed in v6 -- all but first attribute are keyword only

    Added in v. 7 -- `classFilterList` acts as a filter on what elements will
    be operated on (i.e. have durations split and/or ties made.)
    The default `(note.GeneralNote,)` includes Notes, Chords, and Rests.

    Here will we split and make ties only on Notes, leaving the too-long
    rest in measure 1 alone.

    >>> p = stream.Part()
    >>> p.append(meter.TimeSignature('2/4'))
    >>> p.insert(0.0, note.Rest(quarterLength=3.0))
    >>> p.insert(3.0, note.Note(quarterLength=3.0))
    >>> p.makeMeasures(inPlace=True)
    >>> p.makeTies(classFilterList=[note.Note], inPlace=True)
    >>> p.show('text', addEndTimes=True)
    {0.0 - 3.0} <music21.stream.Measure 1 offset=0.0>
        {0.0 - 0.0} <music21.clef.TrebleClef>
        {0.0 - 0.0} <music21.meter.TimeSignature 2/4>
        {0.0 - 3.0} <music21.note.Rest dotted-half>
    {2.0 - 4.0} <music21.stream.Measure 2 offset=2.0>
        {1.0 - 2.0} <music21.note.Note C>
    {4.0 - 6.0} <music21.stream.Measure 3 offset=4.0>
        {0.0 - 2.0} <music21.note.Note C>
        {2.0 - 2.0} <music21.bar.Barline type=final>
    >>> p.measure(3).notes[0].tie
    <music21.tie.Tie stop>

    OMIT_FROM_DOCS

    configure ".previous" and ".next" attributes

    Previously a note tied from one voice could not make ties into a note
    in the next measure outside of voices.  Fixed May 2017

    >>> p = stream.Part()
    >>> m1 = stream.Measure(number=1)
    >>> m2 = stream.Measure(number=2)
    >>> m1.append(meter.TimeSignature('1/4'))
    >>> v1 = stream.Voice(id='v1')
    >>> v2 = stream.Voice(id=2)  # also test problems with int voice ids
    >>> n1 = note.Note('C4')
    >>> n1.tie = tie.Tie('start')
    >>> n2 = note.Note('D--4')
    >>> n2.tie = tie.Tie('start')
    >>> v1.append(n1)
    >>> v2.append(n2)
    >>> n3 = note.Note('C4')
    >>> n3.tie = tie.Tie('stop')
    >>> m2.append(n3)
    >>> m1.insert(0, v1)
    >>> m1.insert(0, v2)
    >>> p.append([m1, m2])
    >>> p2 = p.makeTies()

    test same thing with needed makeTies:

    >>> p = stream.Part()
    >>> m1 = stream.Measure(number=1)
    >>> m2 = stream.Measure(number=2)
    >>> m1.append(meter.TimeSignature('1/4'))
    >>> v1 = stream.Voice(id='v1')
    >>> v2 = stream.Voice(id=2)  # also test problems with int voice ids
    >>> n1 = note.Note('C4', quarterLength=2)
    >>> n2 = note.Note('B4')
    >>> v1.append(n1)
    >>> v2.append(n2)
    >>> m1.insert(0, v1)
    >>> m1.insert(0, v2)
    >>> p.append(m1)
    >>> p.insert(1.0, m2)
    >>> p2 = p.makeTies()
    >>> p2.show('text')
    {0.0} <music21.stream.Measure 1 offset=0.0>
        {0.0} <music21.meter.TimeSignature 1/4>
        {0.0} <music21.stream.Voice v1>
            {0.0} <music21.note.Note C>
        {0.0} <music21.stream.Voice 2>
            {0.0} <music21.note.Note B>
    {1.0} <music21.stream.Measure 2 offset=1.0>
        {0.0} <music21.note.Note C>

    >>> for n in p2.recurse().notes:
    ...     print(n, n.tie)
    <music21.note.Note C> <music21.tie.Tie start>
    <music21.note.Note B> None
    <music21.note.Note C> <music21.tie.Tie stop>

    Be helpful and wrap `classFilterList` in a list if need be.

    >>> m = stream.Measure([note.Note(quarterLength=8.0)])
    >>> m.insert(0, meter.TimeSignature('4/4'))
    >>> p = stream.Part([m])
    >>> p.makeTies(inPlace=True, classFilterList='Note')
    >>> len(p.getElementsByClass('Measure'))
    2
    >>> p.recurse().last().tie
    <music21.tie.Tie stop>
    '''
    from music21 import stream

    # environLocal.printDebug(['calling Stream.makeTies()'])

    if not inPlace:  # make a copy
        returnObj = s.coreCopyAsDerivation('makeTies')
    else:
        returnObj = s
    if not returnObj:
        raise stream.StreamException('cannot process an empty stream')

    if not common.isIterable(classFilterList):
        classFilterList = [classFilterList]

    # get measures from this stream
    measureStream = returnObj.getElementsByClass('Measure')
    if not measureStream:
        raise stream.StreamException(
            'cannot process a stream without measures')

    # environLocal.printDebug([
    #    'makeTies() processing measureStream, length', measureStream,
    #    len(measureStream)])

    # may need to look in activeSite if no time signatures are found
    # presently searchContext is False to save time
    if meterStream is None:
        meterStream = returnObj.getTimeSignatures(sortByCreationTime=True,
                                                  searchContext=False)

    mCount = 0
    lastTimeSignature = None

    while True:  # TODO: find a way to avoid 'while True'
        # update measureStream on each iteration,
        # as new measure may have been added to the returnObj stream
        measureStream = returnObj.getElementsByClass('Measure').stream()
        if mCount >= len(measureStream):
            break  # reached the end of all measures available or added
        # get the current measure to look for notes that need ties
        m = measureStream[mCount]
        if m.timeSignature is not None:
            lastTimeSignature = m.timeSignature

        # get next measure; we may not need it, but have it ready
        if mCount + 1 < len(measureStream):
            mNext = measureStream[mCount + 1]
            mNextAdd = False  # already present; do not append
        else:  # create a new measure
            mNext = stream.Measure()
            # set offset to last offset plus total length
            mOffset = measureStream.elementOffset(m)
            if lastTimeSignature is not None:
                mNext.offset = (mOffset
                                + lastTimeSignature.barDuration.quarterLength)
            else:
                mNext.offset = mOffset
            if not meterStream:  # in case no meters are defined
                ts = meter.TimeSignature()
                ts.load(f'{defaults.meterNumerator}/{defaults.meterDenominatorBeatType}')
            else:  # get the last encountered meter
                ts = meterStream.getElementAtOrBefore(mNext.offset)
            # only copy and assign if not the same as the last
            if (lastTimeSignature is not None
                    and not lastTimeSignature.ratioEqual(ts)):
                mNext.timeSignature = copy.deepcopy(ts)
            # increment measure number
            mNext.number = m.number + 1
            mNextAdd = True  # new measure, needs to be appended

        if mNext.hasVoices():
            mNextHasVoices = True
        else:
            mNextHasVoices = False

        # environLocal.printDebug([
        #    'makeTies() dealing with measure', m, 'mNextAdd', mNextAdd])
        # for each measure, go through each element and see if its
        # duration fits in the bar that contains it

        # if there are voices, we must look at voice id values to only
        # connect ties to components in the same voice, assuming there
        # are voices in the next measure
        try:
            mEnd = lastTimeSignature.barDuration.quarterLength
        except AttributeError:
            ts = m.getContextByClass('TimeSignature')
            if ts is not None:
                lastTimeSignature = ts
                mEnd = lastTimeSignature.barDuration.quarterLength
            else:
                mEnd = 4.0  # Default
        if m.hasVoices():
            bundle = m.voices
            mHasVoices = True
        else:
            bundle = [m]
            mHasVoices = False
        # bundle components may be voices, or just a measure
        for v in bundle:
            for e in v:
                if e.classSet.isdisjoint(classFilterList):
                    continue
                vId = v.id
                # environLocal.printDebug([
                #    'Stream.makeTies() iterating over elements in measure',
                #    m, e])
                # check to see if duration is within Measure
                eOffset = v.elementOffset(e)
                eEnd = opFrac(eOffset + e.duration.quarterLength)
                # assume end can be at boundary of end of measure
                overshot = eEnd - mEnd

                if overshot <= 0:
                    continue
                if eOffset >= mEnd:
                    continue  # skip elements that extend past measure boundary.
                    # raise stream.StreamException(
                    #     'element (%s) has offset %s within a measure '
                    #     'that ends at offset %s' % (e, eOffset, mEnd))

                qLenBegin = mEnd - eOffset
                e, eRemain = e.splitAtQuarterLength(
                    qLenBegin,
                    retainOrigin=True,
                    displayTiedAccidentals=displayTiedAccidentals
                )

                # manage bridging voices
                if mNextHasVoices:
                    if mHasVoices:  # try to match voice id
                        if not isinstance(vId, int):
                            dst = mNext.voices[vId]
                        else:
                            dst = mNext.getElementById(vId)
                    # src does not have voice, but dst does
                    else:  # place in top-most voice
                        dst = mNext.voices[0]
                else:
                    # mNext has no voices but this one does
                    if mHasVoices:
                        # internalize all components in a voice
                        moveNotesToVoices(mNext)
                        # place in first voice
                        dst = mNext.voices[0]
                    else:  # no voices in either
                        dst = None

                if dst is None:
                    dst = mNext

                # mNext.coreSelfActiveSite(eRemain)
                # manually set activeSite
                # cannot use coreInsert here
                dst.insert(0, eRemain)

                # we are not sure that this element fits
                # completely in the next measure, thus, need to
                # continue processing each measure
                if mNextAdd:
                    # environLocal.printDebug([
                    #    'makeTies() inserting mNext into returnObj',
                    #    mNext])
                    returnObj.insert(mNext.offset, mNext)
        mCount += 1
    for measure in measureStream:
        measure.flattenUnnecessaryVoices(inPlace=True)
    del measureStream  # clean up unused streams

    if not inPlace:
        return returnObj
    else:
        return None


def makeTupletBrackets(s: 'music21.stream.Stream', *, inPlace=False):
    # noinspection PyShadowingNames
    '''
    Given a flat Stream of mixed durations, designates the first and last tuplet of any group
    of tuplets as the start or end of the tuplet, respectively.

    TODO: does not handle nested tuplets

    >>> n = note.Note()
    >>> n.duration.quarterLength = 1/3
    >>> s = stream.Stream()
    >>> s.insert(0, meter.TimeSignature('2/4'))
    >>> s.repeatAppend(n, 6)
    >>> tupletTypes = [x.duration.tuplets[0].type for x in s.notes]
    >>> tupletTypes
    [None, None, None, None, None, None]
    >>> stream.makeNotation.makeTupletBrackets(s, inPlace=True)
    >>> tupletTypes = [x.duration.tuplets[0].type for x in s.notes]
    >>> tupletTypes
    ['start', None, 'stop', 'start', None, 'stop']

    Changed in v1.8: `inPlace` is False by default
    Changed in v7: Legacy behavior of taking in a list of durations removed.
    '''
    durationList = []

    # Stream, as it should be...
    if not inPlace:  # make a copy
        returnObj = copy.deepcopy(s)
        returnObj.derivation.method = 'makeTupletBrackets'
    else:
<<<<<<< HEAD
        returnObj = s
=======
        # Stream, as it should be...
        if not inPlace:  # make a copy
            returnObj = s.coreCopyAsDerivation('makeTupletBrackets')
        else:
            returnObj = s
>>>>>>> 936d265c

    # only want to look at notes and rests.
    for n in returnObj.notesAndRests:
        if n.duration.isGrace:
            continue
        durationList.append(n.duration)

    tupletMap = []  # a list of [tuplet obj, Duration] pairs
    for dur in durationList:  # all Duration objects
        tupletList = dur.tuplets
        if not tupletList:  # no tuplets
            tupletMap.append([None, dur])
        elif len(tupletList) > 1:
            # for i in range(len(tuplets)):
            #    tupletMap.append([tuplets[i],dur])
            environLocal.warn(
                f'got multi-tuplet duration; cannot yet handle this. {tupletList!r}'
            )
            tupletMap.append([None, dur])
        else:
            tupletMap.append([tupletList[0], dur])

    # have a list of tuplet, Duration pairs
    completionCount: Union[float, int, Fraction] = 0  # qLen currently filled
    completionTarget: Union[float, int, Fraction, None] = None  # qLen necessary to fill tuplet
    for i in range(len(tupletMap)):
        tupletObj, dur = tupletMap[i]

        if i > 0:
            tupletPrevious = tupletMap[i - 1][0]
        else:
            tupletPrevious = None

        if i < len(tupletMap) - 1:
            tupletNext = tupletMap[i + 1][0]
            # if tupletNext != None:
            #     nextNormalType = tupletNext.durationNormal.type
            # else:
            #     nextNormalType = None
        else:
            tupletNext = None
            # nextNormalType = None

        # environLocal.printDebug(['updateTupletType previous, this, next:',
        #                          tupletPrevious, tuplet, tupletNext])

        if tupletObj is not None:
            # thisNormalType = tuplet.durationNormal.type
            completionCount = opFrac(completionCount + dur.quarterLength)
            # if previous tuplet is None, always start
            # always reset completion target
            if tupletPrevious is None or completionTarget is None:
                if tupletNext is None:  # single tuplet w/o tuplets either side
                    tupletObj.type = 'startStop'
                    tupletObj.bracket = False
                    completionCount = 0  # reset
                else:
                    tupletObj.type = 'start'
                    # get total quarter length of this tuplet
                    completionTarget = tupletObj.totalTupletLength()
                    # environLocal.printDebug(['starting tuplet type, value:',
                    #                          tuplet, tuplet.type])
                    # environLocal.printDebug(['completion count, target:',
                    #                          completionCount, completionTarget])

            # if tuplet next is None, always stop
            # if both previous and next are None, just keep a start

            # this, below, is optional:
            # if next normal type is not the same as this one, also stop
            elif tupletNext is None or completionCount >= completionTarget:
                tupletObj.type = 'stop'  # should be impossible once frozen...
                completionTarget = None  # reset
                completionCount = 0  # reset
                # environLocal.printDebug(['stopping tuplet type, value:',
                #                          tuplet, tuplet.type])
                # environLocal.printDebug(['completion count, target:',
                #                          completionCount, completionTarget])

            # if tuplet next and previous not None, increment
            elif tupletPrevious is not None and tupletNext is not None:
                # do not need to change tuplet type; should be None
                pass
                # environLocal.printDebug(['completion count, target:',
                #                          completionCount, completionTarget])

    if not inPlace:
        return returnObj


def realizeOrnaments(s: 'music21.stream.Stream'):
    '''
    Realize all ornaments on a stream

    Creates a new stream that contains all realized ornaments in addition
    to other elements in the original stream.

    >>> s1 = stream.Stream()
    >>> m1 = stream.Measure()
    >>> m1.number = 1
    >>> m1.append(meter.TimeSignature('4/4'))
    >>> n1 = note.Note('C4', type='whole')
    >>> n1.expressions.append(expressions.Mordent())
    >>> m1.append(n1)
    >>> m2 = stream.Measure()
    >>> m2.number = 2
    >>> n2 = note.Note('D4', type='whole')
    >>> m2.append(n2)
    >>> s1.append(m1)
    >>> s1.append(m2)
    >>> for x in s1.recurse(includeSelf=True):
    ...     x
    <music21.stream.Stream ...>
    <music21.stream.Measure 1 offset=0.0>
    <music21.meter.TimeSignature 4/4>
    <music21.note.Note C>
    <music21.stream.Measure 2 offset=4.0>
    <music21.note.Note D>

    >>> s2 = stream.makeNotation.realizeOrnaments(s1)
    >>> for x in s2.recurse(includeSelf=True):
    ...     x
    <music21.stream.Stream ...>
    <music21.stream.Measure 1 offset=0.0>
    <music21.meter.TimeSignature 4/4>
    <music21.note.Note C>
    <music21.note.Note B>
    <music21.note.Note C>
    <music21.stream.Measure 2 offset=4.0>
    <music21.note.Note D>

    TODO: does not work for Gapful streams because it uses append rather
       than the offset of the original
    '''
    newStream = s.cloneEmpty(derivationMethod='realizeOrnaments')
    newStream.offset = s.offset

    def realizeElementExpressions(innerElement):
        elementHasBeenRealized = False
        for exp in innerElement.expressions:
            if not hasattr(exp, 'realize'):
                continue
            # else:
            before, during, after = exp.realize(innerElement)
            elementHasBeenRealized = True
            for n in before:
                newStream.append(n)
            if during is not None:
                newStream.append(during)
            for n in after:
                newStream.append(n)
        if elementHasBeenRealized is False:
            newStream.append(innerElement)

    # If this streamObj contains more streams (i.e., a Part that contains
    # multiple measures):
    for element in s:
        if element.isStream:
            newStream.append(realizeOrnaments(element))
        else:
            if hasattr(element, 'expressions'):
                realizeElementExpressions(element)
            else:
                newStream.append(element)

    return newStream


def moveNotesToVoices(source: 'music21.stream.Stream', classFilterList=('GeneralNote',)):
    '''
    Move notes into voices.  Happens inplace always.  Returns None
    '''
    from music21.stream import Voice
    dst = Voice()

    # cast to list so source can be edited.
    affectedElements = list(source.getElementsByClass(classFilterList))

    for e in affectedElements:
        dst.insert(source.elementOffset(e), e)
        source.remove(e)
    source.insert(0, dst)


def getTiePitchSet(prior: 'music21.note.NotRest'):
    # noinspection PyShadowingNames
    '''
    helper method for makeAccidentals to get the tie pitch set (or None)
    from the prior

    >>> n1 = note.Note('C4')
    >>> n2 = note.Note('D4')
    >>> n2.tie = tie.Tie('start')
    >>> n3 = note.Note('E4')
    >>> n3.tie = tie.Tie('stop')
    >>> n4 = note.Note('F4')
    >>> n4.tie = tie.Tie('continue')
    >>> c = chord.Chord([n1, n2, n3, n4])
    >>> tps = stream.makeNotation.getTiePitchSet(c)
    >>> isinstance(tps, set)
    True
    >>> sorted(tps)
    ['D4', 'F4']

    Non tie possessing objects return None

    >>> r = bar.Repeat()
    >>> stream.makeNotation.getTiePitchSet(r) is None
    True

    Note or Chord without ties, returns an empty set:

    >>> n = note.Note('F#5')
    >>> stream.makeNotation.getTiePitchSet(n)
    set()

    Rest return None

    >>> r = note.Rest()
    >>> stream.makeNotation.getTiePitchSet(r) is None
    True
    '''
    if not hasattr(prior, 'tie') or not hasattr(prior, 'pitches'):
        return None

    tiePitchSet = set()
    if 'Chord' in prior.classes:
        prior: 'music21.chord.Chord'
        previousNotes = list(prior)
    else:
        previousNotes = [prior]

    for n in previousNotes:
        if n.tie is None or n.tie.type == 'stop':
            continue
        tiePitchSet.add(n.pitch.nameWithOctave)
    return tiePitchSet


def iterateBeamGroups(
    s: 'music21.stream.Stream',
    skipNoBeams=True,
    recurse=True
) -> Generator[List[note.NotRest], None, None]:
    '''
    Generator that yields a List of NotRest objects that fall within a beam group.

    If `skipNoBeams` is True, then NotRest objects that have no beams are skipped.

    Recurse is True by default.

    Unclosed beam groups (like start followed by a Rest before a stop), currently
    will continue to yield until the first stop, but this behavior may change at any time in
    the future as beaming-over-barlines with multiple voices or beaming across
    Parts or PartStaffs is supported.

    >>> from music21.stream.makeNotation import iterateBeamGroups
    >>> sc = converter.parse('tinyNotation: 3/4 c8 d e f g4   a4 b8 a16 g16 f4')
    >>> sc.makeBeams(inPlace=True)
    >>> for beamGroup in iterateBeamGroups(sc):
    ...     print(beamGroup)
    [<music21.note.Note C>, <music21.note.Note D>]
    [<music21.note.Note E>, <music21.note.Note F>]
    [<music21.note.Note B>, <music21.note.Note A>, <music21.note.Note G>]

    >>> for beamGroup in iterateBeamGroups(sc, skipNoBeams=False):
    ...     print(beamGroup)
    [<music21.note.Note C>, <music21.note.Note D>]
    [<music21.note.Note E>, <music21.note.Note F>]
    [<music21.note.Note G>]
    [<music21.note.Note A>]
    [<music21.note.Note B>, <music21.note.Note A>, <music21.note.Note G>]
    [<music21.note.Note F>]

    If recurse is False, assumes a flat Score:

    >>> for beamGroup in iterateBeamGroups(sc, recurse=False):
    ...     print(beamGroup)

    >>> for beamGroup in iterateBeamGroups(sc.flat, recurse=False):
    ...     print(beamGroup)
    [<music21.note.Note C>, <music21.note.Note D>]
    [<music21.note.Note E>, <music21.note.Note F>]
    [<music21.note.Note B>, <music21.note.Note A>, <music21.note.Note G>]

    New in v6.7.
    '''
    iterator: 'music21.stream.iterator.StreamIterator' = s.recurse() if recurse else s.iter()
    current_beam_group: List[note.NotRest] = []
    in_beam_group: bool = False
    for el in iterator.getElementsByClass('NotRest'):
        first_el_type: Optional[str] = None
        if el.beams and el.beams.getByNumber(1):
            first_el_type = el.beams.getTypeByNumber(1)

        if first_el_type == 'start':
            in_beam_group = True
        if in_beam_group:
            current_beam_group.append(el)
        if first_el_type == 'stop':
            yield current_beam_group
            current_beam_group = []
            in_beam_group = False
        elif not skipNoBeams and not in_beam_group:
            yield [el]

    if current_beam_group:
        yield current_beam_group


def setStemDirectionForBeamGroups(
    s: 'music21.stream.Stream',
    *,
    setNewStems=True,
    overrideConsistentStemDirections=False,
) -> None:
    '''
    Find all beam groups and set all the `stemDirection` tags for notes/chords
    in a beam group to point either up or down.  If any other stem direction is
    encountered ('double', 'noStem', etc.) that note is skipped.

    If all notes have the same (non-unspecified) direction, then they are left alone unless
    `overrideConsistentStemDirections` is True (default: False).  For instance,
    :meth:`~music21.clef.Clef.getStemDirectionForPitches` might say "down" but
    if everything in the beamGroup is either

    if `setANewStems` is True (as by default), then even notes with stemDirection
    of 'unspecified' get a stemDirection.

    Currently assumes that the clef does not change within a beam group.  This
    assumption may change in the future.

    Operates in place.  Run `copy.deepcopy(s)` beforehand for a non-inPlace version.

    New in v6.7.
    '''
    beamGroup: List[note.NotRest]
    for beamGroup in iterateBeamGroups(s, skipNoBeams=True, recurse=True):
        setStemDirectionOneGroup(
            beamGroup,
            setNewStems=setNewStems,
            overrideConsistentStemDirections=overrideConsistentStemDirections
        )


def setStemDirectionOneGroup(
    group: List[note.NotRest],
    *,
    setNewStems=True,
    overrideConsistentStemDirections=False,
) -> None:
    '''
    Helper function to set stem directions for one beam group (or perhaps a beat, etc.)

    See setStemDirectionForBeamGroups for detailed information.

    New in v6.7.
    '''
    if not group:  # pragma: no cover
        return  # should not happen

    stem_directions = {n.stemDirection for n in group
                       if n.stemDirection in ('up', 'down', 'unspecified')}
    if 'unspecified' in stem_directions:
        has_consistent_stem_directions = False
    elif len(stem_directions) < 2:
        has_consistent_stem_directions = True
    else:
        has_consistent_stem_directions = False

    # noinspection PyTypeChecker
    clef_context: clef.Clef = group[0].getContextByClass(clef.Clef)
    if not clef_context:
        return

    pitchList: List[pitch.Pitch] = []
    for n in group:
        pitchList.extend(n.pitches)
    if not pitchList:
        # Handle empty chord
        return
    groupStemDirection = clef_context.getStemDirectionForPitches(pitchList)

    for n in group:
        noteDirection = n.stemDirection
        if noteDirection == 'unspecified' and not setNewStems:
            continue
        elif (noteDirection in ('up', 'down')
              and not overrideConsistentStemDirections
              and has_consistent_stem_directions):
            continue
        elif noteDirection in ('up', 'down', 'unspecified'):
            n.stemDirection = groupStemDirection



# -----------------------------------------------------------------------------

class Test(unittest.TestCase):
    '''
    Note: most Stream tests are found in stream/tests.py
    '''
    allaBreveBeamTest = "tinyNotation: 2/2 c8 d e f   trip{a b c' a b c'}  f' e' d' G  a b c' d'"

    def testNotesToVoices(self):
        from music21 import stream
        s = stream.Stream()
        n1 = note.Note()
        s.repeatAppend(n1, 4)
        self.assertEqual(len(s), 4)

        moveNotesToVoices(s)
        # now have one component
        self.assertEqual(len(s), 1)
        self.assertEqual(s[0].classes[0], 'Voice')  # default is a Voice
        self.assertEqual(len(s[0]), 4)
        self.assertEqual(str(list(s.voices[0].notesAndRests)),
                         '[<music21.note.Note C>, <music21.note.Note C>, '
                         + '<music21.note.Note C>, <music21.note.Note C>]')

    def testSetStemDirectionOneGroup(self):
        from music21 import converter
        p = converter.parse(self.allaBreveBeamTest)
        p.makeBeams(inPlace=True, setStemDirections=False)
        a, b, c, d = iterateBeamGroups(p)

        def testDirections(group, expected):
            self.assertEqual(len(group), len(expected))
            for j in range(len(group)):
                self.assertEqual(group[j].stemDirection, expected[j])

        testDirections(a, ['unspecified'] * 4)
        setStemDirectionOneGroup(a, setNewStems=False)
        testDirections(a, ['unspecified'] * 4)
        setStemDirectionOneGroup(a)
        testDirections(a, ['up'] * 4)
        for n in a:
            n.stemDirection = 'down'
        setStemDirectionOneGroup(a)
        testDirections(a, ['down'] * 4)
        setStemDirectionOneGroup(a, overrideConsistentStemDirections=True)
        testDirections(a, ['up'] * 4)

        setStemDirectionOneGroup(b)
        testDirections(b, ['down'] * 6)

        # this one is all high but has one very low G
        setStemDirectionOneGroup(c)
        testDirections(c, ['up'] * 4)

        dStems = ['down', 'noStem', 'double', 'up']
        for i, n in enumerate(d):
            n.stemDirection = dStems[i]
        setStemDirectionOneGroup(d)
        testDirections(d, ['down', 'noStem', 'double', 'down'])

    def testSetStemDirectionForBeamGroups(self):
        from music21 import converter
        p = converter.parse(self.allaBreveBeamTest)
        p.makeBeams(inPlace=True, setStemDirections=False)
        d = list(iterateBeamGroups(p))[-1]
        dStems = ['down', 'noStem', 'double', 'up']
        for i, n in enumerate(d):
            n.stemDirection = dStems[i]

        setStemDirectionForBeamGroups(p)
        self.assertEqual([n.stemDirection for n in p.flat.notes],
                         ['up'] * 4 + ['down'] * 6 + ['up'] * 4
                         + ['down', 'noStem', 'double', 'down']
                         )

    def testSetStemDirectionConsistency(self):
        """
        Stems that would all be up starting from scratch,
        but because of overrideConsistentStemDirections=False,
        we only change the first group with an "unspecified" direction
        """
        from music21 import converter
        p = converter.parse('tinyNotation: 2/4 b8 f8 a8 b8')
        p.makeBeams(inPlace=True)
        self.assertEqual(
            [n.stemDirection for n in p.flat.notes],
            ['up', 'up', 'up', 'up']
        )

        # make manual changes
        dStems = ['down', 'unspecified', 'down', 'down']
        for n, stemDir in zip(p.flat.notes, dStems):
            n.stemDirection = stemDir

        setStemDirectionForBeamGroups(p, setNewStems=True, overrideConsistentStemDirections=False)
        self.assertEqual(
            [n.stemDirection for n in p.flat.notes],
            ['up', 'up', 'down', 'down']
        )

    def testMakeBeamsWithStemDirection(self):
        from music21 import converter
        p = converter.parse(self.allaBreveBeamTest)
        dStems = ['down', 'noStem', 'double', 'up']
        for i, n in enumerate(p.flat.notes[-4:]):
            n.stemDirection = dStems[i]
        p.makeBeams(inPlace=True)
        self.assertEqual([n.stemDirection for n in p.flat.notes],
                         ['up'] * 4 + ['down'] * 6 + ['up'] * 4
                         + ['down', 'noStem', 'double', 'down']
                         )

    def testMakeBeamsOnEmptyChord(self):
        from music21 import chord, converter
        p = converter.parse('tinyNotation: 4/4')
        c1 = chord.Chord('d f')
        c1.quarterLength = 0.5
        c2 = chord.Chord('d f')
        c2.quarterLength = 0.5
        p.measure(1).insert(0, c1)
        p.measure(1).insert(0.5, c2)
        p.flat.notes[0].notes = []
        p.flat.notes[1].notes = []
        p.makeNotation(inPlace=True)
        self.assertEqual(
            [n.stemDirection for n in p.flat.notes],
            ['unspecified', 'unspecified'],
        )

    def testStreamExceptions(self):
        from music21 import converter, duration, stream
        p = converter.parse(self.allaBreveBeamTest)
        with self.assertRaises(stream.StreamException) as cm:
            p.makeMeasures(meterStream=duration.Duration())
        self.assertEqual(str(cm.exception),
            'meterStream is neither a Stream nor a TimeSignature!')


# -----------------------------------------------------------------------------

if __name__ == '__main__':
    import music21
    music21.mainTest(Test)<|MERGE_RESOLUTION|>--- conflicted
+++ resolved
@@ -1355,18 +1355,9 @@
 
     # Stream, as it should be...
     if not inPlace:  # make a copy
-        returnObj = copy.deepcopy(s)
-        returnObj.derivation.method = 'makeTupletBrackets'
+        returnObj = s.coreCopyAsDerivation('makeTupletBrackets')
     else:
-<<<<<<< HEAD
         returnObj = s
-=======
-        # Stream, as it should be...
-        if not inPlace:  # make a copy
-            returnObj = s.coreCopyAsDerivation('makeTupletBrackets')
-        else:
-            returnObj = s
->>>>>>> 936d265c
 
     # only want to look at notes and rests.
     for n in returnObj.notesAndRests:
