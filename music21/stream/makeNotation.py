# -*- coding: utf-8 -*-
# -----------------------------------------------------------------------------
# Name:         makeNotation.py
# Purpose:      functionality for manipulating streams
#
# Authors:      Michael Scott Cuthbert
#               Christopher Ariza
#               Evan Lynch
#
# Copyright:    Copyright © 2008-2013 Michael Scott Cuthbert and the music21
#               Project
# License:      BSD, see license.txt
# -----------------------------------------------------------------------------

import copy
import unittest
<<<<<<< HEAD
from typing import List, Generator, Optional, Union
from fractions import Fraction  # typing only
=======
from typing import List, Generator, Optional, Set, Union
>>>>>>> 172a81c4

from music21 import beam
from music21 import clef
from music21 import common
from music21 import chord
from music21 import defaults
from music21 import environment
from music21 import key
from music21 import meter
from music21 import note
from music21 import pitch

from music21.common.numberTools import opFrac

from music21.exceptions21 import StreamException

environLocal = environment.Environment(__file__)


# -----------------------------------------------------------------------------


def makeBeams(
    s: 'music21.stream.Stream',
    *,
    inPlace=False,
    setStemDirections=True,
):
    # noinspection PyShadowingNames
    '''
    Return a new Measure, or Stream of Measures, with beams applied to all
    notes. Measures with Voices will process voices independently.

    Note that `makeBeams()` is automatically called in show('musicxml') and
    other formats if there is no beaming information in the piece (see
    `haveBeamsBeenMade`).

    If `inPlace` is True, this is done in-place; if `inPlace` is False,
    this returns a modified deep copy.

    .. note: Before Version 1.6, `inPlace` default was `True`; now `False`
             like most `inPlace` options in music21.  Also, in 1.8, no tuplets are made
             automatically.  Use makeTupletBrackets()

    See :meth:`~music21.meter.TimeSignature.getBeams` for the algorithm used.

    >>> aMeasure = stream.Measure()
    >>> aMeasure.timeSignature = meter.TimeSignature('4/4')
    >>> aNote = note.Note()
    >>> aNote.quarterLength = 0.25
    >>> aMeasure.repeatAppend(aNote, 16)
    >>> bMeasure = aMeasure.makeBeams(inPlace=False)

    >>> for i in range(4):
    ...   print(f'{i} {bMeasure.notes[i].beams!r}')
    0 <music21.beam.Beams <music21.beam.Beam 1/start>/<music21.beam.Beam 2/start>>
    1 <music21.beam.Beams <music21.beam.Beam 1/continue>/<music21.beam.Beam 2/stop>>
    2 <music21.beam.Beams <music21.beam.Beam 1/continue>/<music21.beam.Beam 2/start>>
    3 <music21.beam.Beams <music21.beam.Beam 1/stop>/<music21.beam.Beam 2/stop>>


    This was formerly a bug -- we could not have a partial-left beam at the start of a
    beam group.  Now merges across the archetypeSpan

    >>> aMeasure = stream.Measure()
    >>> aMeasure.timeSignature = meter.TimeSignature('4/4')
    >>> for i in range(4):
    ...     aMeasure.append(note.Rest(quarterLength=0.25))
    ...     aMeasure.repeatAppend(note.Note('C4', quarterLength=0.25), 3)
    >>> bMeasure = aMeasure.makeBeams(inPlace=False).notes
    >>> for i in range(6):
    ...   print(f'{i} {bMeasure[i].beams!r}')
    0 <music21.beam.Beams <music21.beam.Beam 1/start>/<music21.beam.Beam 2/start>>
    1 <music21.beam.Beams <music21.beam.Beam 1/continue>/<music21.beam.Beam 2/continue>>
    2 <music21.beam.Beams <music21.beam.Beam 1/stop>/<music21.beam.Beam 2/stop>>
    3 <music21.beam.Beams <music21.beam.Beam 1/start>/<music21.beam.Beam 2/start>>
    4 <music21.beam.Beams <music21.beam.Beam 1/continue>/<music21.beam.Beam 2/continue>>
    5 <music21.beam.Beams <music21.beam.Beam 1/stop>/<music21.beam.Beam 2/stop>>

    Grace notes no longer interfere with beaming:

    >>> m = stream.Measure()
    >>> m.timeSignature = meter.TimeSignature('3/4')
    >>> m.repeatAppend(note.Note(quarterLength=0.25), 4)
    >>> m.repeatAppend(note.Rest(), 2)
    >>> gn = note.Note(duration=duration.GraceDuration())
    >>> m.insert(0.25, gn)
    >>> m.makeBeams(inPlace=True)
    >>> [n.beams for n in m.notes]
    [<music21.beam.Beams <music21.beam.Beam 1/start>/<music21.beam.Beam 2/start>>,
    <music21.beam.Beams>,
    <music21.beam.Beams <music21.beam.Beam 1/continue>/<music21.beam.Beam 2/stop>>,
    <music21.beam.Beams <music21.beam.Beam 1/continue>/<music21.beam.Beam 2/start>>,
    <music21.beam.Beams <music21.beam.Beam 1/stop>/<music21.beam.Beam 2/stop>>]

    OMIT_FROM_DOCS
    TODO: inPlace=False does not work in many cases  ?? still an issue? 2017
    '''
    from music21 import stream

    # environLocal.printDebug(['calling Stream.makeBeams()'])
    if not inPlace:  # make a copy
        returnObj: stream.Stream = s.coreCopyAsDerivation('makeBeams')
    else:
        returnObj: stream.Stream = s

    # if s.isClass(Measure):
    mColl: List[stream.Measure]
    if isinstance(s, stream.Measure):
        returnObj: stream.Measure
        mColl = [returnObj]  # store a list of measures for processing
    else:
        mColl = list(returnObj.getElementsByClass('Measure'))  # a list of measures
        if not mColl:
            raise stream.StreamException(
                'cannot process a stream that is neither a Measure nor has no Measures')

    lastTimeSignature = None

    m: stream.Measure
    for m in mColl:
        # this means that the first of a stream of time signatures will
        # be used
        if m.timeSignature is not None:
            lastTimeSignature = m.timeSignature
        if lastTimeSignature is None:
            environLocal.printDebug('cannot process beams in a Measure without a time signature')
            continue
        noteGroups = []
        if m.hasVoices():
            for v in m.voices:
                noteGroups.append(v.notesAndRests.stream())
        else:
            noteGroups.append(m.notesAndRests.stream())

        # environLocal.printDebug([
        #    'noteGroups', noteGroups, 'len(noteGroups[0])',
        #    len(noteGroups[0])])

        for noteStream in noteGroups:
            if len(noteStream) <= 1:
                continue  # nothing to beam
            durList = []
            for n in noteStream:
                if n.duration.isGrace:
                    noteStream.remove(n)
                    continue
                durList.append(n.duration)
            # environLocal.printDebug([
            #    'beaming with ts', lastTimeSignature, 'measure', m, durList,
            #    noteStream[0], noteStream[1]])

            # error check; call before sending to time signature, as, if this
            # fails, it represents a problem that happens before time signature
            # processing
            summed = sum([d.quarterLength for d in durList])
            # note, this ^^ is faster than a generator expression

            # the double call below corrects for tiny errors in adding
            # floats and Fractions in the sum() call -- the first opFrac makes it
            # impossible to have 4.00000000001, but returns Fraction(4, 1). The
            # second call converts Fraction(4, 1) to 4.0
            durSum = opFrac(opFrac(summed))

            barQL = lastTimeSignature.barDuration.quarterLength

            if durSum > barQL:
                # environLocal.printDebug([
                #    'attempting makeBeams with a bar that contains durations
                #    that sum greater than bar duration (%s > %s)' %
                #    (durSum, barQL)])
                continue

            # getBeams
            offset = 0.0
            if m.paddingLeft != 0.0:
                offset = opFrac(m.paddingLeft)
            elif m.paddingRight != 0.0:
                pass
            # Incomplete measure without any padding set: assume paddingLeft
            elif noteStream.highestTime < barQL:
                offset = barQL - noteStream.highestTime

            beamsList = lastTimeSignature.getBeams(noteStream, measureStartOffset=offset)

            for i, n in enumerate(noteStream):
                thisBeams = beamsList[i]
                if thisBeams is not None:
                    n.beams = thisBeams
                else:
                    n.beams = beam.Beams()

    del mColl  # remove Stream no longer needed
    if setStemDirections:
        setStemDirectionForBeamGroups(returnObj)

    returnObj.streamStatus.beams = True
    if inPlace is not True:
        return returnObj


def makeMeasures(
    s,
    *,
    meterStream=None,
    refStreamOrTimeRange=None,
    searchContext=False,
    innerBarline=None,
    finalBarline='final',
    bestClef=False,
    inPlace=False,
):
    '''
    Takes a stream and places all of its elements into
    measures (:class:`~music21.stream.Measure` objects)
    based on the :class:`~music21.meter.TimeSignature` objects
    placed within
    the stream. If no TimeSignatures are found in the
    stream, a default of 4/4 is used.

    If `inPlace` is True, the original Stream is modified and lost
    if `inPlace` is False, this returns a modified deep copy.

    Many advanced features are available:

    (1) If a `meterStream` is given, the TimeSignatures in this
    stream are used instead of any found in the Stream.
    Alternatively, a single TimeSignature object
    can be provided in lieu of the stream. This feature lets you
    test out how a group of notes might be interpreted as measures
    in a number of different metrical schemes.

    (2) If `refStreamOrTimeRange` is provided, this Stream or List
    is used to give the span that you want to make measures as
    necessary to fill empty rests at the ends or beginnings of
    Streams, etc.  Say for instance you'd like to make a complete
    score from a short ossia section, then you might use another
    Part from the Score as a `refStreamOrTimeRange` to make sure
    that the appropriate measures of rests are added at either side.

    (3) If `innerBarline` is not None, the specified Barline object
    or string-specification of Barline style will be used to create
    Barline objects between every created Measure. The default is None.

    (4) If `finalBarline` is not None, the specified Barline object or
    string-specification of Barline style will be used to create a Barline
    objects at the end of the last Measure. The default is 'final'.

    The `searchContext` parameter determines whether or not context
    searches are used to find Clef and other notation objects.

    Here is a simple example of makeMeasures:

    A single measure of 4/4 is created from a Stream
    containing only three quarter notes:

    >>> sSrc = stream.Stream()
    >>> sSrc.append(note.Note('C4', type='quarter'))
    >>> sSrc.append(note.Note('D4', type='quarter'))
    >>> sSrc.append(note.Note('E4', type='quarter'))
    >>> sMeasures = sSrc.makeMeasures()
    >>> sMeasures.show('text')
    {0.0} <music21.stream.Measure 1 offset=0.0>
        {0.0} <music21.clef.TrebleClef>
        {0.0} <music21.meter.TimeSignature 4/4>
        {0.0} <music21.note.Note C>
        {1.0} <music21.note.Note D>
        {2.0} <music21.note.Note E>
        {3.0} <music21.bar.Barline type=final>

    Notice that the last measure is incomplete -- makeMeasures
    does not fill up incomplete measures.

    We can also check that the measure created has
    the correct TimeSignature:

    >>> sMeasures[0].timeSignature
    <music21.meter.TimeSignature 4/4>

    Now let's redo this work in 2/4 by putting a TimeSignature
    of 2/4 at the beginning of the stream and rerunning
    makeMeasures. Now we will have two measures, each with
    correct measure numbers:

    >>> sSrc.insert(0.0, meter.TimeSignature('2/4'))
    >>> sMeasuresTwoFour = sSrc.makeMeasures()
    >>> sMeasuresTwoFour.show('text')
    {0.0} <music21.stream.Measure 1 offset=0.0>
        {0.0} <music21.clef.TrebleClef>
        {0.0} <music21.meter.TimeSignature 2/4>
        {0.0} <music21.note.Note C>
        {1.0} <music21.note.Note D>
    {2.0} <music21.stream.Measure 2 offset=2.0>
        {0.0} <music21.note.Note E>
        {1.0} <music21.bar.Barline type=final>

    Let us put 10 quarter notes in a Part.

    >>> sSrc = stream.Part()
    >>> n = note.Note('E-4')
    >>> n.quarterLength = 1
    >>> sSrc.repeatAppend(n, 10)

    After we run makeMeasures, we will have
    3 measures of 4/4 in a new Part object. This experiment
    demonstrates that running makeMeasures does not
    change the type of Stream you are using:

    >>> sMeasures = sSrc.makeMeasures()
    >>> len(sMeasures.getElementsByClass('Measure'))
    3
    >>> sMeasures.__class__.__name__
    'Part'

    Demonstrate what `makeMeasures` will do with `inPlace` = True:

    >>> sScr = stream.Score()
    >>> sPart = stream.Part()
    >>> sPart.insert(0, clef.TrebleClef())
    >>> sPart.insert(0, meter.TimeSignature('3/4'))
    >>> sPart.append(note.Note('C4', quarterLength = 3.0))
    >>> sPart.append(note.Note('D4', quarterLength = 3.0))
    >>> sScr.insert(0, sPart)
    >>> sScr.makeMeasures(inPlace=True)
    >>> sScr.show('text')
    {0.0} <music21.stream.Part 0x...>
        {0.0} <music21.stream.Measure 1 offset=0.0>
            {0.0} <music21.clef.TrebleClef>
            {0.0} <music21.meter.TimeSignature 3/4>
            {0.0} <music21.note.Note C>
        {3.0} <music21.stream.Measure 2 offset=3.0>
            {0.0} <music21.note.Note D>
            {3.0} <music21.bar.Barline type=final>

    If after running makeMeasures you run makeTies, it will also split
    long notes into smaller notes with ties.  Lyrics and articulations
    are attached to the first note.  Expressions (fermatas,
    etc.) will soon be attached to the last note but this is not yet done:

    >>> p1 = stream.Part()
    >>> p1.append(meter.TimeSignature('3/4'))
    >>> longNote = note.Note('D#4')
    >>> longNote.quarterLength = 7.5
    >>> longNote.articulations = [articulations.Staccato()]
    >>> longNote.lyric = 'hi'
    >>> p1.append(longNote)
    >>> partWithMeasures = p1.makeMeasures()
    >>> partWithMeasures is not p1
    True
    >>> dummy = partWithMeasures.makeTies(inPlace=True)
    >>> partWithMeasures.show('text')
    {0.0} <music21.stream.Measure 1 offset=0.0>
        {0.0} <music21.clef.TrebleClef>
        {0.0} <music21.meter.TimeSignature 3/4>
        {0.0} <music21.note.Note D#>
    {3.0} <music21.stream.Measure 2 offset=3.0>
        {0.0} <music21.note.Note D#>
    {6.0} <music21.stream.Measure 3 offset=6.0>
        {0.0} <music21.note.Note D#>
        {1.5} <music21.bar.Barline type=final>

    >>> allNotes = partWithMeasures.flat.notes
    >>> allNotes[0].articulations
    []

    >>> allNotes[1].articulations
    []

    >>> allNotes[2].articulations
    [<music21.articulations.Staccato>]

    >>> [allNotes[0].lyric, allNotes[1].lyric, allNotes[2].lyric]
    ['hi', None, None]

    Changed in v6 -- all but first attribute are keyword only

    Changed in v7 -- now safe to call `makeMeasures` directly on a score containing parts
    '''
    from music21 import spanner
    from music21 import stream

    mStart = None

    # environLocal.printDebug(['calling Stream.makeMeasures()'])

    # must take a flat representation, as we need to be able to
    # position components, and sub-streams might hide elements that
    # should be contained

    if s.hasPartLikeStreams():
        # can't flatten, because it would destroy parts
        if inPlace:
            returnObj = s
        else:
            returnObj = copy.deepcopy(s)
        for substream in returnObj.getElementsByClass('Stream'):
            substream.makeMeasures(meterStream=meterStream,
                                   refStreamOrTimeRange=refStreamOrTimeRange,
                                   searchContext=searchContext,
                                   innerBarline=innerBarline,
                                   finalBarline=finalBarline,
                                   bestClef=bestClef,
                                   inPlace=True,  # copy already made
                                   )
        if inPlace:
            return
        else:
            return returnObj
    else:
        if s.hasVoices():
            # cannot make flat if there are voices, as would destroy stream partitions
            # parts containing voices are less likely to occur since MIDI parsing changes in v7
            srcObj = s
        else:
            srcObj = s.flat
        if not srcObj.isSorted:
            srcObj = srcObj.sorted()
        if not inPlace:
            srcObj = copy.deepcopy(srcObj)
        voiceCount = len(srcObj.voices)

    # environLocal.printDebug([
    #    'Stream.makeMeasures(): passed in meterStream', meterStream,
    #    meterStream[0]])

    # may need to look in activeSite if no time signatures are found
    if meterStream is None:
        # get from this Stream, or search the contexts
        meterStream = srcObj.flat.getTimeSignatures(
            returnDefault=True,
            searchContext=False,
            sortByCreationTime=False
        )
        # environLocal.printDebug([
        #    'Stream.makeMeasures(): found meterStream', meterStream[0]])
    elif isinstance(meterStream, meter.TimeSignature):
        # if meterStream is a TimeSignature, use it
        ts = meterStream
        meterStream = stream.Stream()
        meterStream.insert(0, ts)
    else:  # check that the meterStream is a Stream!
        if not isinstance(meterStream, stream.Stream):
            raise stream.StreamException(
                'meterStream is neither a Stream nor a TimeSignature!')

    # environLocal.printDebug([
    #    'makeMeasures(): meterStream', 'meterStream[0]', meterStream[0],
    #    'meterStream[0].offset',  meterStream[0].offset,
    #    'meterStream.elements[0].activeSite',
    #    meterStream.elements[0].activeSite])

    # need a SpannerBundle to store any found spanners and place
    # at the part level
    spannerBundleAccum = spanner.SpannerBundle()

    # MSC: Q 2020 -- why is making a clef something to do in this routine?
    #
    # get a clef for the entire stream; this will use bestClef
    # presently, this only gets the first clef
    # may need to store a clefStream and access changes in clefs
    # as is done with meterStream
    # clefList = srcObj.getClefs(searchActiveSite=True,
    #                searchContext=searchContext,
    #                returnDefault=True)
    # clefObj = clefList[0]
    # del clefList
    clefObj = srcObj.clef or srcObj.getContextByClass('Clef')
    if clefObj is None:
        clefObj = srcObj.getElementsByClass('Clef').getElementsByOffset(0).first()
        # only return clefs that have offset = 0.0
        if not clefObj:
            clefObj = clef.bestClef(srcObj, recurse=True)

    # environLocal.printDebug([
    #    'makeMeasures(): first clef found after copying and flattening',
    #    clefObj])

    # for each element in stream, need to find max and min offset
    # assume that flat/sorted options will be set before processing
    # list of start, start+dur, element
    offsetMapList = srcObj.offsetMap()
    # environLocal.printDebug(['makeMeasures(): offset map', offsetMap])
    # offsetMapList.sort() not necessary; just get min and max
    if offsetMapList:
        oMax = max([x.endTime for x in offsetMapList])
    else:
        oMax = 0

    # if a ref stream is provided, get highest time from there
    # only if it is greater than the highest time yet encountered
    if refStreamOrTimeRange is not None:
        if isinstance(refStreamOrTimeRange, stream.Stream):
            refStreamHighestTime = refStreamOrTimeRange.highestTime
        else:  # assume it's a list
            refStreamHighestTime = max(refStreamOrTimeRange)
        if refStreamHighestTime > oMax:
            oMax = refStreamHighestTime

    # create a stream of measures to contain the offsets range defined
    # create as many measures as needed to fit in oMax
    post = s.__class__()
    post.derivation.origin = s
    post.derivation.method = 'makeMeasures'

    o = 0.0  # initial position of first measure is assumed to be zero
    measureCount = 0
    lastTimeSignature = None
    while True:
        m = stream.Measure()
        m.number = measureCount + 1
        # environLocal.printDebug([
        #    'handling measure', m, m.number, 'current offset value', o,
        #    meterStream._reprTextLine()])
        # get active time signature at this offset
        # make a copy and it to the meter
        thisTimeSignature = meterStream.getElementAtOrBefore(o)
        # environLocal.printDebug([
        #    'm.number', m.number, 'meterStream.getElementAtOrBefore(o)',
        #    meterStream.getElementAtOrBefore(o), 'lastTimeSignature',
        #    lastTimeSignature, 'thisTimeSignature', thisTimeSignature ])

        if thisTimeSignature is None and lastTimeSignature is None:
            raise stream.StreamException(
                'failed to find TimeSignature in meterStream; '
                + 'cannot process Measures')
        if (thisTimeSignature is not lastTimeSignature
                and thisTimeSignature is not None):
            lastTimeSignature = thisTimeSignature
            # this seems redundant
            # lastTimeSignature = meterStream.getElementAtOrBefore(o)
            m.timeSignature = copy.deepcopy(thisTimeSignature)
            # environLocal.printDebug(['assigned time sig', m.timeSignature])

        # only add a clef for the first measure when automatically
        # creating Measures; this clef is from getClefs, called above
        if measureCount == 0:
            m.clef = clefObj
            if voiceCount > 0 and s.keySignature is not None:
                m.insert(0, copy.deepcopy(s.keySignature))
            # environLocal.printDebug(
            #    ['assigned clef to measure', measureCount, m.clef])

        # add voices if necessary (voiceCount > 0)
        for voiceIndex in range(voiceCount):
            v = stream.Voice()
            v.id = voiceIndex  # id is voice index, starting at 0
            m.coreInsert(0, v)
        if voiceCount:
            m.coreElementsChanged()

        # avoid an infinite loop
        if thisTimeSignature.barDuration.quarterLength == 0:
            raise stream.StreamException(
                f'time signature {thisTimeSignature!r} has no duration')
        post.coreInsert(o, m)  # insert measure
        # increment by meter length
        o += thisTimeSignature.barDuration.quarterLength
        if o >= oMax:  # may be zero
            break  # if length of this measure exceeds last offset
        else:
            measureCount += 1

    post.coreElementsChanged()

    # cache information about each measure (we used to do this once per element...
    postLen = len(post)
    postMeasureList = []
    lastTimeSignature = None
    for i in range(postLen):
        m = post[i]
        if m.timeSignature is not None:
            lastTimeSignature = m.timeSignature
        # get start and end offsets for each measure
        # seems like should be able to use m.duration.quarterLengths
        mStart = post.elementOffset(m)
        mEnd = mStart + lastTimeSignature.barDuration.quarterLength
        # if elements start fits within this measure, break and use
        # offset cannot start on end
        postMeasureList.append({'measure': m,
                                'mStart': mStart,
                                'mEnd': mEnd})

    # populate measures with elements
    for oneOffsetMap in offsetMapList:
        e, start, end, voiceIndex = oneOffsetMap

        # environLocal.printDebug(['makeMeasures()', start, end, e, voiceIndex])
        # iterate through all measures, finding a measure that
        # can contain this element

        # collect all spanners and move to outer Stream
        if isinstance(e, spanner.Spanner):
            spannerBundleAccum.append(e)
            continue

        match = False
        lastTimeSignature = None

        m = None
        for i in range(postLen):
            postMeasureInfo = postMeasureList[i]
            mStart = postMeasureInfo['mStart']
            mEnd = postMeasureInfo['mEnd']
            m = postMeasureInfo['measure']

            if mStart <= start < mEnd:
                match = True
                # environLocal.printDebug([
                #    'found measure match', i, mStart, mEnd, start, end, e])
                break

        if not match:
            if start == end == oMax:
                post.storeAtEnd(e)
                continue
            else:
                raise stream.StreamException(
                    f'cannot place element {e} with start/end {start}/{end} within any measures')

        # find offset in the temporal context of this measure
        # i is the index of the measure that this element starts at
        # mStart, mEnd are correct
        oNew = start - mStart  # remove measure offset from element offset

        # insert element at this offset in the measure
        # not copying elements here!

        # in the case of a Clef, and possibly other measure attributes,
        # the element may have already been placed in this measure
        # we need to only exclude elements that are placed in the special
        # first position
        if m.clef is e:
            continue
        # do not accept another time signature at the zero position: this
        # is handled above
        if oNew == 0 and isinstance(e, meter.TimeSignature):
            continue

        # environLocal.printDebug(['makeMeasures()', 'inserting', oNew, e])
        # NOTE: cannot use coreInsert here for some reason
        if voiceIndex is None:
            m.insert(oNew, e)
        else:  # insert into voice specified by the voice index
            m.voices[voiceIndex].insert(oNew, e)

    # add found spanners to higher-level; could insert at zero
    for sp in spannerBundleAccum:
        post.append(sp)

    # clean up temporary streams to avoid extra site accumulation
    del srcObj

    # set barlines if necessary
    lastIndex = len(post.getElementsByClass('Measure')) - 1
    for i, m in enumerate(post.getElementsByClass('Measure')):
        if i != lastIndex:
            if innerBarline not in ['regular', None]:
                m.rightBarline = innerBarline
        else:
            if finalBarline not in ['regular', None]:
                m.rightBarline = finalBarline
        if bestClef:
            m.clef = clef.bestClef(m, recurse=True)

    if not inPlace:
        post.setDerivationMethod('makeMeasures', recurse=True)
        return post  # returns a new stream populated w/ new measure streams
    else:  # clear the stored elements list of this Stream and repopulate
        # with Measures created above
        s._elements = []
        s._endElements = []
        s.coreElementsChanged()
        if post.isSorted:
            postSorted = post
        else:
            postSorted = post.sorted()

        for e in postSorted:
            # may need to handle spanners; already have s as site
            s.insert(post.elementOffset(e), e)


def makeRests(
    s,
    *,
    refStreamOrTimeRange=None,
    fillGaps=False,
    timeRangeFromBarDuration=False,
    inPlace=False,
    hideRests=False,
):
    '''
    Given a Stream with an offset not equal to zero,
    fill with one Rest preceding this offset.
    This can be called on any Stream,
    a Measure alone, or a Measure that contains
    Voices. This method recurses into Parts, Measures, and Voices,
    since users are unlikely to want "loose" rests outside
    of sub-containers.

    If `refStreamOrTimeRange` is provided as a Stream, this
    Stream is used to get min and max offsets. If a list is provided,
    the list assumed to provide minimum and maximum offsets. Rests will
    be added to fill all time defined within refStream.

    If `fillGaps` is True, this will create rests in any
    time regions that have no active elements.

    If `timeRangeFromBarDuration` is True, and the calling Stream
    is a Measure with a TimeSignature (or a Part containing them),
    the time range will be determined
    by taking the :meth:`~music21.stream.Measure.barDuration` and subtracting
    :attr:`~music21.stream.Measure.paddingLeft` and
    :attr:`~music21.stream.Measure.paddingRight`.
    This keyword takes priority over `refStreamOrTimeRange`.
    If both are provided, `timeRangeFromBarDuration`
    prevails, unless no TimeSignature can be found, in which case, the function
    falls back to `refStreamOrTimeRange`.

    If `inPlace` is True, this is done in-place; if `inPlace` is False,
    this returns a modified deepcopy.

    >>> a = stream.Stream()
    >>> a.insert(20, note.Note())
    >>> len(a)
    1
    >>> a.lowestOffset
    20.0
    >>> a.show('text')
    {20.0} <music21.note.Note C>

    Now make some rests...

    >>> b = a.makeRests(inPlace=False)
    >>> len(b)
    2
    >>> b.lowestOffset
    0.0
    >>> b.show('text')
    {0.0} <music21.note.Rest 20ql>
    {20.0} <music21.note.Note C>
    >>> b[0].duration.quarterLength
    20.0

    Same thing, but this time, with gaps, and hidden rests...

    >>> a = stream.Stream()
    >>> a.insert(20, note.Note('C4'))
    >>> a.insert(30, note.Note('D4'))
    >>> len(a)
    2
    >>> a.lowestOffset
    20.0
    >>> a.show('text')
    {20.0} <music21.note.Note C>
    {30.0} <music21.note.Note D>
    >>> b = a.makeRests(fillGaps=True, inPlace=False, hideRests=True)
    >>> len(b)
    4
    >>> b.lowestOffset
    0.0
    >>> b.show('text')
    {0.0} <music21.note.Rest 20ql>
    {20.0} <music21.note.Note C>
    {21.0} <music21.note.Rest 9ql>
    {30.0} <music21.note.Note D>
    >>> b[0].style.hideObjectOnPrint
    True

    Now with measures:

    >>> a = stream.Part()
    >>> a.insert(4, note.Note('C4'))
    >>> a.insert(8, note.Note('D4'))
    >>> len(a)
    2
    >>> a.lowestOffset
    4.0
    >>> a.insert(0, meter.TimeSignature('4/4'))
    >>> a.makeMeasures(inPlace=True)
    >>> a.show('text', addEndTimes=True)
    {0.0 - 0.0} <music21.stream.Measure 1 offset=0.0>
        {0.0 - 0.0} <music21.clef.TrebleClef>
        {0.0 - 0.0} <music21.meter.TimeSignature 4/4>
    {4.0 - 5.0} <music21.stream.Measure 2 offset=4.0>
        {0.0 - 1.0} <music21.note.Note C>
    {8.0 - 9.0} <music21.stream.Measure 3 offset=8.0>
        {0.0 - 1.0} <music21.note.Note D>
        {1.0 - 1.0} <music21.bar.Barline type=final>
    >>> a.makeRests(fillGaps=True, inPlace=True)
    >>> a.show('text', addEndTimes=True)
    {0.0 - 4.0} <music21.stream.Measure 1 offset=0.0>
        {0.0 - 0.0} <music21.clef.TrebleClef>
        {0.0 - 0.0} <music21.meter.TimeSignature 4/4>
        {0.0 - 4.0} <music21.note.Rest whole>
    {4.0 - 8.0} <music21.stream.Measure 2 offset=4.0>
        {0.0 - 1.0} <music21.note.Note C>
        {1.0 - 4.0} <music21.note.Rest dotted-half>
    {8.0 - 12.0} <music21.stream.Measure 3 offset=8.0>
        {0.0 - 1.0} <music21.note.Note D>
        {1.0 - 4.0} <music21.note.Rest dotted-half>
        {4.0 - 4.0} <music21.bar.Barline type=final>

    Changed in v6 -- all but first attribute are keyword only

    Changed in v7:

      - `inPlace` defaults False
      - Recurses into parts, measures, voices
      - Gave priority to `timeRangeFromBarDuration` over `refStreamOrTimeRange`
    '''
    from music21 import stream

    if not inPlace:  # make a copy
        returnObj = s.coreCopyAsDerivation('makeRests')
    else:
        returnObj = s

    if returnObj.iter().parts:
        for inner_part in returnObj.iter().parts:
            inner_part.makeRests(
                inPlace=True,
                fillGaps=fillGaps,
                hideRests=hideRests,
                refStreamOrTimeRange=refStreamOrTimeRange,
                timeRangeFromBarDuration=timeRangeFromBarDuration,
            )
        return returnObj

    def oHighTargetForMeasure(
        m: Optional[stream.Measure] = None,
        ts: Optional[meter.TimeSignature] = None
    ) -> Union[float, Fraction]:
        """
        Needed for timeRangeFromBarDuration.
        Returns 0.0 if no meter can be found.
        """
        post: Union[float, Fraction] = 0.0
        if ts is not None:
            post = ts.barDuration.quarterLength
        elif m is not None:
            # More expensive context search
            post = m.barDuration.quarterLength
        if m is not None:
            post -= m.paddingLeft
            post -= m.paddingRight
        return max(post, 0.0)

    oLowTarget = 0.0
    oHighTarget = 0.0
    if timeRangeFromBarDuration:
        if isinstance(returnObj, stream.Measure):
            oHighTarget = oHighTargetForMeasure(m=returnObj)
        elif isinstance(returnObj, stream.Voice):
            if isinstance(refStreamOrTimeRange, stream.Measure):
                oHighTarget = oHighTargetForMeasure(m=refStreamOrTimeRange)
            elif isinstance(refStreamOrTimeRange, meter.TimeSignature):
                maybe_measure: Optional[stream.Measure] = None
                if isinstance(returnObj.activeSite, stream.Measure):
                    maybe_measure = returnObj.activeSite
                oHighTarget = oHighTargetForMeasure(m=maybe_measure, ts=refStreamOrTimeRange)
        elif returnObj.hasMeasures():
            # This could be optimized to save some context searches,
            # but at the cost of readability.
            oHighTarget = sum(
                m.barDuration.quarterLength for m in returnObj.getElementsByClass(stream.Measure)
            )

    # If the above search didn't run or still yielded 0.0, use refStreamOrTimeRange
    if oHighTarget == 0.0:
        if refStreamOrTimeRange is None:  # use local
            oHighTarget = returnObj.highestTime
        elif isinstance(refStreamOrTimeRange, stream.Stream):
            oLowTarget = refStreamOrTimeRange.lowestOffset
            oHighTarget = refStreamOrTimeRange.highestTime
        # treat as a list
        elif common.isIterable(refStreamOrTimeRange):
            oLowTarget = min(refStreamOrTimeRange)
            oHighTarget = max(refStreamOrTimeRange)

    if returnObj.hasVoices():
        bundle = list(returnObj.voices)
    elif returnObj.hasMeasures():
        bundle = returnObj.getElementsByClass('Measure')
    else:
        bundle = [returnObj]

    lastTimeSignature: Optional[meter.TimeSignature] = None
    # bundle components may be voices, measures, or a flat Stream
    for component in bundle:
        oLow = component.lowestOffset
        oHigh = component.highestTime
        lastTimeSignature = component.timeSignature or lastTimeSignature
        if isinstance(component, stream.Measure):
            ts_or_measure = lastTimeSignature or component
            if timeRangeFromBarDuration:
                oHighTarget = oHighTargetForMeasure(component, lastTimeSignature)
            # process voices
            for inner_voice in component.voices:
                inner_voice.makeRests(inPlace=True,
                                      fillGaps=fillGaps,
                                      hideRests=hideRests,
                                      refStreamOrTimeRange=ts_or_measure,
                                      timeRangeFromBarDuration=timeRangeFromBarDuration,
                                      )
            # Refresh these variables given that inner voices were altered
            oLow = component.lowestOffset
            oHigh = component.highestTime
            # adjust oHigh to not exceed measure
            oHighTarget = min(ts_or_measure.barDuration.quarterLength, oHighTarget)

        # create rest from start to end
        qLen = oLow - oLowTarget
        if qLen > 0:
            r = note.Rest()
            r.duration.quarterLength = qLen
            r.style.hideObjectOnPrint = hideRests
            # environLocal.printDebug(['makeRests(): add rests', r, r.duration])
            # place at oLowTarget to reach to oLow
            component.insert(oLowTarget, r)

        # create rest from end to highest
        qLen = oHighTarget - oHigh
        if qLen > 0:
            r = note.Rest()
            r.duration.quarterLength = qLen
            r.style.hideObjectOnPrint = hideRests
            # place at oHigh to reach to oHighTarget
            component.insert(oHigh, r)

        if fillGaps:
            gapStream = component.findGaps()
            if gapStream is not None:
                for e in gapStream:
                    r = note.Rest()
                    r.duration.quarterLength = e.duration.quarterLength
                    r.style.hideObjectOnPrint = hideRests
                    component.insert(e.offset, r)

    if returnObj.hasMeasures():
        # split rests at measure boundaries
        returnObj.makeTies(classFilterList=(note.Rest,), inPlace=True)

        # reposition measures
        accumulatedTime = 0.0
        for m in returnObj.getElementsByClass(stream.Measure):
            returnObj.setElementOffset(m, accumulatedTime)
            accumulatedTime += m.highestTime

    if inPlace is not True:
        return returnObj


def makeTies(
    s,
    *,
    meterStream=None,
    inPlace=False,
    displayTiedAccidentals=False,
    classFilterList=(note.GeneralNote,),
):
    # noinspection PyShadowingNames
    '''
    Given a stream containing measures, examine each element in the
    Stream. If the element's duration extends beyond the measure's boundary,
    create a tied entity, placing the split Note in the next Measure.

    Note that this method assumes that there is appropriate space in the
    next Measure: this will not shift Note objects, but instead allocate
    them evenly over barlines. Generally, makeMeasures is called prior to
    calling this method.

    If `inPlace` is True, this is done in-place;
    if `inPlace` is False, this returns a modified deep copy.

    Put a 12-quarter-note-long note into a Stream w/ 4/4 as the duration.

    >>> d = stream.Stream()
    >>> d.insert(0, meter.TimeSignature('4/4'))
    >>> n = note.Note('C4')
    >>> n.quarterLength = 12
    >>> d.insert(0, n)
    >>> d.show('text')
    {0.0} <music21.meter.TimeSignature 4/4>
    {0.0} <music21.note.Note C>

    After running makeMeasures, we get nice measures, a clef, but only one
    way-too-long note in Measure 1:

    >>> x = d.makeMeasures()
    >>> x.show('text')
    {0.0} <music21.stream.Measure 1 offset=0.0>
        {0.0} <music21.clef.TrebleClef>
        {0.0} <music21.meter.TimeSignature 4/4>
        {0.0} <music21.note.Note C>
    {4.0} <music21.stream.Measure 2 offset=4.0>
    <BLANKLINE>
    {8.0} <music21.stream.Measure 3 offset=8.0>
        {0.0} <music21.bar.Barline type=final>
    >>> n2 = x.measure(1).notes[0]
    >>> n2.duration.quarterLength
    12.0
    >>> n2 is n
    False

    But after running makeTies, all is good:

    >>> x.makeTies(inPlace=True)
    >>> x.show('text')
    {0.0} <music21.stream.Measure 1 offset=0.0>
        {0.0} <music21.clef.TrebleClef>
        {0.0} <music21.meter.TimeSignature 4/4>
        {0.0} <music21.note.Note C>
    {4.0} <music21.stream.Measure 2 offset=4.0>
        {0.0} <music21.note.Note C>
    {8.0} <music21.stream.Measure 3 offset=8.0>
        {0.0} <music21.note.Note C>
        {4.0} <music21.bar.Barline type=final>
    >>> m = x.measure(1).notes[0]
    >>> m.duration.quarterLength
    4.0
    >>> m is n
    False
    >>> m.tie
    <music21.tie.Tie start>
    >>> x.measure(2).notes[0].tie
    <music21.tie.Tie continue>
    >>> x.measure(3).notes[0].tie
    <music21.tie.Tie stop>

    Same experiment, but with rests:

    >>> d = stream.Stream()
    >>> d.insert(0, meter.TimeSignature('4/4'))
    >>> r = note.Rest()
    >>> r.quarterLength = 12
    >>> d.insert(0, r)
    >>> x = d.makeMeasures()
    >>> x.makeTies(inPlace=True)
    >>> x.show('text')
    {0.0} <music21.stream.Measure 1 offset=0.0>
        {0.0} <music21.clef.TrebleClef>
        {0.0} <music21.meter.TimeSignature 4/4>
        {0.0} <music21.note.Rest whole>
    {4.0} <music21.stream.Measure 2 offset=4.0>
        {0.0} <music21.note.Rest whole>
    {8.0} <music21.stream.Measure 3 offset=8.0>
        {0.0} <music21.note.Rest whole>
        {4.0} <music21.bar.Barline type=final>

    Notes: uses base.Music21Object.splitAtQuarterLength() once it has figured out
    what to split.

    Changed in v. 4 -- inPlace = False by default.

    Changed in v6 -- all but first attribute are keyword only

    Added in v. 7 -- `classFilterList` acts as a filter on what elements will
    be operated on (i.e. have durations split and/or ties made.)
    The default `(note.GeneralNote,)` includes Notes, Chords, and Rests.

    Here will we split and make ties only on Notes, leaving the too-long
    rest in measure 1 alone.

    >>> p = stream.Part()
    >>> p.append(meter.TimeSignature('2/4'))
    >>> p.insert(0.0, note.Rest(quarterLength=3.0))
    >>> p.insert(3.0, note.Note(quarterLength=3.0))
    >>> p.makeMeasures(inPlace=True)
    >>> p.makeTies(classFilterList=[note.Note], inPlace=True)
    >>> p.show('text', addEndTimes=True)
    {0.0 - 3.0} <music21.stream.Measure 1 offset=0.0>
        {0.0 - 0.0} <music21.clef.TrebleClef>
        {0.0 - 0.0} <music21.meter.TimeSignature 2/4>
        {0.0 - 3.0} <music21.note.Rest dotted-half>
    {2.0 - 4.0} <music21.stream.Measure 2 offset=2.0>
        {1.0 - 2.0} <music21.note.Note C>
    {4.0 - 6.0} <music21.stream.Measure 3 offset=4.0>
        {0.0 - 2.0} <music21.note.Note C>
        {2.0 - 2.0} <music21.bar.Barline type=final>
    >>> p.measure(3).notes[0].tie
    <music21.tie.Tie stop>

    OMIT_FROM_DOCS

    configure ".previous" and ".next" attributes

    Previously a note tied from one voice could not make ties into a note
    in the next measure outside of voices.  Fixed May 2017

    >>> p = stream.Part()
    >>> m1 = stream.Measure(number=1)
    >>> m2 = stream.Measure(number=2)
    >>> m1.append(meter.TimeSignature('1/4'))
    >>> v1 = stream.Voice(id='v1')
    >>> v2 = stream.Voice(id=2)  # also test problems with int voice ids
    >>> n1 = note.Note('C4')
    >>> n1.tie = tie.Tie('start')
    >>> n2 = note.Note('D--4')
    >>> n2.tie = tie.Tie('start')
    >>> v1.append(n1)
    >>> v2.append(n2)
    >>> n3 = note.Note('C4')
    >>> n3.tie = tie.Tie('stop')
    >>> m2.append(n3)
    >>> m1.insert(0, v1)
    >>> m1.insert(0, v2)
    >>> p.append([m1, m2])
    >>> p2 = p.makeTies()

    test same thing with needed makeTies:

    >>> p = stream.Part()
    >>> m1 = stream.Measure(number=1)
    >>> m2 = stream.Measure(number=2)
    >>> m1.append(meter.TimeSignature('1/4'))
    >>> v1 = stream.Voice(id='v1')
    >>> v2 = stream.Voice(id=2)  # also test problems with int voice ids
    >>> n1 = note.Note('C4', quarterLength=2)
    >>> n2 = note.Note('B4')
    >>> v1.append(n1)
    >>> v2.append(n2)
    >>> m1.insert(0, v1)
    >>> m1.insert(0, v2)
    >>> p.append(m1)
    >>> p.insert(1.0, m2)
    >>> p2 = p.makeTies()
    >>> p2.show('text')
    {0.0} <music21.stream.Measure 1 offset=0.0>
        {0.0} <music21.meter.TimeSignature 1/4>
        {0.0} <music21.stream.Voice v1>
            {0.0} <music21.note.Note C>
        {0.0} <music21.stream.Voice 2>
            {0.0} <music21.note.Note B>
    {1.0} <music21.stream.Measure 2 offset=1.0>
        {0.0} <music21.note.Note C>

    >>> for n in p2.recurse().notes:
    ...     print(n, n.tie)
    <music21.note.Note C> <music21.tie.Tie start>
    <music21.note.Note B> None
    <music21.note.Note C> <music21.tie.Tie stop>

    Be helpful and wrap `classFilterList` in a list if need be.

    >>> m = stream.Measure([note.Note(quarterLength=8.0)])
    >>> m.insert(0, meter.TimeSignature('4/4'))
    >>> p = stream.Part([m])
    >>> p.makeTies(inPlace=True, classFilterList='Note')
    >>> len(p.getElementsByClass('Measure'))
    2
    >>> p.recurse().last().tie
    <music21.tie.Tie stop>
    '''
    from music21 import stream

    # environLocal.printDebug(['calling Stream.makeTies()'])

    if not inPlace:  # make a copy
        returnObj = s.coreCopyAsDerivation('makeTies')
    else:
        returnObj = s
    if not returnObj:
        raise stream.StreamException('cannot process an empty stream')

    if not common.isIterable(classFilterList):
        classFilterList = [classFilterList]

    # get measures from this stream
    measureStream = returnObj.getElementsByClass('Measure')
    if not measureStream:
        raise stream.StreamException(
            'cannot process a stream without measures')

    # environLocal.printDebug([
    #    'makeTies() processing measureStream, length', measureStream,
    #    len(measureStream)])

    # may need to look in activeSite if no time signatures are found
    # presently searchContext is False to save time
    if meterStream is None:
        meterStream = returnObj.getTimeSignatures(sortByCreationTime=True,
                                                  searchContext=False)

    mCount = 0
    lastTimeSignature = None

    while True:  # TODO: find a way to avoid 'while True'
        # update measureStream on each iteration,
        # as new measure may have been added to the returnObj stream
        measureStream = returnObj.getElementsByClass('Measure').stream()
        if mCount >= len(measureStream):
            break  # reached the end of all measures available or added
        # get the current measure to look for notes that need ties
        m = measureStream[mCount]
        if m.timeSignature is not None:
            lastTimeSignature = m.timeSignature

        # get next measure; we may not need it, but have it ready
        if mCount + 1 < len(measureStream):
            mNext = measureStream[mCount + 1]
            mNextAdd = False  # already present; do not append
        else:  # create a new measure
            mNext = stream.Measure()
            # set offset to last offset plus total length
            mOffset = measureStream.elementOffset(m)
            if lastTimeSignature is not None:
                mNext.offset = (mOffset
                                + lastTimeSignature.barDuration.quarterLength)
            else:
                mNext.offset = mOffset
            if not meterStream:  # in case no meters are defined
                ts = meter.TimeSignature()
                ts.load(f'{defaults.meterNumerator}/{defaults.meterDenominatorBeatType}')
            else:  # get the last encountered meter
                ts = meterStream.getElementAtOrBefore(mNext.offset)
            # only copy and assign if not the same as the last
            if (lastTimeSignature is not None
                    and not lastTimeSignature.ratioEqual(ts)):
                mNext.timeSignature = copy.deepcopy(ts)
            # increment measure number
            mNext.number = m.number + 1
            mNextAdd = True  # new measure, needs to be appended

        if mNext.hasVoices():
            mNextHasVoices = True
        else:
            mNextHasVoices = False

        # environLocal.printDebug([
        #    'makeTies() dealing with measure', m, 'mNextAdd', mNextAdd])
        # for each measure, go through each element and see if its
        # duration fits in the bar that contains it

        # if there are voices, we must look at voice id values to only
        # connect ties to components in the same voice, assuming there
        # are voices in the next measure
        try:
            mEnd = lastTimeSignature.barDuration.quarterLength
        except AttributeError:
            ts = m.getContextByClass('TimeSignature')
            if ts is not None:
                lastTimeSignature = ts
                mEnd = lastTimeSignature.barDuration.quarterLength
            else:
                mEnd = 4.0  # Default
        if m.hasVoices():
            bundle = m.voices
            mHasVoices = True
        else:
            bundle = [m]
            mHasVoices = False
        # bundle components may be voices, or just a measure
        for v in bundle:
            for e in v:
                if e.classSet.isdisjoint(classFilterList):
                    continue
                vId = v.id
                # environLocal.printDebug([
                #    'Stream.makeTies() iterating over elements in measure',
                #    m, e])
                # check to see if duration is within Measure
                eOffset = v.elementOffset(e)
                eEnd = opFrac(eOffset + e.duration.quarterLength)
                # assume end can be at boundary of end of measure
                overshot = eEnd - mEnd

                if overshot <= 0:
                    continue
                if eOffset >= mEnd:
                    continue  # skip elements that extend past measure boundary.
                    # raise stream.StreamException(
                    #     'element (%s) has offset %s within a measure '
                    #     'that ends at offset %s' % (e, eOffset, mEnd))

                qLenBegin = mEnd - eOffset
                e, eRemain = e.splitAtQuarterLength(
                    qLenBegin,
                    retainOrigin=True,
                    displayTiedAccidentals=displayTiedAccidentals
                )

                # manage bridging voices
                if mNextHasVoices:
                    if mHasVoices:  # try to match voice id
                        if not isinstance(vId, int):
                            dst = mNext.voices[vId]
                        else:
                            dst = mNext.getElementById(vId)
                    # src does not have voice, but dst does
                    else:  # place in top-most voice
                        dst = mNext.voices[0]
                else:
                    # mNext has no voices but this one does
                    if mHasVoices:
                        # internalize all components in a voice
                        moveNotesToVoices(mNext)
                        # place in first voice
                        dst = mNext.voices[0]
                    else:  # no voices in either
                        dst = None

                if dst is None:
                    dst = mNext

                # mNext.coreSelfActiveSite(eRemain)
                # manually set activeSite
                # cannot use coreInsert here
                dst.insert(0, eRemain)

                # we are not sure that this element fits
                # completely in the next measure, thus, need to
                # continue processing each measure
                if mNextAdd:
                    # environLocal.printDebug([
                    #    'makeTies() inserting mNext into returnObj',
                    #    mNext])
                    returnObj.insert(mNext.offset, mNext)
        mCount += 1
    for measure in measureStream:
        measure.flattenUnnecessaryVoices(inPlace=True)
    del measureStream  # clean up unused streams

    if not inPlace:
        return returnObj
    else:
        return None


def makeTupletBrackets(s, *, inPlace=False):
    # noinspection PyShadowingNames
    '''
    Given a Stream of mixed durations, designates the first and last tuplet of any group
    of tuplets as the start or end of the tuplet, respectively.

    Changed in 1.8::

        * `inPlace` is False by default
        * to incorporate duration.updateTupletType, can take a list of durations

    TODO: does not handle nested tuplets

    >>> n = note.Note()
    >>> n.duration.quarterLength = 1/3
    >>> s = stream.Stream()
    >>> s.insert(0, meter.TimeSignature('2/4'))
    >>> s.repeatAppend(n, 6)
    >>> tupletTypes = [x.duration.tuplets[0].type for x in s.notes]
    >>> tupletTypes
    [None, None, None, None, None, None]
    >>> stream.makeNotation.makeTupletBrackets(s, inPlace=True)
    >>> tupletTypes = [x.duration.tuplets[0].type for x in s.notes]
    >>> tupletTypes
    ['start', None, 'stop', 'start', None, 'stop']
    '''
    durationList = []

    # legacy -- works on lists not just streams...
    if isinstance(s, (list, tuple)):
        durationList = s
        returnObj = None
    else:
        # Stream, as it should be...
        if not inPlace:  # make a copy
            returnObj = s.coreCopyAsDerivation('makeTupletBrackets')
        else:
            returnObj = s

        # only want to look at notes
        notes = returnObj.notesAndRests
        for n in notes:
            if n.duration.isGrace:
                continue
            durationList.append(n.duration)

    tupletMap = []  # a list of (tuplet obj / Duration) pairs
    for dur in durationList:  # all Duration objects
        tupletList = dur.tuplets
        if tupletList in [(), None]:  # no tuplets, length is zero
            tupletMap.append([None, dur])
        elif len(tupletList) > 1:
            # for i in range(len(tuplets)):
            #    tupletMap.append([tuplets[i],dur])
            environLocal.warn(
                f'got multi-tuplet duration; cannot yet handle this. {tupletList!r}'
            )
        elif len(tupletList) == 1:
            tupletMap.append([tupletList[0], dur])
            if tupletList[0] != dur.tuplets[0]:
                raise Exception('cannot access Tuplets object from within DurationTuple.')
        else:
            raise Exception(f'cannot handle these tuplets: {tupletList}')

    # have a list of tuplet, Duration pairs
    completionCount = 0  # qLen currently filled
    completionTarget = None  # qLen necessary to fill tuplet
    for i in range(len(tupletMap)):
        tupletObj, dur = tupletMap[i]

        if i > 0:
            tupletPrevious = tupletMap[i - 1][0]
        else:
            tupletPrevious = None

        if i < len(tupletMap) - 1:
            tupletNext = tupletMap[i + 1][0]
            # if tupletNext != None:
            #     nextNormalType = tupletNext.durationNormal.type
            # else:
            #     nextNormalType = None
        else:
            tupletNext = None
            # nextNormalType = None

        # environLocal.printDebug(['updateTupletType previous, this, next:',
        #                          tupletPrevious, tuplet, tupletNext])

        if tupletObj is not None:
            # thisNormalType = tuplet.durationNormal.type
            completionCount = opFrac(completionCount + dur.quarterLength)
            # if previous tuplet is None, always start
            # always reset completion target
            if tupletPrevious is None or completionTarget is None:
                if tupletNext is None:  # single tuplet w/o tuplets either side
                    tupletObj.type = 'startStop'
                    tupletObj.bracket = False
                    completionCount = 0  # reset
                else:
                    tupletObj.type = 'start'
                    # get total quarter length of this tuplet
                    completionTarget = tupletObj.totalTupletLength()
                    # environLocal.printDebug(['starting tuplet type, value:',
                    #                          tuplet, tuplet.type])
                    # environLocal.printDebug(['completion count, target:',
                    #                          completionCount, completionTarget])

            # if tuplet next is None, always stop
            # if both previous and next are None, just keep a start

            # this, below, is optional:
            # if next normal type is not the same as this one, also stop
            elif tupletNext is None or completionCount >= completionTarget:
                tupletObj.type = 'stop'  # should be impossible once frozen...
                completionTarget = None  # reset
                completionCount = 0  # reset
                # environLocal.printDebug(['stopping tuplet type, value:',
                #                          tuplet, tuplet.type])
                # environLocal.printDebug(['completion count, target:',
                #                          completionCount, completionTarget])

            # if tuplet next and previous not None, increment
            elif tupletPrevious is not None and tupletNext is not None:
                # do not need to change tuplet type; should be None
                pass
                # environLocal.printDebug(['completion count, target:',
                #                          completionCount, completionTarget])

    if not inPlace:
        return returnObj


def realizeOrnaments(s):
    '''
    Realize all ornaments on a stream

    Creates a new stream that contains all realized ornaments in addition
    to other elements in the original stream.

    >>> s1 = stream.Stream()
    >>> m1 = stream.Measure()
    >>> m1.number = 1
    >>> m1.append(meter.TimeSignature('4/4'))
    >>> n1 = note.Note('C4', type='whole')
    >>> n1.expressions.append(expressions.Mordent())
    >>> m1.append(n1)
    >>> m2 = stream.Measure()
    >>> m2.number = 2
    >>> n2 = note.Note('D4', type='whole')
    >>> m2.append(n2)
    >>> s1.append(m1)
    >>> s1.append(m2)
    >>> for x in s1.recurse(includeSelf=True):
    ...     x
    <music21.stream.Stream ...>
    <music21.stream.Measure 1 offset=0.0>
    <music21.meter.TimeSignature 4/4>
    <music21.note.Note C>
    <music21.stream.Measure 2 offset=4.0>
    <music21.note.Note D>

    >>> s2 = stream.makeNotation.realizeOrnaments(s1)
    >>> for x in s2.recurse(includeSelf=True):
    ...     x
    <music21.stream.Stream ...>
    <music21.stream.Measure 1 offset=0.0>
    <music21.meter.TimeSignature 4/4>
    <music21.note.Note C>
    <music21.note.Note B>
    <music21.note.Note C>
    <music21.stream.Measure 2 offset=4.0>
    <music21.note.Note D>

    TODO: does not work for Gapful streams because it uses append rather
       than the offset of the original
    '''
    newStream = s.cloneEmpty()
    newStream.offset = s.offset

    def realizeElementExpressions(innerElement):
        elementHasBeenRealized = False
        for exp in innerElement.expressions:
            if not hasattr(exp, 'realize'):
                continue
            # else:
            before, during, after = exp.realize(innerElement)
            elementHasBeenRealized = True
            for n in before:
                newStream.append(n)
            if during is not None:
                newStream.append(during)
            for n in after:
                newStream.append(n)
        if elementHasBeenRealized is False:
            newStream.append(innerElement)

    # If this streamObj contains more streams (i.e., a Part that contains
    # multiple measures):
    for element in s:
        if element.isStream:
            newStream.append(realizeOrnaments(element))
        else:
            if hasattr(element, 'expressions'):
                realizeElementExpressions(element)
            else:
                newStream.append(element)

    return newStream


def moveNotesToVoices(source, classFilterList=('GeneralNote',)):
    '''
    Move notes into voices.
    '''
    from music21.stream import Voice
    dst = Voice()

    # cast to list so source can be edited.
    affectedElements = list(source.getElementsByClass(classFilterList))

    for e in affectedElements:
        dst.insert(source.elementOffset(e), e)
        source.remove(e)
    source.insert(0, dst)


def getTiePitchSet(prior):
    # noinspection PyShadowingNames
    '''
    helper method for makeAccidentals to get the tie pitch set (or None)
    from the prior

    >>> n1 = note.Note('C4')
    >>> n2 = note.Note('D4')
    >>> n2.tie = tie.Tie('start')
    >>> n3 = note.Note('E4')
    >>> n3.tie = tie.Tie('stop')
    >>> n4 = note.Note('F4')
    >>> n4.tie = tie.Tie('continue')
    >>> c = chord.Chord([n1, n2, n3, n4])
    >>> tps = stream.makeNotation.getTiePitchSet(c)
    >>> isinstance(tps, set)
    True
    >>> sorted(tps)
    ['D4', 'F4']

    Non tie possessing objects return None

    >>> r = bar.Repeat()
    >>> stream.makeNotation.getTiePitchSet(r) is None
    True

    Note or Chord without ties, returns an empty set:

    >>> n = note.Note('F#5')
    >>> stream.makeNotation.getTiePitchSet(n)
    set()

    Rest return None

    >>> r = note.Rest()
    >>> stream.makeNotation.getTiePitchSet(r) is None
    True
    '''
    if not hasattr(prior, 'tie') or not hasattr(prior, 'pitches'):
        return None
    else:
        tiePitchSet = set()
        if isinstance(prior, chord.Chord):
            previousNotes = list(prior)
        else:
            previousNotes = [prior]

        for n in previousNotes:
            if n.tie is None or n.tie.type == 'stop':
                continue
            tiePitchSet.add(n.pitch.nameWithOctave)
        return tiePitchSet

def makeAccidentalsInMeasureStream(
    s: 'music21.stream.Stream',
    *,
    pitchPast: Optional[List[pitch.Pitch]] = None,
    pitchPastMeasure: Optional[List[pitch.Pitch]] = None,
    useKeySignature: Union[bool, key.KeySignature] = True,
    alteredPitches: Optional[List[pitch.Pitch]] = None,
    cautionaryPitchClass: bool = True,
    cautionaryAll: bool = False,
    overrideStatus: bool = False,
    cautionaryNotImmediateRepeat: bool = True,
    tiePitchSet: Optional[Set[str]] = None
):
    '''
    Makes accidentals in place on a stream consisting of only Measures.
    Helper for Stream.makeNotation and Part.makeAccidentals.

    Walks measures in order to update the values for the following keyword
    arguments of :meth:`~music21.stream.base.makeAccidentals` and calls
    that method on each Measure. (For this reason, the values supplied
    for these arguments in the method signature will be used on the first
    measure only, or in the case of `useKeySignature`, not at all if the first
    measure contains a `KeySignature`.)::

        pitchPastMeasure
        useKeySignature
        tiePitchSet

    Operates on the measures in place; make a copy first if this is not desired.
    '''
    if s.getElementsNotOfClass('Measure'):
        raise ValueError(f'{s} must contain only Measures')

    # bool values for useKeySignature are not helpful here
    # because we are definitely searching key signature contexts
    # only key.KeySignature values are interesting
    # but method arg is typed this way for backwards compatibility
    if isinstance(useKeySignature, key.KeySignature):
        ksLast = useKeySignature
    else:
        ksLast = None

    for i, m in enumerate(s):
        # if beyond the first measure, use the pitches from the last
        # measure for context (cautionary accidentals)
        # unless this measure has a key signature object
        if i > 0:
            pitchPastMeasure = None
            if m.keySignature is None:
                pitchPastMeasure = s[i - 1].pitches
            elif ksLast:
                # If there is any key signature object to the left,
                # just get the chromatic pitches from previous measure
                # G-naturals in C major following G-flats in F major need cautionary
                # G-naturals in C major following G-flats in Db major don't
                ksLastDiatonic = [p.name for p in ksLast.getScale().pitches]
                pitchPastMeasure = [p for p in s[i - 1].pitches
                    if p.name not in ksLastDiatonic]
            # Get tiePitchSet from previous measure
            try:
                previousNoteOrChord = s[i - 1][note.NotRest][-1]
                tiePitchSet = getTiePitchSet(previousNoteOrChord)
                if tiePitchSet is not None and m.keySignature is not None:
                    # Get the diatonic pitches in this (new) key
                    # and limit tiePitchSet to just those
                    # Disregard tie continuation on pitches foreign to new key
                    ksNewDiatonic = [p.name for p in m.keySignature.getScale().pitches]
                    tiePitchSet = {tp for tp in tiePitchSet if tp in ksNewDiatonic}
            except (IndexError, StreamException):
                pass

        if m.keySignature is not None:
            ksLast = m.keySignature

        m.makeAccidentals(
            pitchPast=pitchPast,
            pitchPastMeasure=pitchPastMeasure,
            useKeySignature=ksLast,
            alteredPitches=alteredPitches,
            searchKeySignatureByContext=False,
            cautionaryPitchClass=cautionaryPitchClass,
            cautionaryAll=cautionaryAll,
            inPlace=True,
            overrideStatus=overrideStatus,
            cautionaryNotImmediateRepeat=cautionaryNotImmediateRepeat,
            tiePitchSet=tiePitchSet,
        )

def iterateBeamGroups(
    s: 'music21.stream.Stream',
    skipNoBeams=True,
    recurse=True
) -> Generator[List[note.NotRest], None, None]:
    '''
    Generator that yields a List of NotRest objects that fall within a beam group.

    If `skipNoBeams` is True, then NotRest objects that have no beams are skipped.

    Recurse is True by default.

    Unclosed beam groups (like start followed by a Rest before a stop), currently
    will continue to yield until the first stop, but this behavior may change at any time in
    the future as beaming-over-barlines with multiple voices or beaming across
    Parts or PartStaffs is supported.

    >>> from music21.stream.makeNotation import iterateBeamGroups
    >>> sc = converter.parse('tinyNotation: 3/4 c8 d e f g4   a4 b8 a16 g16 f4')
    >>> sc.makeBeams(inPlace=True)
    >>> for beamGroup in iterateBeamGroups(sc):
    ...     print(beamGroup)
    [<music21.note.Note C>, <music21.note.Note D>]
    [<music21.note.Note E>, <music21.note.Note F>]
    [<music21.note.Note B>, <music21.note.Note A>, <music21.note.Note G>]

    >>> for beamGroup in iterateBeamGroups(sc, skipNoBeams=False):
    ...     print(beamGroup)
    [<music21.note.Note C>, <music21.note.Note D>]
    [<music21.note.Note E>, <music21.note.Note F>]
    [<music21.note.Note G>]
    [<music21.note.Note A>]
    [<music21.note.Note B>, <music21.note.Note A>, <music21.note.Note G>]
    [<music21.note.Note F>]

    If recurse is False, assumes a flat Score:

    >>> for beamGroup in iterateBeamGroups(sc, recurse=False):
    ...     print(beamGroup)

    >>> for beamGroup in iterateBeamGroups(sc.flat, recurse=False):
    ...     print(beamGroup)
    [<music21.note.Note C>, <music21.note.Note D>]
    [<music21.note.Note E>, <music21.note.Note F>]
    [<music21.note.Note B>, <music21.note.Note A>, <music21.note.Note G>]

    New in v6.7.
    '''
    iterator: 'music21.stream.iterator.StreamIterator' = s.recurse() if recurse else s.iter()
    current_beam_group: List[note.NotRest] = []
    in_beam_group: bool = False
    for el in iterator.getElementsByClass('NotRest'):
        first_el_type: Optional[str] = None
        if el.beams and el.beams.getByNumber(1):
            first_el_type = el.beams.getTypeByNumber(1)

        if first_el_type == 'start':
            in_beam_group = True
        if in_beam_group:
            current_beam_group.append(el)
        if first_el_type == 'stop':
            yield current_beam_group
            current_beam_group = []
            in_beam_group = False
        elif not skipNoBeams and not in_beam_group:
            yield [el]

    if current_beam_group:
        yield current_beam_group


def setStemDirectionForBeamGroups(
    s: 'music21.stream.Stream',
    *,
    setNewStems=True,
    overrideConsistentStemDirections=False,
) -> None:
    '''
    Find all beam groups and set all the `stemDirection` tags for notes/chords
    in a beam group to point either up or down.  If any other stem direction is
    encountered ('double', 'noStem', etc.) that note is skipped.

    If all notes have the same (non-unspecified) direction, then they are left alone unless
    `overrideConsistentStemDirections` is True (default: False).  For instance,
    :meth:`~music21.clef.Clef.getStemDirectionForPitches` might say "down" but
    if everything in the beamGroup is either

    if `setANewStems` is True (as by default), then even notes with stemDirection
    of 'unspecified' get a stemDirection.

    Currently assumes that the clef does not change within a beam group.  This
    assumption may change in the future.

    Operates in place.  Run `copy.deepcopy(s)` beforehand for a non-inPlace version.

    New in v6.7.
    '''
    beamGroup: List[note.NotRest]
    for beamGroup in iterateBeamGroups(s, skipNoBeams=True, recurse=True):
        setStemDirectionOneGroup(
            beamGroup,
            setNewStems=setNewStems,
            overrideConsistentStemDirections=overrideConsistentStemDirections
        )


def setStemDirectionOneGroup(
    group: List[note.NotRest],
    *,
    setNewStems=True,
    overrideConsistentStemDirections=False,
) -> None:
    '''
    Helper function to set stem directions for one beam group (or perhaps a beat, etc.)

    See setStemDirectionForBeamGroups for detailed information.

    New in v6.7.
    '''
    if not group:  # pragma: no cover
        return  # should not happen

    stem_directions = {n.stemDirection for n in group
                       if n.stemDirection in ('up', 'down', 'unspecified')}
    if 'unspecified' in stem_directions:
        has_consistent_stem_directions = False
    elif len(stem_directions) < 2:
        has_consistent_stem_directions = True
    else:
        has_consistent_stem_directions = False

    # noinspection PyTypeChecker
    clef_context: clef.Clef = group[0].getContextByClass(clef.Clef)
    if not clef_context:
        return

    pitchList: List[pitch.Pitch] = []
    for n in group:
        pitchList.extend(n.pitches)
    if not pitchList:
        # Handle empty chord
        return
    groupStemDirection = clef_context.getStemDirectionForPitches(pitchList)

    for n in group:
        noteDirection = n.stemDirection
        if noteDirection == 'unspecified' and not setNewStems:
            continue
        elif (noteDirection in ('up', 'down')
              and not overrideConsistentStemDirections
              and has_consistent_stem_directions):
            continue
        elif noteDirection in ('up', 'down', 'unspecified'):
            n.stemDirection = groupStemDirection



# -----------------------------------------------------------------------------

class Test(unittest.TestCase):
    '''
    Note: most Stream tests are found in stream/tests.py
    '''
    allaBreveBeamTest = "tinyNotation: 2/2 c8 d e f   trip{a b c' a b c'}  f' e' d' G  a b c' d'"

    def testNotesToVoices(self):
        from music21 import stream
        s = stream.Stream()
        n1 = note.Note()
        s.repeatAppend(n1, 4)
        self.assertEqual(len(s), 4)

        moveNotesToVoices(s)
        # now have one component
        self.assertEqual(len(s), 1)
        self.assertEqual(s[0].classes[0], 'Voice')  # default is a Voice
        self.assertEqual(len(s[0]), 4)
        self.assertEqual(str(list(s.voices[0].notesAndRests)),
                         '[<music21.note.Note C>, <music21.note.Note C>, '
                         + '<music21.note.Note C>, <music21.note.Note C>]')

    def testSetStemDirectionOneGroup(self):
        from music21 import converter
        p = converter.parse(self.allaBreveBeamTest)
        p.makeBeams(inPlace=True, setStemDirections=False)
        a, b, c, d = iterateBeamGroups(p)

        def testDirections(group, expected):
            self.assertEqual(len(group), len(expected))
            for j in range(len(group)):
                self.assertEqual(group[j].stemDirection, expected[j])

        testDirections(a, ['unspecified'] * 4)
        setStemDirectionOneGroup(a, setNewStems=False)
        testDirections(a, ['unspecified'] * 4)
        setStemDirectionOneGroup(a)
        testDirections(a, ['up'] * 4)
        for n in a:
            n.stemDirection = 'down'
        setStemDirectionOneGroup(a)
        testDirections(a, ['down'] * 4)
        setStemDirectionOneGroup(a, overrideConsistentStemDirections=True)
        testDirections(a, ['up'] * 4)

        setStemDirectionOneGroup(b)
        testDirections(b, ['down'] * 6)

        # this one is all high but has one very low G
        setStemDirectionOneGroup(c)
        testDirections(c, ['up'] * 4)

        dStems = ['down', 'noStem', 'double', 'up']
        for i, n in enumerate(d):
            n.stemDirection = dStems[i]
        setStemDirectionOneGroup(d)
        testDirections(d, ['down', 'noStem', 'double', 'down'])

    def testSetStemDirectionForBeamGroups(self):
        from music21 import converter
        p = converter.parse(self.allaBreveBeamTest)
        p.makeBeams(inPlace=True, setStemDirections=False)
        d = list(iterateBeamGroups(p))[-1]
        dStems = ['down', 'noStem', 'double', 'up']
        for i, n in enumerate(d):
            n.stemDirection = dStems[i]

        setStemDirectionForBeamGroups(p)
        self.assertEqual([n.stemDirection for n in p.flat.notes],
                         ['up'] * 4 + ['down'] * 6 + ['up'] * 4
                         + ['down', 'noStem', 'double', 'down']
                         )

    def testSetStemDirectionConsistency(self):
        """
        Stems that would all be up starting from scratch,
        but because of overrideConsistentStemDirections=False,
        we only change the first group with an "unspecified" direction
        """
        from music21 import converter
        p = converter.parse('tinyNotation: 2/4 b8 f8 a8 b8')
        p.makeBeams(inPlace=True)
        self.assertEqual(
            [n.stemDirection for n in p.flat.notes],
            ['up', 'up', 'up', 'up']
        )

        # make manual changes
        dStems = ['down', 'unspecified', 'down', 'down']
        for n, stemDir in zip(p.flat.notes, dStems):
            n.stemDirection = stemDir

        setStemDirectionForBeamGroups(p, setNewStems=True, overrideConsistentStemDirections=False)
        self.assertEqual(
            [n.stemDirection for n in p.flat.notes],
            ['up', 'up', 'down', 'down']
        )

    def testMakeBeamsWithStemDirection(self):
        from music21 import converter
        p = converter.parse(self.allaBreveBeamTest)
        dStems = ['down', 'noStem', 'double', 'up']
        for i, n in enumerate(p.flat.notes[-4:]):
            n.stemDirection = dStems[i]
        p.makeBeams(inPlace=True)
        self.assertEqual([n.stemDirection for n in p.flat.notes],
                         ['up'] * 4 + ['down'] * 6 + ['up'] * 4
                         + ['down', 'noStem', 'double', 'down']
                         )

    def testMakeBeamsOnEmptyChord(self):
        from music21 import converter
        p = converter.parse('tinyNotation: 4/4')
        c1 = chord.Chord('d f')
        c1.quarterLength = 0.5
        c2 = chord.Chord('d f')
        c2.quarterLength = 0.5
        p.measure(1).insert(0, c1)
        p.measure(1).insert(0.5, c2)
        p.flat.notes[0].notes = []
        p.flat.notes[1].notes = []
        p.makeNotation(inPlace=True)
        self.assertEqual(
            [n.stemDirection for n in p.flat.notes],
            ['unspecified', 'unspecified'],
        )

    def testStreamExceptions(self):
        from music21 import converter
        from music21 import duration
        from music21 import stream
        p = converter.parse(self.allaBreveBeamTest)
        with self.assertRaises(stream.StreamException) as cm:
            p.makeMeasures(meterStream=duration.Duration())
        self.assertEqual(str(cm.exception),
            'meterStream is neither a Stream nor a TimeSignature!')

    def testMakeAccidentalsInMeasureStreamException(self):
        from music21 import converter
        p = converter.parse(self.allaBreveBeamTest)
        with self.assertRaises(ValueError) as cm:
            makeAccidentalsInMeasureStream(p.measure(1))
        self.assertIn('must contain only Measures', str(cm.exception))


# -----------------------------------------------------------------------------

if __name__ == '__main__':
    import music21
    music21.mainTest(Test)<|MERGE_RESOLUTION|>--- conflicted
+++ resolved
@@ -14,12 +14,8 @@
 
 import copy
 import unittest
-<<<<<<< HEAD
-from typing import List, Generator, Optional, Union
+from typing import List, Generator, Optional, Set, Union
 from fractions import Fraction  # typing only
-=======
-from typing import List, Generator, Optional, Set, Union
->>>>>>> 172a81c4
 
 from music21 import beam
 from music21 import clef
