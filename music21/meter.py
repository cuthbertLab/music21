# -*- coding: utf-8 -*-
# -----------------------------------------------------------------------------
# Name:         meter.py
# Purpose:      Classes for meters
#
# Authors:      Christopher Ariza
#               Michael Scott Cuthbert
#
# Copyright:    Copyright © 2009-2012, 2015 Michael Scott Cuthbert and the music21
#               Project
# License:      BSD, see license.txt
# -----------------------------------------------------------------------------
'''
This module defines the :class:`~music21.meter.TimeSignature` object,
as well as component objects for defining nested metrical structures,
:class:`~music21.meter.MeterTerminal` and :class:`~music21.meter.MeterSequence` objects.
'''
import collections
import copy
import fractions
import re
import unittest

from music21 import base
from music21 import beam
from music21 import common
from music21 import defaults
from music21 import duration
from music21 import environment
from music21 import exceptions21
from music21 import style

from music21.common.objects import SlottedObjectMixin
from music21.common.numberTools import opFrac

_MOD = 'meter'
environLocal = environment.Environment(_MOD)


# TODO: senza-misura object; and...
# TODO: TS subclass that is flexible to display the duration of its measure context

# -----------------------------------------------------------------------------


validDenominators = [1, 2, 4, 8, 16, 32, 64, 128]  # in order

# also [pow(2,x) for x in range(8)]
MIN_DENOMINATOR_TYPE = '128th'

# store a module-level dictionary of partitioned meter sequences used
# for setting default accent weights; store as needed
_meterSequenceAccentArchetypes = {}

# performance tests showed that caching this additional structures did not
# show immediate performance benefits
# _meterSequenceBeatArchetypes = {}
# _meterSequenceBeamArchetypes = {}
# store meter sequence division options, once created, in a module
# level dictionary
_meterSequenceDivisionOptions = {}

MeterTerminalTuple = collections.namedtuple('MeterTerminalTuple',
                                            'numerator denominator tempoIndication')


def slashToTuple(value):
    '''
    Returns a three-element MeterTerminalTuple of numerator, denominator, and optional
    tempo indication.

    >>> meter.slashToTuple('3/8')
    MeterTerminalTuple(numerator=3, denominator=8, tempoIndication=None)
    >>> meter.slashToTuple('7/32')
    MeterTerminalTuple(numerator=7, denominator=32, tempoIndication=None)
    >>> meter.slashToTuple('slow 6/8')
    MeterTerminalTuple(numerator=6, denominator=8, tempoIndication='slow')
    '''
    tempoIndication = None
    # split by numbers, include slash
    valueNumbers, valueChars = common.getNumFromStr(value,
                                                    numbers='0123456789/')
    valueNumbers = valueNumbers.strip()  # remove whitespace
    valueChars = valueChars.strip()  # remove whitespace
    if 'slow' in valueChars.lower():
        tempoIndication = 'slow'
    elif 'fast' in valueChars.lower():
        tempoIndication = 'fast'

    matches = re.match(r'(\d+)/(\d+)', valueNumbers)
    if matches is not None:
        n = int(matches.group(1))
        d = int(matches.group(2))
        return MeterTerminalTuple(n, d, tempoIndication)
    else:
        environLocal.printDebug(['slashToTuple() cannot find two part fraction', value])
        return None


def slashCompoundToFraction(value):
    '''

    >>> meter.slashCompoundToFraction('3/8+2/8')
    [(3, 8), (2, 8)]
    >>> meter.slashCompoundToFraction('5/8')
    [(5, 8)]
    >>> meter.slashCompoundToFraction('5/8+2/4+6/8')
    [(5, 8), (2, 4), (6, 8)]

    '''
    post = []
    value = value.strip()  # rem whitespace
    value = value.split('+')
    for part in value:
        m = slashToTuple(part)
        if m is None:
            pass
        else:
            post.append((m.numerator, m.denominator))
    return post


def slashMixedToFraction(valueSrc):
    '''
    Given a mixture if possible meter fraction representations, return a list
    of pairs. If originally given as a summed numerator; break into separate
    fractions and return True as the second element of the tuple

    >>> meter.slashMixedToFraction('3/8+2/8')
    ([(3, 8), (2, 8)], False)

    >>> meter.slashMixedToFraction('3+2/8')
    ([(3, 8), (2, 8)], True)

    >>> meter.slashMixedToFraction('3+2+5/8')
    ([(3, 8), (2, 8), (5, 8)], True)

    >>> meter.slashMixedToFraction('3+2+5/8+3/4')
    ([(3, 8), (2, 8), (5, 8), (3, 4)], True)

    >>> meter.slashMixedToFraction('3+2+5/8+3/4+2+1+4/16')
    ([(3, 8), (2, 8), (5, 8), (3, 4), (2, 16), (1, 16), (4, 16)], True)

    >>> meter.slashMixedToFraction('3+2+5/8+3/4+2+1+4')
    Traceback (most recent call last):
    music21.meter.MeterException: cannot match denominator to numerator in: 3+2+5/8+3/4+2+1+4
    '''
    pre = []
    post = []
    summedNumerator = False
    value = valueSrc.strip()  # rem whitespace
    value = value.split('+')
    for part in value:
        if '/' in part:
            tup = slashToTuple(part)
            if tup is None:
                raise TimeSignatureException('cannot create time signature from:', valueSrc)
            pre.append([tup.numerator, tup.denominator])
        else:  # its just a numerator
            try:
                pre.append([int(part), None])
            except ValueError:
                raise exceptions21.Music21Exception(
                    'Cannot parse this file -- this error often comes '
                    + 'up if the musicxml pickled file is out of date after a change '
                    + 'in musicxml/__init__.py . '
                    + 'Clear your temp directory of .p and .pgz files and try again...; '
                    + 'Time Signature: %s ' % valueSrc)

    # when encountering a missing denominator, find the fist defined
    # and apply to all previous
    for i in range(len(pre)):
        if pre[i][1] is not None:  # there is a denominator
            post.append(tuple(pre[i]))
        else:  # search ahead for next defined denominator
            summedNumerator = True
            match = None
            for j in range(i, len(pre)):
                if pre[j][1] is not None:
                    match = pre[j][1]
                    break
            if match is None:
                raise MeterException('cannot match denominator to numerator in: %s' % valueSrc)

            pre[i][1] = match
            post.append(tuple(pre[i]))

    return post, summedNumerator


def fractionToSlashMixed(fList):
    '''
    Given a list of fraction values, compact numerators by sum if denominators
    are the same

    >>> meter.fractionToSlashMixed([(3, 8), (2, 8), (5, 8), (3, 4), (2, 16), (1, 16), (4, 16)])
    [('3+2+5', 8), ('3', 4), ('2+1+4', 16)]
    '''
    pre = []
    for i in range(len(fList)):
        n, d = fList[i]
        # look at previous fraction and determine if denominator is the same

        match = None
        search = list(range(len(pre)))
        search.reverse()  # go backwards
        for j in search:
            if pre[j][1] == d:
                match = j  # index to add numerator
                break
            else:
                break  # if not found in one less

        if match is None:
            pre.append([[n], d])
        else:  # append numerator
            pre[match][0].append(n)
    # create string representation
    post = []
    for part in pre:
        n = [str(x) for x in part[0]]
        n = '+'.join(n)
        d = part[1]
        post.append((n, d))

    return post


def fractionSum(fList):
    '''
    Given a list of fractions represented as a list,
    find the sum; does NOT reduce to lowest terms.

    >>> meter.fractionSum([(3, 8), (5, 8), (1, 8)])
    (9, 8)
    >>> meter.fractionSum([(1, 6), (2, 3)])
    (5, 6)
    >>> meter.fractionSum([(3, 4), (1, 2)])
    (5, 4)
    >>> meter.fractionSum([(1, 13), (2, 17)])
    (43, 221)
    >>> meter.fractionSum([])
    (0, 1)

    This method might seem like an easy place to optimize and simplify
    by just doing a fractions.Fraction() sum (I tried!), but not reducing to lowest
    terms is a feature of this method. 3/8 + 3/8 = 6/8, not 3/4:

    >>> meter.fractionSum([(3, 8), (3, 8)])
    (6, 8)
    '''
    nList = []
    dList = []
    dListUnique = []

    for n, d in fList:
        nList.append(n)
        dList.append(d)
        if d not in dListUnique:
            dListUnique.append(d)

    if len(dListUnique) == 1:
        n = sum(nList)
        d = dListUnique[0]
        # Does not reduce to lowest terms...
        return (n, d)
    else:  # there might be a better way to do this
        d = 1
        d = common.lcm(dListUnique)
        # after finding d, multiply each numerator
        nShift = []
        for i in range(len(nList)):
            nSrc = nList[i]
            dSrc = dList[i]
            scalar = d // dSrc
            nShift.append(nSrc * scalar)
        return (sum(nShift), d)


def proportionToFraction(value):
    '''
    Given a floating point proportional value between 0 and 1, return the
    best-fit slash-base fraction

    >>> meter.proportionToFraction(0.5)
    (1, 2)
    >>> meter.proportionToFraction(0.25)
    (1, 4)
    >>> meter.proportionToFraction(0.75)
    (3, 4)
    >>> meter.proportionToFraction(0.125)
    (1, 8)
    >>> meter.proportionToFraction(0.375)
    (3, 8)
    >>> meter.proportionToFraction(0.625)
    (5, 8)
    >>> meter.proportionToFraction(0.333)
    (1, 3)
    >>> meter.proportionToFraction(0.83333)
    (5, 6)
    '''
    f = fractions.Fraction(value).limit_denominator(16)
    return (f.numerator, f.denominator)


def bestTimeSignature(meas):
    '''
    Given a Measure with elements in it, get a TimeSignature that contains all
    elements.

    Note: this does not yet accommodate triplets.

    >>> s = converter.parse('tinynotation: C4 D4 E8 F8').flat.notes
    >>> m = stream.Measure()
    >>> for el in s:
    ...     m.insert(el.offset, el)
    >>> ts = meter.bestTimeSignature(m)
    >>> ts
    <music21.meter.TimeSignature 3/4>

    >>> s2 = converter.parse('tinynotation: C8. D16 E8 F8. G16 A8').flat.notes
    >>> m2 = stream.Measure()
    >>> for el in s2:
    ...     m2.insert(el.offset, el)
    >>> ts2 = meter.bestTimeSignature(m2)
    >>> ts2
    <music21.meter.TimeSignature 6/8>

    >>> s3 = converter.parse('C2 D2 E2', format='tinyNotation').flat.notes
    >>> m3 = stream.Measure()
    >>> for el in s3:
    ...     m3.insert(el.offset, el)
    >>> ts3 = meter.bestTimeSignature(m3)
    >>> ts3
    <music21.meter.TimeSignature 3/2>

    >>> s4 = converter.parse('C8. D16 E8 F8. G16 A8 C4. D4.', format='tinyNotation').flat.notes
    >>> m4 = stream.Measure()
    >>> for el in s4:
    ...     m4.insert(el.offset, el)
    >>> ts4 = meter.bestTimeSignature(m4)
    >>> ts4
    <music21.meter.TimeSignature 12/8>

    >>> s5 = converter.parse('C4 D2 E4 F2', format='tinyNotation').flat.notes
    >>> m5 = stream.Measure()
    >>> for el in s5:
    ...     m5.insert(el.offset, el)
    >>> ts5 = meter.bestTimeSignature(m5)
    >>> ts5
    <music21.meter.TimeSignature 6/4>

    >>> s6 = converter.parse('C4 D16.', format='tinyNotation').flat.notes
    >>> m6 = stream.Measure()
    >>> for el in s6:
    ...     m6.insert(el.offset, el)
    >>> ts6 = meter.bestTimeSignature(m6)
    >>> ts6
    <music21.meter.TimeSignature 11/32>


    Complex durations (arose in han2.abc, number 445)

    >>> m7 = stream.Measure()
    >>> m7.append(note.Note('D', quarterLength=3.5))
    >>> m7.append(note.Note('E', quarterLength=5.5))
    >>> ts7 = meter.bestTimeSignature(m7)
    >>> ts7
    <music21.meter.TimeSignature 9/4>
    '''

    # TODO: set limit at 11/4?
    minDurQL = 4  # smallest denominator; start with a whole note
    # find sum of all durations in quarter length
    # find if there are any dotted durations
    minDurDots = 0
    sumDurQL = opFrac(meas.duration.quarterLength)
    # beatStrAvg = 0
    # beatStrAvg += e.beatStrength
    numerator = 0
    denominator = 1

    for e in meas.recurse().notesAndRests:
        if e.quarterLength == 0.0:
            continue  # case of grace durations
        if (e.quarterLength < minDurQL
                and not isinstance(opFrac(e.quarterLength), fractions.Fraction)):
            # no non-power2 signatures
            minDurQL = e.quarterLength
            minDurDots = e.duration.dots

    # first, we need to evenly divide min dur into total
    minDurTest = minDurQL
    if isinstance(sumDurQL, fractions.Fraction):
        # not a power of two -- some tuplets, etc.
        numerator = sumDurQL.numerator
        denominator = sumDurQL.denominator
    else:
        i = 10
        while i > 0:
            partsFloor = int(sumDurQL / minDurTest)
            partsReal = opFrac(sumDurQL / float(minDurTest))
            if (partsFloor == partsReal
                    or minDurTest <= duration.typeToDuration[MIN_DENOMINATOR_TYPE]):
                break
            # need to break down minDur until we can get a match
            else:
                minDurTest = minDurTest / (2 * common.dotMultiplier(minDurDots))
            i -= 1

        # see if we can get a type for the denominator
        # if we do not have a match; we need to break down this value
        match = False
        durationMinLimit = duration.typeToDuration[MIN_DENOMINATOR_TYPE]
        i = 10
        while i > 0:
            if minDurTest < durationMinLimit:
                minDurTest = durationMinLimit
                break
            try:
                dType, match = duration.quarterLengthToClosestType(minDurTest)
            except ZeroDivisionError:
                raise MeterException('Cannot find a good match for this measure')

            if match or dType == MIN_DENOMINATOR_TYPE:
                break
            minDurTest = minDurTest / (2 * common.dotMultiplier(minDurDots))
            i -= 1

        minDurQL = minDurTest
        dType, match = duration.quarterLengthToClosestType(minDurQL)
        if not match:  # cant find a type for a denominator
            raise MeterException('cannot find a type for denominator %s' % minDurQL)

        # denominator is the numerical representation of the min type
        # e.g., quarter is 4, whole is 1
        for num, typeName in duration.typeFromNumDict.items():
            if typeName == dType:
                if num >= 1:
                    num = int(num)
                denominator = num
                break
        # numerator is the count of min parts in the sum
        multiplier = 1
        while i > 0:
            numerator = multiplier * sumDurQL / minDurQL
            if numerator == int(numerator):
                break
            multiplier *= 2
            i -= 1

        numerator = int(numerator)
        denominator *= multiplier
        # simplifies to "simplest terms," with 4 in denominator, before testing beat strengths
        gcdValue = common.euclidGCD(numerator, denominator)
        numerator = numerator // gcdValue
        denominator = denominator // gcdValue

    # simplifies rare time signatures like 16/16 and 1/1 to 4/4
    if numerator == denominator and numerator not in [2, 4]:
        numerator = 4
        denominator = 4
    elif numerator != denominator and denominator == 1:
        numerator *= 4
        denominator *= 4
    elif numerator != denominator and denominator == 2:
        numerator *= 2
        denominator *= 2

    # a fairly accurate test of whether 3/4 or 6/8 is more appropriate (see doctests)
    if numerator == 3 and denominator == 4:
        ts1 = TimeSignature('3/4')
        ts2 = TimeSignature('6/8')
        str1 = ts1.averageBeatStrength(meas)
        str2 = ts2.averageBeatStrength(meas)

        if str1 <= str2:
            return ts2
        else:
            return ts1

    # tries three time signatures if "simplest" time signature is 6/4 or 3/2
    elif numerator == 6 and denominator == 4:
        ts1 = TimeSignature('6/4')
        ts2 = TimeSignature('12/8')
        ts3 = TimeSignature('3/2')
        str1 = ts1.averageBeatStrength(meas)
        str2 = ts2.averageBeatStrength(meas)
        str3 = ts3.averageBeatStrength(meas)
        m = max(str1, str2, str3)
        if m == str1:
            return ts1
        elif m == str3:
            return ts3
        else:
            return ts2

    # environLocal.printDebug(['n/d', numerator, denominator])
    else:
        ts = TimeSignature()
        ts.loadRatio(numerator, denominator)
        return ts


# -----------------------------------------------------------------------------


class MeterException(exceptions21.Music21Exception):
    pass


class TimeSignatureException(MeterException):
    pass


# -----------------------------------------------------------------------------


class MeterTerminal(SlottedObjectMixin):
    '''
    A MeterTerminal is a nestable primitive of rhythmic division.

    >>> a = meter.MeterTerminal('2/4')
    >>> a.duration.quarterLength
    2.0
    >>> a = meter.MeterTerminal('3/8')
    >>> a.duration.quarterLength
    1.5
    >>> a = meter.MeterTerminal('5/2')
    >>> a.duration.quarterLength
    10.0
    '''

    # CLASS VARIABLES #

    __slots__ = (
        '_denominator',
        '_duration',
        '_numerator',
        '_overriddenDuration',
        '_weight',
    )

    # INITIALIZER #

    def __init__(self, slashNotation=None, weight=1):
        self._duration = None
        self._numerator = 0
        self._denominator = 1
        self._weight = None
        self._overriddenDuration = None

        if slashNotation is not None:
            # assign directly to values, not properties, to avoid
            # calling _ratioChanged more than necessary
            values = slashToTuple(slashNotation)
            if values is not None:  # if failed to parse
                self._numerator = values.numerator
                self._denominator = values.denominator
        self._ratioChanged()  # sets self._duration

        # this will call _setWeight property for data checking
        # explicitly calling base class method to avoid problems
        # in the derived class MeterSequence
        MeterTerminal._setWeight(self, weight)

    # SPECIAL METHODS #

    def __deepcopy__(self, memo=None):
        '''
        Helper method to copy.py's deepcopy function. Call it from there.

        Defining a custom __deepcopy__ here is a performance boost,
        particularly in not copying _duration, directly assigning _weight, and
        other benefits.
        '''
        # call class to get a new, empty instance
        new = self.__class__()
        # for name in dir(self):
        new._numerator = self._numerator
        new._denominator = self._denominator
        new._ratioChanged()  # faster than copying dur
        # new._duration = copy.deepcopy(self._duration, memo)
        new._weight = self._weight  # these are numbers
        return new

    def __repr__(self):
        return '<MeterTerminal %s>' % self.__str__()

    def __str__(self):
        return str(int(self.numerator)) + '/' + str(int(self.denominator))

# now using ratioEqual()

#     def __eq__(self, other):
#         '''Equality.
#
#         >>> a = MeterTerminal('2/4')
#         >>> b = MeterTerminal('3/4')
#         '''
# #         if not isinstance(other, MeterTerminal):
# #             return False
#         if other is None:
#               return False
#         if (other.numerator == self.numerator
#             and other.denominator == self.denominator):
#             return True
#         else:
#             return False
#

    def ratioEqual(self, other):
        '''
        Compare the numerator and denominator of another object.
        Note that these have to be exact matches; 3/4 is not the same as 6/8

        >>> from music21 import meter
        >>> a = meter.MeterTerminal('3/4')
        >>> b = meter.MeterTerminal('6/4')
        >>> c = meter.MeterTerminal('2/4')
        >>> d = meter.MeterTerminal('3/4')
        >>> a.ratioEqual(b)
        False
        >>> a.ratioEqual(c)
        False
        >>> a.ratioEqual(d)
        True
        '''
        if other is None:
            return False
        if (other.numerator == self.numerator
                and other.denominator == self.denominator):
            return True
        else:
            return False

    # -------------------------------------------------------------------------

    def subdivideByCount(self, countRequest=None):
        '''
        returns a MeterSequence made up of taking this MeterTerminal and
        subdividing it into the given number of parts.  Each of those parts
        is a MeterTerminal


        >>> a = meter.MeterTerminal('3/4')
        >>> b = a.subdivideByCount(3)
        >>> isinstance(b, meter.MeterSequence)
        True
        >>> len(b)
        3
        >>> b[0]
        <MeterTerminal 1/4>


        What happens if we do this?

        >>> a = meter.MeterTerminal('5/8')
        >>> b = a.subdivideByCount(2)
        >>> isinstance(b, meter.MeterSequence)
        True
        >>> len(b)
        2
        >>> b[0]
        <MeterTerminal 2/8>
        >>> b[1]
        <MeterTerminal 3/8>

        But what if you want to divide into 3/8+2/8 or something else?
        for that, see the :meth:`~music21.meter.MeterSequence.load` method
        of :class:`~music21.meter.MeterSequence`.
        '''
        # elevate to meter sequence
        ms = MeterSequence()
        # cannot set the weight of this MeterSequence w/o having offsets
        # pass this MeterTerminal as an argument
        # when subdividing, use autoWeight
        ms.load(self, countRequest, autoWeight=True, targetWeight=self.weight)
        return ms

    def subdivideByList(self, numeratorList):
        '''
        Return a MeterSequence dividing this
        MeterTerminal according to the numeratorList


        >>> a = meter.MeterTerminal('3/4')
        >>> b = a.subdivideByList([1, 1, 1])
        >>> len(b)
        3
        >>> b[0]
        <MeterTerminal 1/4>

        Unequal subdivisions work:

        >>> c = a.subdivideByList([1, 2])
        >>> len(c)
        2
        >>> (c[0], c[1])
        (<MeterTerminal 1/4>, <MeterTerminal 2/4>)

        So does subdividing by strings

        >>> c = a.subdivideByList(['2/4', '1/4'])
        >>> len(c)
        2
        >>> (c[0], c[1])
        (<MeterTerminal 2/4>, <MeterTerminal 1/4>)

        See :meth:`~music21.meter.MeterSequence.partitionByList` method
        of :class:`~music21.meter.MeterSequence` for more details.
        '''
        # elevate to meter sequence
        ms = MeterSequence()
        ms.load(self)  # do not need to autoWeight here
        ms.partitionByList(numeratorList)  # this will split weight
        return ms

    def subdivideByOther(self, other):
        '''Return a MeterSequence
        based on another MeterSequence


        >>> a = meter.MeterSequence('1/4+1/4+1/4')
        >>> a
        <MeterSequence {1/4+1/4+1/4}>
        >>> b = meter.MeterSequence('3/8+3/8')
        >>> a.subdivideByOther(b)
        <MeterSequence {{3/8+3/8}}>
        '''
        # elevate to meter sequence
        ms = MeterSequence()
        if other.duration.quarterLength != self.duration.quarterLength:
            raise MeterException('cannot subdivide by other: %s' % other)
        ms.load(other)  # do not need to autoWeight here
        # ms.partitionByOtherMeterSequence(other) # this will split weight
        return ms

    def subdivide(self, value):
        '''
        Subdivision takes a MeterTerminal and, making it into a collection of MeterTerminals,
        Returns a MeterSequence.

        This is different than a partitioning a MeterSequence in that this does not happen
        in place and instead returns a new object.

        If an integer is provided, assume it is a partition count
        '''
        if common.isListLike(value):
            return self.subdivideByList(value)
        elif isinstance(value, MeterSequence):
            return self.subdivideByOther(value)
        elif common.isNum(value):
            return self.subdivideByCount(value)
        else:
            raise MeterException('cannot process partition argument %s' % value)

    # -------------------------------------------------------------------------
    # properties

    def _getWeight(self):
        return self._weight

    def _setWeight(self, value):
        '''

        >>> a = meter.MeterTerminal('2/4')
        >>> a.weight = 0.5
        >>> a.weight
        0.5
        '''
#         if not common.isNum(value):
#             raise MeterException('weight values must be numbers')
        self._weight = value

    weight = property(_getWeight, _setWeight)

    def _getNumerator(self):
        return self._numerator

    def _setNumerator(self, value):
        '''
        >>> a = meter.MeterTerminal('2/4')
        >>> a.duration.quarterLength
        2.0
        >>> a.numerator = 11
        >>> a.duration.quarterLength
        11.0
        '''
        self._numerator = value
        self._ratioChanged()

    numerator = property(_getNumerator, _setNumerator)

    def _getDenominator(self):
        return self._denominator

    def _setDenominator(self, value):
        '''

        >>> a = meter.MeterTerminal('2/4')
        >>> a.duration.quarterLength
        2.0
        >>> a.numerator = 11
        >>> a.duration.quarterLength
        11.0
        '''
        # use duration.typeFromNumDict?
        if value not in validDenominators:
            raise MeterException('bad denominator value: %s' % value)
        self._denominator = value
        self._ratioChanged()

    denominator = property(_getDenominator, _setDenominator)

    def _ratioChanged(self):
        '''If ratio has been changed, call this to update duration
        '''
        # NOTE: this is a performance critical method and should only be
        # called when necessary
        if self.numerator is None or self.denominator is None:
            self._duration = None
        else:
            self._duration = duration.Duration()
            try:
                self._duration.quarterLength = (
                    (4.0 * self.numerator) / self.denominator
                )
            except duration.DurationException:
                environLocal.printDebug(
                    ['DurationException encountered',
                     'numerator/denominator',
                     self.numerator,
                     self.denominator
                     ]
                )
                self._duration = None

    def _getDuration(self):
        '''
        duration gets or sets a duration value that
        is equal in length of the terminal.

        >>> a = meter.MeterTerminal()
        >>> a.numerator = 3
        >>> a.denominator = 8
        >>> d = a.duration
        >>> d.type
        'quarter'
        >>> d.dots
        1
        >>> d.quarterLength
        1.5
        '''

        if self._overriddenDuration:
            return self._overriddenDuration
        else:
            return self._duration

    def _setDuration(self, value):
        self._overriddenDuration = value

    duration = property(_getDuration, _setDuration)

    @property
    def depth(self):
        '''
        Return how many levels deep this part is -- the depth of a terminal is always 1
        '''
        return 1

#     def _getBeatLengthToQuarterLengthRatio(self):
#         '''
#         >>> a = MeterTerminal()
#         >>> a.numerator = 3
#         >>> a.denominator = 2
#         >>> a.beatLengthToQuarterLengthRatio
#         2.0
#         '''
#         return 4.0/self.denominator
#
#     beatLengthToQuarterLengthRatio = property(_getBeatLengthToQuarterLengthRatio)
#
#
#     def _getQuarterLengthToBeatLengthRatio(self):
#         return self.denominator/4.0
#
#     quarterLengthToBeatLengthRatio = property(_getQuarterLengthToBeatLengthRatio)
#
#
#     def quarterOffsetToBeat(self, currentQtrPosition=0):
#         return ((currentQtrPosition * self.quarterLengthToBeatLengthRatio) + 1)
#


# -----------------------------------------------------------------------------


class MeterSequence(MeterTerminal):
    '''
    A meter sequence is a list of MeterTerminals, or other MeterSequences
    '''

    # CLASS VARIABLES #

    __slots__ = (
        '_levelListCache',
        '_partition',
        'parenthesis',
        'summedNumerator',
    )

    # INITIALIZER #

    def __init__(self, value=None, partitionRequest=None):
        super().__init__()

        self._numerator = None  # rationalized
        self._denominator = None  # lowest common multiple
        self._partition = []  # a list of terminals or MeterSequences
        self._overriddenDuration = None
        self._levelListCache = {}

        # this attribute is only used in MeterTerminals, and note
        # in MeterSequences; a MeterSequences weight is based solely
        # on the sum of its components
        # del self._weight -- no -- screws up pickling -- cannot del a slotted object

        #: Bool stores whether this meter was provided as a summed numerator
        self.summedNumerator = False

        #: an optional parameter used only in meter display sequences.
        #: needed in cases where a meter component is parenthetical
        self.parenthesis = False

        if value is not None:
            self.load(value, partitionRequest)

    # SPECIAL METHODS #

    def __deepcopy__(self, memo=None):
        '''Helper method to copy.py's deepcopy function. Call it from there.

        Defining a custom __deepcopy__ here is a performance boost,
        particularly in not copying _duration and other benefits.

        Notably, self._levelListCache is not copied,
        which may not be needed in the copy and may be large.


        >>> from copy import deepcopy
        >>> ms1 = meter.MeterSequence('4/4+3/8')
        >>> ms2 = deepcopy(ms1)
        >>> ms2
        <MeterSequence {4/4+3/8}>
        '''
        # call class to get a new, empty instance
        new = self.__class__()
        # for name in dir(self):
        new._numerator = self._numerator
        new._denominator = self._denominator
        # noinspection PyArgumentList
        new._partition = copy.deepcopy(self._partition, memo)
        new._ratioChanged()  # faster than copying dur
        # new._duration = copy.deepcopy(self._duration, memo)

        new._overriddenDuration = self._overriddenDuration
        new.summedNumerator = self.summedNumerator
        new.parenthesis = self.parenthesis

        return new

    def __getitem__(self, key):
        '''Get an MeterTerminal from _partition


        >>> a = meter.MeterSequence('4/4', 4)
        >>> a[3].numerator
        1
        '''
        if abs(key) >= len(self):
            raise IndexError
        return self._partition[key]

    def __iter__(self):
        '''
        Support iteration of top level partitions


        >>> a = meter.MeterSequence('4/4', 2)
        >>> for x in a:
        ...     print(repr(x))
        <MeterTerminal 1/2>
        <MeterTerminal 1/2>
        '''
        return common.Iterator(self._partition)

    def __len__(self):
        '''
        Return the length of the partition list


        >>> a = meter.MeterSequence('4/4', 4)
        >>> a
        <MeterSequence {1/4+1/4+1/4+1/4}>
        >>> len(a)
        4
        '''
        return len(self._partition)

    def __repr__(self):
        return '<MeterSequence %s>' % self.__str__()

    def __setitem__(self, key, value):
        '''
        Insert items at index positions.


        >>> a = meter.MeterSequence('4/4', 4)
        >>> a[0] = a[0].subdivide(2)
        >>> a
        <MeterSequence {{1/8+1/8}+1/4+1/4+1/4}>
        >>> a[0][0] = a[0][0].subdivide(2)
        >>> a
        <MeterSequence {{{1/16+1/16}+1/8}+1/4+1/4+1/4}>
        >>> a[3] = a[0][0].subdivide(2)
        Traceback (most recent call last):
        ...
        music21.meter.MeterException: cannot insert {1/16+1/16} into space of 1/4
        '''
        # comparison of numerator and denominator
        if not isinstance(value, MeterTerminal):
            raise MeterException('values in MeterSequences must be MeterTerminals or '
                                 + f'MeterSequences, not {value}')
        if value.ratioEqual(self[key]):
            self._partition[key] = value
        else:
            raise MeterException('cannot insert %s into space of %s' % (value, self[key]))

        # clear cache
        self._levelListCache = {}

    def __str__(self):
        return '{' + self.partitionDisplay + '}'

    @property
    def partitionDisplay(self):
        '''
        Property -- Display the partition as a str without the surrounding curly brackets.

        >>> a = meter.MeterSequence('4/4')
        >>> a.partitionDisplay
        '4/4'
        >>> a = meter.MeterSequence('2/4+6/8')
        >>> a.partitionDisplay
        '2/4+6/8'

        partitionDisplay is most useful for non-divided meter sequences. This is less helpful:

        >>> a = meter.MeterSequence('4/4', 4)
        >>> a.partitionDisplay
        '1/4+1/4+1/4+1/4'
        '''
        msg = []
        for mt in self._partition:
            msg.append(str(mt))
        return '+'.join(msg)

    # -------------------------------------------------------------------------
    # load common meter templates into this sequence

    def _divisionOptionsFractionsUpward(self, n, d, opts=None):
        '''
        This simply gets restatements of the same fraction in smaller units,
        up to the largest valid denominator.


        >>> ms = meter.MeterSequence()
        >>> ms._divisionOptionsFractionsUpward(2, 4)
        [['4/8'], ['8/16'], ['16/32'], ['32/64'], ['64/128']]
        >>> ms._divisionOptionsFractionsUpward(3, 4)
        [['6/8'], ['12/16'], ['24/32'], ['48/64'], ['96/128']]
        '''
        if opts is None:
            opts = []
        # equivalent fractions upward
        if d < validDenominators[-1]:
            nMod = n * 2
            dMod = d * 2
            while True:
                if dMod > validDenominators[-1]:
                    break
                opts.append(['%s/%s' % (nMod, dMod)])
                dMod = dMod * 2
                nMod = nMod * 2
        return opts

    def _divisionOptionsFractionsDownward(self, n, d, opts=None):
        '''Get restatements of the same fraction in larger units


        >>> ms = meter.MeterSequence()
        >>> ms._divisionOptionsFractionsDownward(2, 4)
        [['1/2']]
        >>> ms._divisionOptionsFractionsDownward(12, 16)
        [['6/8'], ['3/4']]
        '''
        if opts is None:
            opts = []
        if d > validDenominators[0] and n % 2 == 0:
            nMod = n // 2
            dMod = d // 2
            while True:
                if dMod < validDenominators[0]:
                    break
                opts.append(['%s/%s' % (nMod, dMod)])
                if nMod % 2 != 0:  # no longer even
                    break
                dMod = dMod // 2
                nMod = nMod // 2
        return opts

    def _divisionOptionsAdditiveMultiplesDownward(self, n, d, opts=None):
        '''

        >>> ms = meter.MeterSequence()
        >>> ms._divisionOptionsAdditiveMultiplesDownward(1, 16)
        [['1/32', '1/32'], ['1/64', '1/64', '1/64', '1/64'],
         ['1/128', '1/128', '1/128', '1/128', '1/128', '1/128', '1/128', '1/128']]
        '''
        if opts is None:
            opts = []
        # this only takes n == 1
        if d < validDenominators[-1] and n == 1:
            i = 2
            dMod = d * 2
            while True:
                if dMod > validDenominators[-1]:
                    break
                seq = []
                for j in range(i):
                    seq.append('%s/%s' % (n, dMod))
                opts.append(seq)
                dMod = dMod * 2
                i *= 2
        return opts

    def _divisionOptionsAdditiveMultiples(self, n, d, opts=None):
        '''Additive multiples with the same denominators.


        >>> ms = meter.MeterSequence()
        >>> ms._divisionOptionsAdditiveMultiples(4, 16)
        [['2/16', '2/16']]
        >>> ms._divisionOptionsAdditiveMultiples(6, 4)
        [['3/4', '3/4']]
        '''
        if opts is None:
            opts = []
        if n > 3 and n % 2 == 0:
            div = 2
            i = div
            nMod = n // div
            while True:
                if nMod <= 1:
                    break
                seq = []
                for j in range(i):
                    seq.append('%s/%s' % (nMod, d))
                if seq not in opts:  # may be cases defined elsewhere
                    opts.append(seq)
                nMod = nMod // div
                i *= div
        return opts

    def _divisionOptionsAdditiveMultiplesEvenDivision(self, n, d, opts=None):
        '''

        >>> ms = meter.MeterSequence()
        >>> ms._divisionOptionsAdditiveMultiplesEvenDivision(4, 16)
        [['1/8', '1/8']]
        >>> ms._divisionOptionsAdditiveMultiplesEvenDivision(4, 4)
        [['1/2', '1/2']]
        >>> ms._divisionOptionsAdditiveMultiplesEvenDivision(3, 4)
        []
        '''
        if opts is None:
            opts = []
            # divided additive multiples
        # if given 4/4, get 2/4+2/4
        if n % 2 == 0 and d // 2 >= 1:
            nMod = n // 2
            dMod = d // 2
            while True:
                if dMod < 1 or nMod <= 1:
                    break
                seq = []
                for j in range(int(nMod)):
                    seq.append('%s/%s' % (1, dMod))
                opts.append(seq)
                if nMod % 2 != 0:  # if no longer even must stop
                    break
                dMod = dMod // 2
                nMod = nMod // 2
        return opts

    def _divisionOptionsAdditiveMultiplesUpward(self, n, d, opts=None):
        '''

        >>> ms = meter.MeterSequence()
        >>> ms._divisionOptionsAdditiveMultiplesUpward(4, 16)
        [['1/16', '1/16', '1/16', '1/16'],
         ['1/32', '1/32', '1/32', '1/32', '1/32', '1/32', '1/32', '1/32'],
         ['1/64', '1/64', '1/64', '1/64', '1/64', '1/64', '1/64', '1/64',
          '1/64', '1/64', '1/64', '1/64', '1/64', '1/64', '1/64', '1/64']]
        >>> ms._divisionOptionsAdditiveMultiplesUpward(3, 4)
        [['1/4', '1/4', '1/4'], ['1/8', '1/8', '1/8', '1/8', '1/8', '1/8'],
        ['1/16', '1/16', '1/16', '1/16', '1/16', '1/16', '1/16', '1/16',
         '1/16', '1/16', '1/16', '1/16']]
        '''
        if opts is None:
            opts = []
        if n > 1 and d >= 1:
            dCurrent = d
            nCount = n
            if n > 16:  # go up to n if greater than 16
                nCountLimit = n
            else:
                nCountLimit = 16

            while True:
                # place practical limits on number of units to get
                if dCurrent > validDenominators[-1] or nCount > nCountLimit:
                    break
                seq = []
                for j in range(nCount):
                    seq.append('%s/%s' % (1, dCurrent))
                opts.append(seq)
                # double count, double denominator
                dCurrent *= 2
                nCount *= 2
        return opts

    def _divisionOptionsAlgo(self, n, d):
        '''
        This is a primitive approach to algorithmic division production.
        This can be extended.

        It is assumed that these values are provided in order of priority


        >>> a = meter.MeterSequence()
        >>> a._divisionOptionsAlgo(4, 4)
        [['1/4', '1/4', '1/4', '1/4'],
         ['1/8', '1/8', '1/8', '1/8', '1/8', '1/8', '1/8', '1/8'],
         ['1/16', '1/16', '1/16', '1/16', '1/16', '1/16', '1/16', '1/16',
          '1/16', '1/16', '1/16', '1/16', '1/16', '1/16', '1/16', '1/16'],
         ['1/2', '1/2'],
         ['4/4'],
         ['2/4', '2/4'],
         ['2/2'],
         ['1/1'],
         ['8/8'],
         ['16/16'],
         ['32/32'],
         ['64/64'],
         ['128/128']]

        >>> a._divisionOptionsAlgo(1, 4)
        [['1/4'],
         ['1/8', '1/8'],
         ['1/16', '1/16', '1/16', '1/16'],
         ['1/32', '1/32', '1/32', '1/32', '1/32', '1/32', '1/32', '1/32'],
         ['1/64', '1/64', '1/64', '1/64', '1/64', '1/64', '1/64', '1/64',
          '1/64', '1/64', '1/64', '1/64', '1/64', '1/64', '1/64', '1/64'],
         ['1/128', '1/128', '1/128', '1/128', '1/128', '1/128', '1/128', '1/128',
          '1/128', '1/128', '1/128', '1/128', '1/128', '1/128', '1/128', '1/128',
          '1/128', '1/128', '1/128', '1/128', '1/128', '1/128', '1/128', '1/128',
          '1/128', '1/128', '1/128', '1/128', '1/128', '1/128', '1/128', '1/128'],
         ['2/8'], ['4/16'], ['8/32'], ['16/64'], ['32/128']]

        >>> a._divisionOptionsAlgo(2, 2)
        [['1/2', '1/2'],
         ['1/4', '1/4', '1/4', '1/4'],
         ['1/8', '1/8', '1/8', '1/8', '1/8', '1/8', '1/8', '1/8'],
         ['1/16', '1/16', '1/16', '1/16', '1/16', '1/16', '1/16', '1/16',
          '1/16', '1/16', '1/16', '1/16', '1/16', '1/16', '1/16', '1/16'],
          ['2/2'], ['1/1'], ['4/4'], ['8/8'], ['16/16'], ['32/32'], ['64/64'], ['128/128']]

        >>> a._divisionOptionsAlgo(3, 8)
        [['1/8', '1/8', '1/8'], ['1/16', '1/16', '1/16', '1/16', '1/16', '1/16'],
         ['1/32', '1/32', '1/32', '1/32', '1/32', '1/32',
          '1/32', '1/32', '1/32', '1/32', '1/32', '1/32'],
         ['3/8'], ['6/16'], ['12/32'], ['24/64'], ['48/128']]

        >>> a._divisionOptionsAlgo(6, 8)
        [['3/8', '3/8'],
         ['1/8', '1/8', '1/8', '1/8', '1/8', '1/8'],
         ['1/16', '1/16', '1/16', '1/16', '1/16', '1/16',
          '1/16', '1/16', '1/16', '1/16', '1/16', '1/16'],
         ['1/4', '1/4', '1/4'], ['6/8'], ['3/4'], ['12/16'],
         ['24/32'], ['48/64'], ['96/128']]

        >>> a._divisionOptionsAlgo(12, 8)
        [['3/8', '3/8', '3/8', '3/8'],
         ['1/8', '1/8', '1/8', '1/8', '1/8', '1/8', '1/8', '1/8', '1/8', '1/8', '1/8', '1/8'],
         ['1/4', '1/4', '1/4', '1/4', '1/4', '1/4'],
         ['1/2', '1/2', '1/2'],
         ['12/8'], ['6/8', '6/8'],
         ['6/4'], ['3/2'], ['24/16'], ['48/32'], ['96/64'], ['192/128']]

        >>> a._divisionOptionsAlgo(5, 8)
        [['2/8', '3/8'], ['3/8', '2/8'], ['1/8', '1/8', '1/8', '1/8', '1/8'],
         ['1/16', '1/16', '1/16', '1/16', '1/16', '1/16', '1/16', '1/16', '1/16', '1/16'],
         ['5/8'], ['10/16'], ['20/32'], ['40/64'], ['80/128']]

        >>> a._divisionOptionsAlgo(18, 4)
        [['3/4', '3/4', '3/4', '3/4', '3/4', '3/4'],
         ['1/4', '1/4', '1/4', '1/4', '1/4', '1/4', '1/4', '1/4', '1/4', '1/4',
          '1/4', '1/4', '1/4', '1/4', '1/4', '1/4', '1/4', '1/4'],
         ['1/2', '1/2', '1/2', '1/2', '1/2', '1/2', '1/2', '1/2', '1/2'],
         ['18/4'],
         ['9/4', '9/4'],
         ['4/4', '4/4', '4/4', '4/4'],
         ['2/4', '2/4', '2/4', '2/4', '2/4', '2/4', '2/4', '2/4'],
         ['9/2'],
         ['36/8'],
         ['72/16'],
         ['144/32'],
         ['288/64'],
         ['576/128']]

        >>> a._divisionOptionsAlgo(3, 128)
        [['1/128', '1/128', '1/128'], ['3/128']]
        '''
        opts = []

        # compound meters; 6, 9, 12, 15, 18
        # 9/4, 9/2, 6/2 are all considered compound without d>4
        # if n % 3 == 0 and n > 3 and d > 4:
        if n % 3 == 0 and n > 3:
            nMod = n / 3
            seq = []
            for j in range(int(n / 3)):
                seq.append('%s/%s' % (3, d))
            opts.append(seq)
        # odd meters with common groupings
        if n == 5:
            for group in [[2, 3], [3, 2]]:
                seq = []
                for nMod in group:
                    seq.append('%s/%s' % (nMod, d))
                opts.append(seq)
        if n == 7:
            for group in [[2, 2, 3], [3, 2, 2], [2, 3, 2]]:
                seq = []
                for nMod in group:
                    seq.append('%s/%s' % (nMod, d))
                opts.append(seq)
        # not really necessary but an example of a possibility
        if n == 10:
            for group in [[2, 2, 3, 3]]:
                seq = []
                for nMod in group:
                    seq.append('%s/%s' % (nMod, d))
                opts.append(seq)

        # simple additive options uses the minimum numerator of 1
        # given 3/4, get 1/4 three times
        self._divisionOptionsAdditiveMultiplesUpward(n, d, opts)
        # divided additive multiples
        # if given 4/4, get 2/4+2/4
        self._divisionOptionsAdditiveMultiplesEvenDivision(n, d, opts)
        # add src representation
        opts.append(['%s/%s' % (n, d)])
        # additive multiples with the same denominators
        # add to opts in-place
        self._divisionOptionsAdditiveMultiples(n, d, opts)
        # additive multiples with smaller denominators
        # only doing this for numerators of 1 for now
        self._divisionOptionsAdditiveMultiplesDownward(n, d, opts)
        # equivalent fractions downward
        self._divisionOptionsFractionsDownward(n, d, opts)
        # equivalent fractions upward
        self._divisionOptionsFractionsUpward(n, d, opts)
        return opts

    def _divisionOptionsPreset(self, n, d):
        '''
        Provide fixed set of meter divisions that will not be easily
        obtained algorithmically.

        Currently does nothing except to allow partitioning 5/8 as 2/8, 2/8, 1/8 as a possibility
        (sim for 5/16, etc.)


        >>> ms = meter.MeterSequence()
        >>> ms._divisionOptionsPreset(5, 8)
        [['2/8', '2/8', '1/8'], ['2/8', '1/8', '2/8']]

        >>> ms2 = meter.MeterSequence('5/32')
        >>> ms2._getOptions()
        [['2/32', '3/32'], ['3/32', '2/32'], ['1/32', '1/32', '1/32', '1/32', '1/32'],
         ['1/64', '1/64', '1/64', '1/64', '1/64', '1/64', '1/64', '1/64', '1/64', '1/64'],
         ['5/32'], ['10/64'], ['20/128'], ['2/32', '2/32', '1/32'], ['2/32', '1/32', '2/32']]
        '''
        opts = []
        if n == 5:
            opts.append(['2/%d' % d, '2/%d' % d, '1/%d' % d])
            opts.append(['2/%d' % d, '1/%d' % d, '2/%d' % d])
        return opts

    # -------------------------------------------------------------------------

    def _clearPartition(self):
        '''
        This will not sync with .numerator and .denominator if called alone
        '''
        self._partition = []
        # clear cache
        self._levelListCache = {}

    def _addTerminal(self, value):
        '''
        Add a an object to the partition list. This does not update numerator and denominator.

        ???: (targetWeight is the expected total Weight for this MeterSequence. This
        would be self.weight, but often partitions are cleared before _addTerminal is called.)
        '''
        # NOTE: this is a performance critical method

        if isinstance(value, MeterTerminal):  # may be a MeterSequence
            mt = value
        else:  # assume it is a string
            mt = MeterTerminal(value)

#         if isinstance(value, str):
#             mt = MeterTerminal(value)
#         elif isinstance(value, MeterTerminal): # may be a MeterSequence
#             mt = value
#         else:
#             raise MeterException('cannot add %s to this sequence' % value)
        self._partition.append(mt)
        # clear cache
        self._levelListCache = {}

    def _getOptions(self):
        '''
        Return either a cached or a new set of division/partition options.

        Calls _divisionOptionsAlgo and _divisionOptionsPreset (which will be empty
        except if the numerator is 5.

        Works on anything that has a .numerator and .denominator.

        >>> meter.MeterSequence('3/4')._getOptions()
        [['1/4', '1/4', '1/4'],
         ['1/8', '1/8', '1/8', '1/8', '1/8', '1/8'],
         ['1/16', '1/16', '1/16', '1/16', '1/16', '1/16', '1/16',
          '1/16', '1/16', '1/16', '1/16', '1/16'],
         ['3/4'], ['6/8'], ['12/16'], ['24/32'], ['48/64'], ['96/128']]

        The additional 2 + 2 + 1 and 2 + 1 + 2 options for numerator 5 are at the end.

        >>> meter.MeterSequence('5/32')._getOptions()
        [['2/32', '3/32'],
         ['3/32', '2/32'],
         ['1/32', '1/32', '1/32', '1/32', '1/32'],
         ['1/64', '1/64', '1/64', '1/64', '1/64',
          '1/64', '1/64', '1/64', '1/64', '1/64'],
         ['5/32'], ['10/64'], ['20/128'],
         ['2/32', '2/32', '1/32'], ['2/32', '1/32', '2/32']]
        '''
        # all-string python dictionaries are optimized; use string key
        n = int(self.numerator)
        d = int(self.denominator)
        tsStr = '%s/%s' % (n, d)
        try:
            # return a stored, cached value
            return _meterSequenceDivisionOptions[tsStr]
        except KeyError:
            opts = []
            opts += self._divisionOptionsAlgo(n, d)
            opts += self._divisionOptionsPreset(n, d)
            # store for access later
            _meterSequenceDivisionOptions[tsStr] = opts
        return opts

    # -------------------------------------------------------------------------

    def partitionByCount(self, countRequest, loadDefault=True):
        '''
        Divide the current MeterSequence into the requested number of parts.

        If it is not possible to divide it into the requested number, and
        loadDefault is `True`, then give the default partition:

        This will destroy any established structure in the stored partition.


        >>> a = meter.MeterSequence('4/4')
        >>> a.partitionByCount(2)
        >>> str(a)
        '{1/2+1/2}'
        >>> a.partitionByCount(4)
        >>> str(a)
        '{1/4+1/4+1/4+1/4}'

        The partitions are not guaranteed to be the same length if the
        meter is irregular:

        >>> b = meter.MeterSequence('5/8')
        >>> b.partitionByCount(2)
        >>> str(b)
        '{2/8+3/8}'

        This relies on a pre-defined exemption for partitioning 5 by 3:

        >>> b.partitionByCount(3)
        >>> str(b)
        '{2/8+2/8+1/8}'


        Here we use loadDefault=True to get the default:

        >>> a = meter.MeterSequence('5/8')
        >>> a.partitionByCount(11)
        >>> str(a)
        '{2/8+3/8}'

        If loadDefault is False then an error is raised:

        >>> a.partitionByCount(11, loadDefault=False)
        Traceback (most recent call last):
        music21.meter.MeterException: Cannot set partition by 11 (5/8)

        '''
        opts = self._getOptions()
        optMatch = None
        # get the first encountered load string with the desired
        # number of beats
        if countRequest is not None:
            for opt in opts:
                if len(opt) == countRequest:
                    optMatch = opt
                    break

        # if no matches this method provides a default
        if optMatch is None and loadDefault:
            optMatch = opts[0]

        if optMatch is not None:
            targetWeight = self.weight
            # environLocal.printDebug(['partitionByCount, targetWeight', targetWeight])
            self._clearPartition()  # weight will now be zero
            for mStr in optMatch:
                self._addTerminal(mStr)
            self.weight = targetWeight
        else:
            raise MeterException('Cannot set partition by %s (%s/%s)' % (
                countRequest, self.numerator, self.denominator))

        # clear cache
        self._levelListCache = {}

    def partitionByList(self, numeratorList):
        '''
        Given a numerator list, partition MeterSequence into a new list
        of MeterTerminals


        >>> a = meter.MeterSequence('4/4')
        >>> a.partitionByList([1, 1, 1, 1])
        >>> str(a)
        '{1/4+1/4+1/4+1/4}'

        This divides it into two equal parts:

        >>> a.partitionByList([1, 1])
        >>> str(a)
        '{1/2+1/2}'

        And now into one big part:

        >>> a.partitionByList([1])
        >>> str(a)
        '{1/1}'

        Here we divide 4/4 very unconventionally:

        >>> a.partitionByList(['3/4', '1/8', '1/8'])
        >>> a
        <MeterSequence {3/4+1/8+1/8}>


        But the basics of the MeterSequence must be observed:

        >>> a.partitionByList(['3/4', '1/8', '5/8'])
        Traceback (most recent call last):
        music21.meter.MeterException: Cannot set partition by ['3/4', '1/8', '5/8']
        '''
        optMatch = None

        # assume a list of terminal definitions
        if isinstance(numeratorList[0], str):
            test = MeterSequence()
            for mtStr in numeratorList:
                test._addTerminal(mtStr)
            test._updateRatio()
            # if durations are equal, this can be used as a partition
            if self.duration.quarterLength == test.duration.quarterLength:
                optMatch = test
            else:
                raise MeterException('Cannot set partition by %s' % numeratorList)

        elif sum(numeratorList) in [self.numerator * x for x in range(1, 9)]:
            for i in range(1, 9):
                if sum(numeratorList) == self.numerator * i:
                    optMatch = []
                    for n in numeratorList:
                        optMatch.append('%s/%s' % (n, self.denominator * i))
                    break

        # last resort: search options
        else:
            opts = self._getOptions()
            optMatch = None
            for opt in opts:
                # get numerators as numbers
                nFound = [int(x.split('/')[0]) for x in opt]
                if nFound == numeratorList:
                    optMatch = opt
                    break

        # if a n/d match, now set this MeterSequence
        if optMatch is not None:
            targetWeight = self.weight
            self._clearPartition()  # clears self.weight
            for mStr in optMatch:
                self._addTerminal(mStr)
            self.weight = targetWeight
        else:
            raise MeterException('Cannot set partition by %s (%s/%s)' % (
                numeratorList, self.numerator, self.denominator))

        # clear cache
        self._levelListCache = {}

    def partitionByOtherMeterSequence(self, other):
        '''
        Set partition to that found in another
        MeterSequence


        >>> a = meter.MeterSequence('4/4', 4)
        >>> str(a)
        '{1/4+1/4+1/4+1/4}'

        >>> b = meter.MeterSequence('4/4', 2)
        >>> a.partitionByOtherMeterSequence(b)
        >>> len(a)
        2
        >>> str(a)
        '{1/2+1/2}'
        '''
        if (self.numerator == other.numerator
                and self.denominator == other.denominator):
            targetWeight = self.weight
            self._clearPartition()
            for mt in other:
                self._addTerminal(copy.deepcopy(mt))
            self.weight = targetWeight
        else:
            raise MeterException('Cannot set partition for unequal MeterSequences')

        # clear cache
        self._levelListCache = {}

    def partition(self, value, loadDefault=False):
        '''
        Partitioning creates and sets a number of MeterTerminals
        that make up this MeterSequence.

        A simple way to partition based on argument time. Single integers
        are treated as beat counts; lists are treated as numerator lists;
        MeterSequence objects are partitioned by calling partitionByOtherMeterSequence().


        >>> a = meter.MeterSequence('5/4+3/8')
        >>> len(a)
        2
        >>> str(a)
        '{5/4+3/8}'

        >>> b = meter.MeterSequence('13/8')
        >>> len(b)
        1
        >>> str(b)
        '{13/8}'
        >>> b.partition(13)
        >>> len(b)
        13
        >>> str(b)
        '{1/8+1/8+1/8+...+1/8}'

        >>> a.partition(b)
        >>> len(a)
        13
        >>> str(a)
        '{1/8+1/8+1/8+...+1/8}'

        Demo of loadDefault: if impossible, then do it another way...

        >>> c = meter.MeterSequence('3/128')
        >>> c.partition(2)
        Traceback (most recent call last):
        music21.meter.MeterException: Cannot set partition by 2 (3/128)

        >>> c = meter.MeterSequence('3/128')
        >>> c.partition(2, loadDefault=True)
        >>> len(c)
        3
        >>> str(c)
        '{1/128+1/128+1/128}'
        '''
        if common.isListLike(value):
            self.partitionByList(value)
        elif isinstance(value, MeterSequence):
            self.partitionByOtherMeterSequence(value)
        elif common.isNum(value):
            self.partitionByCount(value, loadDefault=loadDefault)
        else:
            raise MeterException('cannot process partition argument %s' % value)

    def subdividePartitionsEqual(self, divisions=None):
        '''
        Subdivide all partitions by equally-spaced divisions,
        given a divisions value. Manipulates this MeterSequence in place.

        Divisions value may optionally be a MeterSequence,
        from which a top-level partitioning structure is derived.

        >>> ms = meter.MeterSequence('2/4')
        >>> ms.partition(2)
        >>> ms
        <MeterSequence {1/4+1/4}>
        >>> ms.subdividePartitionsEqual(2)
        >>> ms
        <MeterSequence {{1/8+1/8}+{1/8+1/8}}>
        >>> ms[0].subdividePartitionsEqual(2)
        >>> ms
        <MeterSequence {{{1/16+1/16}+{1/16+1/16}}+{1/8+1/8}}>
        >>> ms[1].subdividePartitionsEqual(2)
        >>> ms
        <MeterSequence {{{1/16+1/16}+{1/16+1/16}}+{{1/16+1/16}+{1/16+1/16}}}>

        >>> ms = meter.MeterSequence('2/4+3/4')
        >>> ms.subdividePartitionsEqual(None)
        >>> ms
        <MeterSequence {{1/4+1/4}+{1/4+1/4+1/4}}>
        '''
        for i in range(len(self)):
            if divisions is None:  # get dynamically
                if self[i].numerator in [1, 2, 4, 8, 16]:
                    divisionsLocal = 2
                elif self[i].numerator in [3]:
                    divisionsLocal = 3
                elif self[i].numerator in [6, 9, 12, 15, 18]:
                    divisionsLocal = self[i].numerator / 3
                else:
                    divisionsLocal = self[i].numerator
            else:
                divisionsLocal = divisions
            # environLocal.printDebug(['got divisions:', divisionsLocal,
            #   'for numerator', self[i].numerator, 'denominator', self[i].denominator])
            self[i] = self[i].subdivide(divisionsLocal)

        # clear cache
        self._levelListCache = {}

    def _subdivideNested(self, processObjList, divisions):
        '''Recursive nested call routine. Return a reference to the newly created level.


        >>> ms = meter.MeterSequence('2/4')
        >>> ms.partition(2)
        >>> ms
        <MeterSequence {1/4+1/4}>
        >>> post = ms._subdivideNested([ms], 2)
        >>> ms
        <MeterSequence {{1/8+1/8}+{1/8+1/8}}>
        >>> post = ms._subdivideNested(post, 2) # pass post here
        >>> ms
        <MeterSequence {{{1/16+1/16}+{1/16+1/16}}+{{1/16+1/16}+{1/16+1/16}}}>
        '''
        for obj in processObjList:
            obj.subdividePartitionsEqual(divisions)
        # gather references for recursive processing
        post = []
        for obj in processObjList:
            for sub in obj:
                post.append(sub)
        # clear cache
        self._levelListCache = {}
        return post

    def subdivideNestedHierarchy(self, depth, firstPartitionForm=None,
                                 normalizeDenominators=True):
        '''
        Create nested structure down to a specified depth;
        the first division is set to one; the second division
        may be by 2 or 3; remaining divisions are always by 2.

        This a destructive procedure that will remove
        any existing partition structures.

        `normalizeDenominators`, if True, will reduce all denominators to the same minimum level.

        >>> ms = meter.MeterSequence('4/4')
        >>> ms.subdivideNestedHierarchy(1)
        >>> ms
        <MeterSequence {{1/2+1/2}}>
        >>> ms.subdivideNestedHierarchy(2)
        >>> ms
        <MeterSequence {{{1/4+1/4}+{1/4+1/4}}}>
        >>> ms.subdivideNestedHierarchy(3)
        >>> ms
        <MeterSequence {{{{1/8+1/8}+{1/8+1/8}}+{{1/8+1/8}+{1/8+1/8}}}}>

        I think you get the picture...

        The effects above are not cumulative.  Users can skip directly to
        whatever level of hierarchy they want.

        >>> ms2 = meter.MeterSequence('4/4')
        >>> ms2.subdivideNestedHierarchy(3)
        >>> ms2
        <MeterSequence {{{{1/8+1/8}+{1/8+1/8}}+{{1/8+1/8}+{1/8+1/8}}}}>
        '''
        # as a hierarchical representation, zeroth subdivision must be 1
        self.partition(1)
        depthCount = 0

        # initial divisions are often based on numerator or are provided
        # by looking at the number of top-level beat partitions
        # thus, 6/8 will have 2, 18/4 should have 5
        if isinstance(firstPartitionForm, MeterSequence):
            # change self in place, as we cannot re-assign to self
            # self = self.subdivideByOther(firstPartitionForm.getLevel(0))
            self.load(firstPartitionForm.getLevel(0))
            depthCount += 1
        else:  # can be just a number
            if firstPartitionForm is None:
                firstPartitionForm = self.numerator
            # use a fixed mapping for first divider; may be a good algo solution
            if firstPartitionForm in [1, 2, 4, 8, 16, 32]:
                divFirst = 2
            elif firstPartitionForm in [3]:
                divFirst = 3
    #             elif firstPartitionForm in [6, 9, 12, 15, 18]:
    #                 divFirst = firstPartitionForm / 3
            # otherwise, set the first div to the number of beats; in 18/4
            # this should be 6
            else:  # set to numerator
                divFirst = firstPartitionForm

            # use partitions equal, divide by number
            self.subdividePartitionsEqual(divFirst)
            # self[h] = self[h].subdivide(divFirst)
            depthCount += 1

#         environLocal.printDebug(['subdivideNestedHierarchy(): firstPartitionForm:',
#   firstPartitionForm, ': self: ', self])

        # all other partitions are recursive; start first with list
        post = [self[0]]
        while depthCount < depth:
            # setting divisions to None will get either 2/3 for all components
            post = self._subdivideNested(post, divisions=None)
            depthCount += 1
            # need to detect cases of unequal denominators
            if not normalizeDenominators:
                continue
            while True:
                d = []
                for ref in post:
                    if ref.denominator not in d:
                        d.append(ref.denominator)
                # if we have more than one denominator; we need to normalize
                # environLocal.printDebug(['subdivideNestedHierarchy():', 'd',  d,
                #   'post', post, 'depthCount', depthCount])
                if len(d) > 1:
                    postNew = []
                    for i in range(len(post)):
                        # if this is a lower denominator (1/4 not 1/8),
                        # process again
                        if post[i].denominator == min(d):
                            postNew += self._subdivideNested([post[i]],
                                                             divisions=None)
                        else:  # keep original if no problem
                            postNew.append(post[i])
                    post = postNew  # reassigning to original
                else:
                    break

        # clear cache; done in self._subdivideNested and possibly not
        # needed here
        self._levelListCache = {}

        # environLocal.printDebug(['subdivideNestedHierarchy(): post nested processing:',  self])

    # --------------------------------------------------------------------------
    @property
    def partitionStr(self):
        '''
        Return the number of top-level partitions in this MeterSequence as a string.

        >>> ms = meter.MeterSequence('2/4+2/4')
        >>> ms
        <MeterSequence {2/4+2/4}>
        >>> ms.partitionStr
        'Duple'

        >>> ms = meter.MeterSequence('6/4', 6)
        >>> ms
        <MeterSequence {1/4+1/4+1/4+1/4+1/4+1/4}>
        >>> ms.partitionStr
        'Sextuple'

        >>> ms = meter.MeterSequence('6/4', 2)
        >>> ms.partitionStr
        'Duple'

        >>> ms = meter.MeterSequence('6/4', 3)
        >>> ms.partitionStr
        'Triple'

        Anything larger than 8 is simply the number followed by '-uple'

        >>> ms = meter.MeterSequence('13/4', 13)
        >>> ms.partitionStr
        '13-uple'


        Single partition:

        >>> ms = meter.MeterSequence('3/4', 1)
        >>> ms.partitionStr
        'Single'
        '''
        count = len(self)
        countName = ('Empty',  # should not happen...
                     'Single',
                     'Duple', 'Triple', 'Quadruple', 'Quintuple',
                     'Sextuple', 'Septuple', 'Octuple')

        if count < len(countName):
            return countName[count]
        else:
            return str(count) + '-uple'

    # --------------------------------------------------------------------------
    # loading is always destructive

    def load(self,
             value,
             partitionRequest=None,
             autoWeight=False,
             targetWeight=None):
        '''
        This method is called when a MeterSequence is created, or if a MeterSequence is re-set.

        User can enter a list of values or an abbreviated slash notation.

        autoWeight, if True, will attempt to set weights.
        targetWeight, if given, will be used instead of self.weight

        loading is a destructive operation.


        >>> a = meter.MeterSequence()
        >>> a.load('4/4', 4)
        >>> str(a)
        '{1/4+1/4+1/4+1/4}'

        >>> a.load('4/4', 2) # request 2 beats
        >>> str(a)
        '{1/2+1/2}'

        >>> a.load('5/8', 2) # request 2 beats
        >>> str(a)
        '{2/8+3/8}'

        >>> a.load('5/8+4/4')
        >>> str(a)
        '{5/8+4/4}'
        '''
        # NOTE: this is a performance critical method
        if autoWeight:
            if targetWeight is None:
                # get from current MeterSequence
                targetWeight = self.weight  # store old
        else:  # None will not set any value
            targetWeight = None

        # environLocal.printDebug(['calling load in MeterSequence, got targetWeight', targetWeight])
        self._clearPartition()

        if isinstance(value, str):
            ratioList, self.summedNumerator = slashMixedToFraction(value)
            for n, d in ratioList:
                slashNotation = '%s/%s' % (n, d)
                self._addTerminal(MeterTerminal(slashNotation))
            self._updateRatio()
            self.weight = targetWeight  # may be None

        elif isinstance(value, MeterTerminal):
            # if we have a single MeterTerminal and autoWeight is active
            # set this terminal to the old weight
            if targetWeight is not None:
                value.weight = targetWeight
            self._addTerminal(value)
            self._updateRatio()
            # do not need to set weight, as based on terminal
            # environLocal.printDebug([
            #    'created MeterSequence from MeterTerminal; old weight, new weight',
            #    value.weight, self.weight])

        elif common.isIterable(value):  # a list of Terminals or Sequence es
            for obj in value:
                # environLocal.printDebug('creating MeterSequence with %s' % obj)
                self._addTerminal(obj)
            self._updateRatio()
            self.weight = targetWeight  # may be None
        else:
            raise MeterException('cannot create a MeterSequence with a %s' % repr(value))

        if partitionRequest is not None:
            self.partition(partitionRequest)

        # clear cache
        self._levelListCache = {}

    def _updateRatio(self):
        '''
        Look at _partition to determine the total
        numerator and denominator values for this sequence

        This should only be called internally, as MeterSequences
        are supposed to be immutable (mostly)
        '''
        fList = [(mt.numerator, mt.denominator) for mt in self._partition]
        # clear first to avoid partial updating
        # can only set to private attributes
        # self._numerator, self._denominator = None, 1
        self._numerator, self._denominator = fractionSum(fList)
        # must call ratio changed directly as not using properties
        self._ratioChanged()

    # --------------------------------------------------------------------------
    # properties
    # do not permit setting of numerator/denominator

    def _getWeight(self):
        '''

        >>> a = meter.MeterSequence('3/4')
        >>> a.partition(3)
        >>> a.weight = 1
        >>> a[0].weight
        0.333...
        >>> b = meter.MeterTerminal('1/4', 0.25)
        >>> c = meter.MeterTerminal('1/4', 0.25)
        >>> d = meter.MeterSequence([b, c])
        >>> d.weight
        0.5
        '''
        summation = 0
        for obj in self._partition:
            summation += obj.weight  # may be a MeterTerminal or MeterSequence
        return summation

    def _setWeight(self, value):
        '''
        Assume this MeterSequence is a whole, not a part of some larger MeterSequence.
        Thus, we cannot use numerator/denominator relationship
        as a scalar.
        '''
        # environLocal.printDebug(['calling setWeight with value', value])

        if value is None:
            pass  # do nothing
        else:
            if not common.isNum(value):
                raise MeterException('weight values must be numbers')
            try:
                totalRatio = self._numerator / float(self._denominator)
            except TypeError:
                raise MeterException(
                    'Something wrong with the type of '
                    + 'this numerator %s %s or this denominator %s %s' %
                    (self._numerator, type(self._numerator),
                                      self._denominator, type(self._denominator)))

            for mt in self._partition:
                # for mt in self:
                partRatio = mt._numerator / float(mt._denominator)
                mt.weight = value * (partRatio / totalRatio)
                # mt.weight = (partRatio/totalRatio) #* totalRatio
                # environLocal.printDebug(['setting weight based on part, total, weight',
                #    partRatio, totalRatio, mt.weight])

    weight = property(_getWeight, _setWeight)

    @property
    def numerator(self):
        return self._numerator

    @property
    def denominator(self):
        return self._denominator

    def _getFlatList(self):
        '''Return a flat version of this MeterSequence as a list of MeterTerminals.

        This return a list and not a new MeterSequence b/c MeterSequence objects
        are generally immutable and thus it does not make sense
        to concatenate them.


        >>> a = meter.MeterSequence('3/4')
        >>> a.partition(3)
        >>> b = a._getFlatList()
        >>> len(b)
        3

        >>> a[1] = a[1].subdivide(4)
        >>> a
        <MeterSequence {1/4+{1/16+1/16+1/16+1/16}+1/4}>
        >>> len(a)
        3
        >>> b = a._getFlatList()
        >>> len(b)
        6

        >>> a[1][2] = a[1][2].subdivide(4)
        >>> a
        <MeterSequence {1/4+{1/16+1/16+{1/64+1/64+1/64+1/64}+1/16}+1/4}>
        >>> b = a._getFlatList()
        >>> len(b)
        9
        '''
        mtList = []
        for obj in self._partition:
            if not isinstance(obj, MeterSequence):
                mtList.append(obj)
            else:  # its a meter sequence
                mtList += obj._getFlatList()
        return mtList

    @property
    def flat(self):
        '''
        Return a new MeterSequence composed of the flattened representation.

        >>> a = meter.MeterSequence('3/4', 3)
        >>> b = a.flat
        >>> len(b)
        3

        >>> a[1] = a[1].subdivide(4)
        >>> b = a.flat
        >>> len(b)
        6

        >>> a[1][2] = a[1][2].subdivide(4)
        >>> a
        <MeterSequence {1/4+{1/16+1/16+{1/64+1/64+1/64+1/64}+1/16}+1/4}>
        >>> b = a.flat
        >>> len(b)
        9
        '''
        post = MeterSequence()
        post.load(self._getFlatList())
        return post

    @property
    def flatWeight(self):
        '''
        Return a list of flat weight values
        '''
        post = []
        for mt in self._getFlatList():
            post.append(mt.weight)
        return post

    @property
    def depth(self):
        '''
        Return how many unique levels deep this part is
        This should be optimized to store values unless the structure has changed.
        '''
        depth = 0  # start with 0, will count this level

        lastMatch = None
        while True:
            test = self._getLevelList(depth)
            if test != lastMatch:
                depth += 1
                lastMatch = test
            else:
                break
        return depth

    def isUniformPartition(self, depth=0):
        '''
        Return True if the top-level partitions have equal durations

        >>> ms = meter.MeterSequence('3/8+2/8+3/4')
        >>> ms.isUniformPartition()
        False
        >>> ms = meter.MeterSequence('4/4')
        >>> ms.isUniformPartition()
        True
        >>> ms = meter.MeterSequence('2/4+2/4')
        >>> ms.isUniformPartition()
        True

        >>> ms = meter.MeterSequence('5/8', 5)
        >>> ms.isUniformPartition()
        True
        >>> ms.partition(2)
        >>> ms.isUniformPartition()
        False
        '''
        n = []
        d = []
        for ms in self._getLevelList(depth):
            if ms.numerator not in n:
                n.append(ms.numerator)
            if ms.denominator not in d:
                d.append(ms.denominator)
            # as soon as we have more than on entry, we do not have uniform
            if len(n) > 1 or len(d) > 1:
                return False
        return True

    # --------------------------------------------------------------------------
    # alternative representations

    def _getLevelList(self, levelCount, flat=True):
        '''
        Recursive utility function

        >>> b = meter.MeterSequence('4/4', 4)
        >>> b[1] = b[1].subdivide(2)
        >>> b[3] = b[3].subdivide(2)
        >>> b[3][0] = b[3][0].subdivide(2)
        >>> b
        <MeterSequence {1/4+{1/8+1/8}+1/4+{{1/16+1/16}+1/8}}>
        >>> b._getLevelList(0)
        [<MeterTerminal 1/4>, <MeterTerminal 1/4>, <MeterTerminal 1/4>, <MeterTerminal 1/4>]
        >>> meter.MeterSequence(b._getLevelList(0))
        <MeterSequence {1/4+1/4+1/4+1/4}>
        >>> meter.MeterSequence(b._getLevelList(1))
        <MeterSequence {1/4+1/8+1/8+1/4+1/8+1/8}>
        >>> meter.MeterSequence(b._getLevelList(2))
        <MeterSequence {1/4+1/8+1/8+1/4+1/16+1/16+1/8}>
        >>> meter.MeterSequence(b._getLevelList(3))
        <MeterSequence {1/4+1/8+1/8+1/4+1/16+1/16+1/8}>
        '''
        cacheKey = (levelCount, flat)
        try:  # check in cache
            return self._levelListCache[cacheKey]
        except KeyError:
            pass

        mtList = []
        for i in range(len(self._partition)):
            # environLocal.printDebug(['_getLevelList weight', i, self[i].weight])
            if not isinstance(self._partition[i], MeterSequence):
                mt = self[i]  # a meter terminal
                mtList.append(mt)
            else:  # its a sequence
                if levelCount > 0:  # retain this sequence but get lower level
                    # reduce level by 1 when recursing; do not
                    # change levelCount here
                    mtList += self._partition[i]._getLevelList(
                        levelCount - 1, flat)
                else:  # level count is at zero
                    if flat:  # make sequence into a terminal
                        mt = MeterTerminal('%s/%s' % (
                            self._partition[i]._numerator, self._partition[i]._denominator))
                        # set weight to that of the sequence
                        mt.weight = self._partition[i].weight
                        mtList.append(mt)
                    else:  # its not a terminal, its a meter sequence
                        mtList.append(self._partition[i])
        # store in cache
        self._levelListCache[cacheKey] = mtList
        return mtList

    def getLevel(self, level=0, flat=True):
        '''
        Return a complete MeterSequence with the same numerator/denominator
        relationship but that represents any partitions found at the requested
        level. A sort of flatness with variable depth.


        >>> b = meter.MeterSequence('4/4', 4)
        >>> b[1] = b[1].subdivide(2)
        >>> b[3] = b[3].subdivide(2)
        >>> b[3][0] = b[3][0].subdivide(2)
        >>> b
        <MeterSequence {1/4+{1/8+1/8}+1/4+{{1/16+1/16}+1/8}}>
        >>> b.getLevel(0)
        <MeterSequence {1/4+1/4+1/4+1/4}>
        >>> b.getLevel(1)
        <MeterSequence {1/4+1/8+1/8+1/4+1/8+1/8}>
        >>> b.getLevel(2)
        <MeterSequence {1/4+1/8+1/8+1/4+1/16+1/16+1/8}>
        '''
        return MeterSequence(self._getLevelList(level, flat))

    def getLevelSpan(self, level=0):
        '''
        For a given level, return the time span of each terminal or sequence

        >>> b = meter.MeterSequence('4/4', 4)
        >>> b[1] = b[1].subdivide(2)
        >>> b[3] = b[3].subdivide(2)
        >>> b[3][0] = b[3][0].subdivide(2)
        >>> b
        <MeterSequence {1/4+{1/8+1/8}+1/4+{{1/16+1/16}+1/8}}>
        >>> b.getLevelSpan(0)
        [(0.0, 1.0), (1.0, 2.0), (2.0, 3.0), (3.0, 4.0)]
        >>> b.getLevelSpan(1)
        [(0.0, 1.0), (1.0, 1.5), (1.5, 2.0), (2.0, 3.0), (3.0, 3.5), (3.5, 4.0)]
        >>> b.getLevelSpan(2)
        [(0.0, 1.0), (1.0, 1.5), (1.5, 2.0), (2.0, 3.0), (3.0, 3.25), (3.25, 3.5), (3.5, 4.0)]
        '''
        ms = self._getLevelList(level, flat=True)
        mapping = []
        pos = 0.0

        for i in range(len(ms)):
            start = pos
            end = opFrac(pos + ms[i].duration.quarterLength)
            mapping.append((start, end))
            pos = end
        return mapping

    def getLevelWeight(self, level=0):
        '''
        The weightList is an array of weights found in the components.
        The MeterSequence has a ._weight attribute, but it is not used here


        >>> a = meter.MeterSequence('4/4', 4)
        >>> a.getLevelWeight()
        [0.25, 0.25, 0.25, 0.25]

        >>> b = meter.MeterSequence('4/4', 4)
        >>> b.getLevelWeight(0)
        [0.25, 0.25, 0.25, 0.25]

        >>> b[1] = b[1].subdivide(2)
        >>> b[3] = b[3].subdivide(2)
        >>> b.getLevelWeight(0)
        [0.25, 0.25, 0.25, 0.25]

        >>> b[3][0] = b[3][0].subdivide(2)
        >>> b
        <MeterSequence {1/4+{1/8+1/8}+1/4+{{1/16+1/16}+1/8}}>
        >>> b.getLevelWeight(0)
        [0.25, 0.25, 0.25, 0.25]
        >>> b.getLevelWeight(1)
        [0.25, 0.125, 0.125, 0.25, 0.125, 0.125]
        >>> b.getLevelWeight(2)
        [0.25, 0.125, 0.125, 0.25, 0.0625, 0.0625, 0.125]
        '''
        post = []
        for mt in self._getLevelList(level):
            post.append(mt.weight)
        return post

    def setLevelWeight(self, weightList, level=0):
        '''
        The `weightList` is an array of weights to be applied to a
        single level of the MeterSequence.


        >>> a = meter.MeterSequence('4/4', 4)
        >>> a.setLevelWeight([1, 2, 3, 4])
        >>> a.getLevelWeight()
        [1, 2, 3, 4]

        >>> b = meter.MeterSequence('4/4', 4)
        >>> b.setLevelWeight([2, 3])
        >>> b.getLevelWeight(0)
        [2, 3, 2, 3]

        >>> b[1] = b[1].subdivide(2)
        >>> b[3] = b[3].subdivide(2)
        >>> b.getLevelWeight(0)
        [2, 3.0, 2, 3.0]

        >>> b[3][0] = b[3][0].subdivide(2)
        >>> b
        <MeterSequence {1/4+{1/8+1/8}+1/4+{{1/16+1/16}+1/8}}>
        >>> b.getLevelWeight(0)
        [2, 3.0, 2, 3.0]
        >>> b.getLevelWeight(1)
        [2, 1.5, 1.5, 2, 1.5, 1.5]
        >>> b.getLevelWeight(2)
        [2, 1.5, 1.5, 2, 0.75, 0.75, 1.5]
        '''
        levelObjs = self._getLevelList(level)
        for i in range(len(levelObjs)):
            mt = levelObjs[i]
            mt.weight = weightList[i % len(weightList)]

    # --------------------------------------------------------------------------
    # given a quarter note position, return the active index

    def offsetToIndex(self, qLenPos, includeCoincidentBoundaries=False):
        '''
        Given an offset in quarterLengths (0.0 through self.duration.quarterLength), return
        the index of the active MeterTerminal or MeterSequence

        >>> a = meter.MeterSequence('4/4')
        >>> a.offsetToIndex(0.5)
        0
        >>> a.offsetToIndex(3.5)
        0
        >>> a.partition(4)
        >>> a.offsetToIndex(0.5)
        0
        >>> a.offsetToIndex(3.5)
        3


        >>> a.partition([1, 2, 1])
        >>> len(a)
        3
        >>> a.offsetToIndex(2.9)
        1
        >>> a[a.offsetToIndex(2.9)]
        <MeterTerminal 2/4>


        >>> a = meter.MeterSequence('4/4')
        >>> a.offsetToIndex(5.0)
        Traceback (most recent call last):
        music21.meter.MeterException: cannot access from qLenPos 5.0 where total duration is 4.0


        Negative numbers also raise an exception:

        >>> a.offsetToIndex(-0.5)
        Traceback (most recent call last):
        music21.meter.MeterException: cannot access from qLenPos -0.5 where total duration is 4.0
        '''
        if qLenPos >= self.duration.quarterLength or qLenPos < 0:
            raise MeterException(
                'cannot access from qLenPos %s where total duration is %s' % (
                    qLenPos, self.duration.quarterLength))

        qPos = 0
        match = None
        for i in range(len(self)):
            start = qPos
            end = opFrac(qPos + self[i].duration.quarterLength)
            # if adjoining ends are permitted, first match is found
            if includeCoincidentBoundaries:
                if start <= qLenPos <= end:
                    match = i
                    break
            else:
                # note that this is >=, meaning that the first boundary
                # is coincident
                if start <= qLenPos < end:
                    match = i
                    break
            qPos = opFrac(qPos + self[i].duration.quarterLength)
        return match

    def offsetToAddress(self, qLenPos, includeCoincidentBoundaries=False):
        '''
        Give a list of values that show all indices necessary to access
        the exact terminal at a given qLenPos.

        The len of the returned list also provides the depth at the specified qLen.


        >>> a = meter.MeterSequence('3/4', 3)
        >>> a[1] = a[1].subdivide(4)
        >>> a
        <MeterSequence {1/4+{1/16+1/16+1/16+1/16}+1/4}>
        >>> len(a)
        3
        >>> a.offsetToAddress(0.5)
        [0]
        >>> a[0]
        <MeterTerminal 1/4>
        >>> a.offsetToAddress(1.0)
        [1, 0]
        >>> a.offsetToAddress(1.5)
        [1, 2]
        >>> a[1][2]
        <MeterTerminal 1/16>
        >>> a.offsetToAddress(1.99)
        [1, 3]
        >>> a.offsetToAddress(2.5)
        [2]

        '''
        if qLenPos >= self.duration.quarterLength or qLenPos < 0:
            raise MeterException('cannot access from qLenPos %s' % qLenPos)

        start = 0
        qPos = 0
        match = []
        i = None
        for i in range(len(self)):
            start = qPos
            end = qPos + self[i].duration.quarterLength
            # if adjoining ends are permitted, first match is found
            if includeCoincidentBoundaries:
                if start <= qLenPos <= end:
                    match.append(i)
                    break
            else:
                if start <= qLenPos < end:
                    match.append(i)
                    break
            qPos += self[i].duration.quarterLength

        if i is not None and isinstance(self[i], MeterSequence):  # recurse
            # qLenPosition needs to be relative to this subdivision
            # start is our current position that this subdivision
            # starts at
            qLenPosShift = qLenPos - start
            match += self[i].offsetToAddress(qLenPosShift,
                                             includeCoincidentBoundaries)

        return match

    def offsetToSpan(self, qLenPos, permitMeterModulus=False):
        '''
        Given a qLenPos, return the span of the active region.
        Only applies to the top most level of partitions

        If `permitMeterModulus` is True, quarter length positions
        greater than the duration of the Meter will be accepted
        as the modulus of the total meter duration.


        >>> a = meter.MeterSequence('3/4', 3)
        >>> a.offsetToSpan(0.5)
        (0, 1.0)
        >>> a.offsetToSpan(1.5)
        (1.0, 2.0)

        This is the same as 1.5:

        >>> a.offsetToSpan(4.5, permitMeterModulus=True)
        (1.0, 2.0)

        Make sure it works for tuplets even with so-so rounding:

        >>> a.offsetToSpan(4.33333336, permitMeterModulus=True)
        (1.0, 2.0)

        '''
        qLenPos = opFrac(qLenPos)
        if qLenPos >= self.duration.quarterLength or qLenPos < 0:
            if not permitMeterModulus:
                # environLocal.printDebug(['exceeding range:', self,
                #   'self.duration', self.duration])
                raise MeterException(
                    'cannot access qLenPos %s when total duration is %s and ts is %s' % (
                        qLenPos, self.duration.quarterLength, self))

            # environLocal.printDebug(['offsetToSpan', 'got qLenPos old', qLenPos])
            qLenPos = qLenPos % self.duration.quarterLength
            # environLocal.printDebug(['offsetToSpan', 'got qLenPos old', qLenPos])

        iMatch = self.offsetToIndex(qLenPos)
        pos = 0
        start = None
        end = None
        for i in range(len(self)):
            # print(i, iMatch, self[i])
            if i == iMatch:
                start = pos
                end = opFrac(pos + self[i].duration.quarterLength)
            else:
                pos = opFrac(pos + self[i].duration.quarterLength)
        # environLocal.printDebug(['start, end', start, end])
        return start, end

    def offsetToWeight(self, qLenPos):
        '''
        Given a lenPos, return the weight of the active region.
        Only applies to the top-most level of partitions

        >>> a = meter.MeterSequence('3/4', 3)
        >>> a.offsetToWeight(0.0)
        Fraction(1, 3)
        >>> a.offsetToWeight(1.5)
        Fraction(1, 3)

        ??? Not sure what this does...
        '''
        qLenPos = opFrac(qLenPos)
        if qLenPos >= self.duration.quarterLength or qLenPos < 0:
            raise MeterException(
                'cannot access qLenPos %s when total duration is %s and ts is %s' % (
                    qLenPos, self.duration.quarterLength, self))
        iMatch = self.offsetToIndex(qLenPos)
        return opFrac(self[iMatch].weight)

    def offsetToDepth(self, qLenPos, align='quantize'):
        '''
        Given a qLenPos, return the maximum available depth at this position

        >>> b = meter.MeterSequence('4/4', 4)
        >>> b[1] = b[1].subdivide(2)
        >>> b[3] = b[3].subdivide(2)
        >>> b[3][0] = b[3][0].subdivide(2)
        >>> b
        <MeterSequence {1/4+{1/8+1/8}+1/4+{{1/16+1/16}+1/8}}>
        >>> b.offsetToDepth(0)
        3
        >>> b.offsetToDepth(0.25)  # quantizing active by default
        3
        >>> b.offsetToDepth(1)
        3
        >>> b.offsetToDepth(1.5)
        2

        >>> b.offsetToDepth(-1)
        Traceback (most recent call last):
        music21.meter.MeterException: cannot access from qLenPos -1.0
        '''
        qLenPos = opFrac(qLenPos)
        if qLenPos >= self.duration.quarterLength or qLenPos < 0:
            raise MeterException('cannot access from qLenPos %s' % qLenPos)

        srcMatch = ''

        # need to quantize by lowest level
        mapMin = self.getLevelSpan(self.depth - 1)
        msMin = self.getLevel(self.depth - 1)
        qStart, unused_qEnd = mapMin[msMin.offsetToIndex(qLenPos)]
        if align == 'quantize':
            posMatch = opFrac(qStart)
        else:
            posMatch = qLenPos

        score = 0
        for level in range(self.depth):
            mapping = self.getLevelSpan(level)  # get mapping for each level
            for start, end in mapping:
                if align in ('start', 'quantize'):
                    srcMatch = start
                elif align == 'end':
                    srcMatch = end
                if srcMatch == posMatch:
                    score += 1

        return score


# -----------------------------------------------------------------------------


class TimeSignature(base.Music21Object):
    r'''
    The `TimeSignature` object represents time signatures in musical scores
    (4/4, 3/8, 2/4+5/16, Cut, etc.).

    `TimeSignatures` should be present in the first `Measure` of each `Part`
    that they apply to.  Alternatively you can put the time signature at the
    front of a `Part` or at the beginning of a `Score` and they will work
    within music21 but they won't necessarily display properly in musicxml,
    lilypond, etc.  So best is to create structures like this:

    >>> s = stream.Score()
    >>> p = stream.Part()
    >>> m1 = stream.Measure()
    >>> ts = meter.TimeSignature('3/4')
    >>> m1.insert(0, ts)
    >>> m1.insert(0, note.Note('C#3', type='half'))
    >>> n = note.Note('D3', type='quarter') # we will need this later
    >>> m1.insert(1.0, n)
    >>> m1.number = 1
    >>> p.insert(0, m1)
    >>> s.insert(0, p)
    >>> s.show('t')
    {0.0} <music21.stream.Part ...>
        {0.0} <music21.stream.Measure 1 offset=0.0>
            {0.0} <music21.meter.TimeSignature 3/4>
            {0.0} <music21.note.Note C#>
            {1.0} <music21.note.Note D>

    Basic operations on a TimeSignature object are designed to be very simple.

    >>> ts.ratioString
    '3/4'

    >>> ts.numerator
    3

    >>> ts.beatCount
    3

    >>> ts.beatCountName
    'Triple'

    >>> ts.beatDuration.quarterLength
    1.0

    As an alternative to putting a `TimeSignature` in a Stream at a specific
    position (offset), it can be assigned to a special property in Measure that
    positions the TimeSignature at the start of a Measure.  Notice that when we
    `show()` the Measure (or if we iterate through it), the TimeSignature
    appears as if it's in the measure itself:

    >>> m2 = stream.Measure()
    >>> m2.number = 2
    >>> ts2 = meter.TimeSignature('2/4')
    >>> m2.timeSignature = ts2
    >>> m2.append(note.Note('E3', type='half'))
    >>> p.append(m2)
    >>> s.show('text')
    {0.0} <music21.stream.Part ...>
        {0.0} <music21.stream.Measure 1 offset=0.0>
            {0.0} <music21.meter.TimeSignature 3/4>
            {0.0} <music21.note.Note C#>
            {1.0} <music21.note.Note D>
        {2.0} <music21.stream.Measure 2 offset=2.0>
            {0.0} <music21.meter.TimeSignature 2/4>
            {0.0} <music21.note.Note E>

    Once a Note has a local TimeSignature, a Note can get its beat position and
    other meter-specific parameters.  Remember `n`, our quarter note at offset
    2.0 of `m1`, a 3/4 measure? Let's get its beat:

    >>> n.beat
    2.0

    This feature is more useful if there are more beats:

    >>> m3 = stream.Measure()
    >>> m3.timeSignature = meter.TimeSignature('3/4')
    >>> eighth = note.Note(type='eighth')
    >>> m3.repeatAppend(eighth, 6)
    >>> [thisNote.beatStr for thisNote in m3.notes]
    ['1', '1 1/2', '2', '2 1/2', '3', '3 1/2']

    Now lets change its measure's TimeSignature and see what happens:

    >>> sixEight = meter.TimeSignature('6/8')
    >>> m3.timeSignature = sixEight
    >>> [thisNote.beatStr for thisNote in m3.notes]
    ['1', '1 1/3', '1 2/3', '2', '2 1/3', '2 2/3']

    TimeSignature('6/8') defaults to fast 6/8:

    >>> sixEight.beatCount
    2

    >>> sixEight.beatDuration.quarterLength
    1.5

    >>> sixEight.beatDivisionCountName
    'Compound'

    Let's make it slow 6/8 instead:

    >>> sixEight.beatCount = 6
    >>> sixEight.beatDuration.quarterLength
    0.5

    >>> sixEight.beatDivisionCountName
    'Simple'

    Now let's look at the `beatStr` for each of the notes in `m3`:

    >>> [thisNote.beatStr for thisNote in m3.notes]
    ['1', '2', '3', '4', '5', '6']

    `TimeSignatures` can also use symbols instead of numbers

    >>> tsCommon = meter.TimeSignature('c')  # or common
    >>> tsCommon.beatCount
    4
    >>> tsCommon.denominator
    4

    >>> tsCommon.symbol
    'common'

    >>> tsCut = meter.TimeSignature('cut')
    >>> tsCut.beatCount
    2
    >>> tsCut.denominator
    2

    >>> tsCut.symbol
    'cut'

    For other time signatures, the symbol is '' (not set) or 'normal'

    >>> sixEight.symbol
    ''


    For complete details on using this object, see
    :ref:`User's Guide Chapter 14: Time Signatures <usersGuide_14_timeSignatures>` and
    :ref:`User's Guide Chapter 55: Advanced Meter <usersGuide_55_advancedMeter>` and


    That's it for the simple aspects of `TimeSignature` objects.  You know
    enough to get started now!

    Under the hood, they're extremely powerful.  For musicians, TimeSignatures
    do (at least) three different things:

    * They define where the beats in the measure are and how many there are.

    * They indicate how the notes should be beamed

    * They give a sense of how much accent or weight each note gets, which
      also defines which are important notes and which might be ornaments.

    These three aspects of `TimeSignatures` are controlled by the
    :attr:`~music21.meter.TimeSignature.beatSequence`,
    :attr:`~music21.meter.TimeSignature.beamSequence`, and
    :attr:`~music21.meter.TimeSignature.accentSequence` properties of the
    `TimeSignature`.  Each of them is an independent
    :class:`~music21.meter.MeterSequence` element which might have nested
    properties (e.g., a 11/16 meter might be beamed as {1/4+1/4+{1/8+1/16}}),
    so if you want to change how beats are calculated or beams are generated
    you'll want to learn more about `meter.MeterSequence` objects.

    There's a fourth `MeterSequence` object inside a TimeSignature, and that is
    the :attr:`~music21.meter.TimeSignature.displaySequence`. That determines
    how the `TimeSignature` should actually look on paper.  Normally this
    `MeterSequence` is pretty simple.  In '4/4' it's usually just '4/4'.  But
    if you have the '11/16' time above, you may want to have it displayed as
    '2/4+3/16' or '11/16 (2/4+3/16)'.  Or you might want the written
    TimeSignature to contradict what the notes imply.  All this can be done
    with .displaySequence.
    '''
    _styleClass = style.TextStyle
    classSortOrder = 4

    _DOC_ATTR = {
        'beatSequence': 'A :class:`~music21.meter.MeterSequence` governing beat partitioning.',
        'beamSequence': 'A :class:`~music21.meter.MeterSequence` governing automatic beaming.',
        'accentSequence': 'A :class:`~music21.meter.MeterSequence` governing accent partitioning.',
        'displaySequence': '''
            A :class:`~music21.meter.MeterSequence` governing the display of the TimeSignature.''',
        'symbol': '''
            A string representation of how to display the TimeSignature.
            can be "common", "cut", "single-number" (i.e.,
            no denominator), or "normal" or "".''',
        'symbolizeDenominator': '''
            If set to `True` (default is `False`) then the denominator
            will be displayed as a symbol rather than
            a number.  Hindemith uses this in his scores.
            Finale and other MusicXML readers do not support this
            so do not expect proper output yet.''',
    }

    def __init__(self, value=None, partitionRequest=None):
        super().__init__()

        if value is None:
            value = '{0}/{1}'.format(defaults.meterNumerator, defaults.meterDenominatorBeatType)

        self._overriddenBarDuration = None
        self.symbol = ''
        self.displaySequence = None
        self.beatSequence = None
        self.accentSequence = None
        self.beamSequence = None
        self.symbolizeDenominator = False
        self.summedNumerator = False

        self.resetValues(value, partitionRequest)

    def resetValues(self, value='4/4', partitionRequest=None):
        '''
        reset all values according to a new value and partitionRequest
        '''
        # MSC: couldn't figure out what this does, so cut for now...
        # whether the TimeSignature object is inherited from ??

        # self.inherited = False
        self.symbol = ''  # common, cut, single-number, normal

        # a parameter to determine if the denominator is represented
        # as either a symbol (a note) or as a number
        self.symbolizeDenominator = False
        self.summedNumerator = False

        self._overriddenBarDuration = None

        # creates MeterSequence data representations
        # creates .displaySequence, .beamSequence, .beatSequence, .accentSequence
        self.load(value, partitionRequest)

    def _getRatioString(self):
        return self.displaySequence.partitionDisplay

    def _setRatioString(self, newRatioString):
        self.resetValues(newRatioString)

    ratioString = property(_getRatioString, _setRatioString, doc='''
        returns a simple string representing the time signature ratio.

        >>> threeFour = meter.TimeSignature('3/4')
        >>> threeFour.ratioString
        '3/4'


        It can also be set to load a new one, but '.load()' is better...

        >>> threeFour.ratioString = '5/8'  # now this variable name is dumb!
        >>> threeFour.numerator
        5
        >>> threeFour.denominator
        8

        >>> complexTime = meter.TimeSignature('2/4+3/8')
        >>> complexTime.ratioString
        '2/4+3/8'

        This is the equivalent of self.displaySequence.partitionDisplay.
    ''')

    def _reprInternal(self):
        return self.ratioString

    def ratioEqual(self, other):
        '''
        A basic form of comparison; does not determine if any internal structures are equal; o
        only outermost ratio.
        '''
        if other is None:
            return False
        if (other.numerator == self.numerator
                and other.denominator == self.denominator):
            return True
        else:
            return False

    def _setDefaultBeatPartitions(self, favorCompound=True):
        '''Set default beat partitions based on numerator and denominator.


        >>> ts = meter.TimeSignature('3/4')
        >>> len(ts.beatSequence) # first, not zeroth, level stores beat
        3
        '''
        # if a non-compound meter has been given, as in
        # not 3+1/4; just 5/4
        if len(self.displaySequence) == 1:
            # create toplevel partitions
            if self.numerator in [2]:  # duple meters
                self.beatSequence.partition(2)
            elif self.numerator in [6] and favorCompound:  # duple meters
                self.beatSequence.partition(2)
            elif self.numerator in [3]:  # triple meters
                self.beatSequence.partition([1, 1, 1])
            elif self.numerator in [9] and favorCompound:  # triple meters
                self.beatSequence.partition([3, 3, 3])
            elif self.numerator in [4]:  # quadruple meters
                self.beatSequence.partition(4)
            elif self.numerator in [12] and favorCompound:
                self.beatSequence.partition(4)
            elif self.numerator in [15] and favorCompound:  # quintuple meters
                self.beatSequence.partition([3, 3, 3, 3, 3])
            # skip 6 numerators; covered above
            elif self.numerator in [18] and favorCompound:  # sextuple meters
                self.beatSequence.partition([3, 3, 3, 3, 3, 3])
            else:  # case of odd meters: 11, 13
                self.beatSequence.partition(self.numerator)

        # if a compound meter has been given
        else:  # partition by display
            self.beatSequence.partition(self.displaySequence)

        # create subdivisions, and thus define compound/simple distinction
        if len(self.beatSequence) > 1:  # if partitioned
            try:
                self.beatSequence.subdividePartitionsEqual()
            except MeterException:
                if self.denominator >= 128:
                    pass  # do not raise an exception for unable to subdivide smaller than 128

    def _setDefaultBeamPartitions(self):
        '''
        This sets default beam partitions when partitionRequest is None.
        '''
        # beam short measures of 8ths, 16ths, or 32nds all together
        if self.beamSequence.summedNumerator:
            pass  # do not mess with a numerator such as (3+2)/8
        elif self.denominator == 8 and self.numerator in (1, 2, 3):
            pass  # doing nothing will beam all together
        elif self.denominator == 16 and self.numerator in range(1, 5 + 1):
            pass
        elif self.denominator == 32 and self.numerator in range(1, 11 + 1):
            pass

        # more general, based only on numerator
        elif self.numerator in (2, 3, 4):
            self.beamSequence.partition(self.numerator)
            # if denominator is 4, subdivide each partition
            if self.denominator == 4:
                for i in range(len(self.beamSequence)):  # subdivide  each beat in 2
                    self.beamSequence[i] = self.beamSequence[i].subdivide(2)
        elif self.numerator == 5:
            default = [2, 3]
            self.beamSequence.partition(default)
            # if denominator is 4, subdivide each partition
            if self.denominator == 4:
                for i in range(len(self.beamSequence)):  # subdivide  each beat in 2
                    self.beamSequence[i] = self.beamSequence[i].subdivide(default[i])

        elif self.numerator == 7:
            self.beamSequence.partition(3)  # divide into three groups

        elif self.numerator in [6, 9, 12, 15, 18, 21]:
            self.beamSequence.partition([3] * int(self.numerator / 3))
        else:
            pass  # doing nothing will beam all together
        # environLocal.printDebug('default beam partitions set to: %s' % self.beamSequence)
#         if cacheKey is not None:
#             _meterSequenceBeamArchetypes[cacheKey] = copy.deepcopy(self.beamSequence)

    def _setDefaultAccentWeights(self, depth=3):
        '''
        This sets default accent weights based on common hierarchical notions for meters;
        each beat is given a weight, as defined by the top level count of self.beatSequence

        >>> ts1 = meter.TimeSignature('4/4')
        >>> ts1._setDefaultAccentWeights(4)
        >>> [mt.weight for mt in ts1.accentSequence]
        [1.0, 0.0625, 0.125, 0.0625, 0.25, 0.0625, 0.125, 0.0625,
         0.5, 0.0625, 0.125, 0.0625, 0.25, 0.0625, 0.125, 0.0625]

        >>> ts2 = meter.TimeSignature('3/4')
        >>> ts2._setDefaultAccentWeights(4)
        >>> [mt.weight for mt in ts2.accentSequence]
        [1.0, 0.0625, 0.125, 0.0625, 0.25, 0.0625, 0.125, 0.0625,
         0.5, 0.0625, 0.125, 0.0625, 0.25, 0.0625, 0.125, 0.0625,
         0.5, 0.0625, 0.125, 0.0625, 0.25, 0.0625, 0.125, 0.0625]

        >>> ts2._setDefaultAccentWeights(3) # lower depth
        >>> [mt.weight for mt in ts2.accentSequence]
        [1.0, 0.125, 0.25, 0.125, 0.5, 0.125, 0.25, 0.125, 0.5, 0.125, 0.25, 0.125]

        '''
        # NOTE: this is a performance critical method

        # create a scratch MeterSequence for structure
        tsStr = '%s/%s' % (self.numerator, self.denominator)
        if self.beatSequence.isUniformPartition():
            firstPartitionForm = len(self.beatSequence)
            cacheKey = (tsStr, firstPartitionForm, depth)
        else:  # derive from meter sequence
            firstPartitionForm = self.beatSequence
            cacheKey = None  # cannot cache based on beat form

        # environLocal.printDebug(['_setDefaultAccentWeights(): firstPartitionForm set to',
        #    firstPartitionForm, 'self.beatSequence: ', self.beatSequence, tsStr])
        try:
            self.accentSequence = copy.deepcopy(
                _meterSequenceAccentArchetypes[cacheKey])
            # environLocal.printDebug(['using stored accent archetype:'])
        except KeyError:
            # environLocal.printDebug(['creating a new accent archetype'])
            ms = MeterSequence(tsStr)
            # key operation here
            # div count needs to be the number of top-level beat divisions
            ms.subdivideNestedHierarchy(depth,
                                        firstPartitionForm=firstPartitionForm)

            # provide a partition for each flat division
            accentCount = len(ms.flat)
            # environLocal.printDebug(['got accentCount', accentCount, 'ms: ', ms])
            divStep = self.barDuration.quarterLength / float(accentCount)
            weightInts = [0] * accentCount  # weights as integer/depth counts
            for i in range(accentCount):
                ql = i * divStep
                weightInts[i] = ms.offsetToDepth(ql, align='quantize')

            maxInt = max(weightInts)
            weightValues = {}  # reference dictionary
            # minimum value, something like 1/16., to be multiplied by powers of 2
            weightValueMin = 1 / pow(2, maxInt - 1)
            for x in range(maxInt):
                # multiply base value (0.125) by 1, 2, 4
                # there is never a 0 integer weight, so add 1 to dictionary
                weightValues[x + 1] = weightValueMin * pow(2, x)

            # set weights on accent partitions
            self.accentSequence.partition([1] * accentCount)
            for i in range(accentCount):
                # get values from weightValues dictionary
                self.accentSequence[i].weight = weightValues[weightInts[i]]

            if cacheKey is not None:
                _meterSequenceAccentArchetypes[cacheKey] = copy.deepcopy(self.accentSequence)

    def load(self, value, partitionRequest=None):
        '''
        Load up a TimeSignature with a string value.

        >>> ts = meter.TimeSignature()
        >>> ts.load('4/4')
        >>> ts
        <music21.meter.TimeSignature 4/4>

        >>> ts.load('c')
        >>> ts.symbol
        'common'


        >>> ts.load('2/4+3/8')
        >>> ts
        <music21.meter.TimeSignature 2/4+3/8>


        >>> ts.load('fast 6/8')
        >>> ts.beatCount
        2
        >>> ts.load('slow 6/8')
        >>> ts.beatCount
        6


        Loading destroys all preexisting internal representations
        '''
        # create parallel MeterSequence objects to provide all data
        # these all refer to the same .numerator/.denominator
        # relationship

        # used for drawing the time signature symbol
        # this is the only one that can be  unlinked
        if (isinstance(value, str)
                and value.lower() in ('common', 'c')):
            value = '4/4'
            self.symbol = 'common'
        elif (isinstance(value, str)
                and value.lower() in ('cut', 'allabreve')):
            # allaBreve is the capella version
            value = '2/2'
            self.symbol = 'cut'

        self.displaySequence = MeterSequence(value)
        self.summedNumerator = self.displaySequence.summedNumerator

        # get simple representation; presently, only slashToTuple
        # supports the fast/slow indication
        if isinstance(value, str):
            valTuplet = slashToTuple(value)
            if valTuplet is not None:
                tempoIndication = valTuplet.tempoIndication
            else:
                tempoIndication = None
        else:
            tempoIndication = None

        # used for beaming
        self.beamSequence = MeterSequence(value, partitionRequest)
        # used for getting beat divisions
        self.beatSequence = MeterSequence(value, partitionRequest)
        # used for setting one level of accents
        self.accentSequence = MeterSequence(value, partitionRequest)

        if partitionRequest is None:  # set default beam partitions
            # beam is not adjust by tempo indication
            self._setDefaultBeamPartitions()

            if tempoIndication is None:
                self._setDefaultBeatPartitions()
            else:  # use beatCount property, as this also creates subdivisions
                if tempoIndication == 'slow':
                    self._setDefaultBeatPartitions(favorCompound=False)
                elif tempoIndication == 'fast':
                    self._setDefaultBeatPartitions(favorCompound=True)
                else:
                    raise TimeSignatureException(
                        'got an unknown tempo indication: %s' % tempoIndication)

            # for some summed meters default accent weights are difficult
            # to obtain
            try:
                self._setDefaultAccentWeights(3)  # set partitions based on beat
            except MeterException:
                environLocal.printDebug(['cannot set default accents for:', self])

    def loadRatio(self, numerator, denominator, partitionRequest=None):
        '''
        Change the numerator and denominator for a given partition.
        '''
        value = '%s/%s' % (numerator, denominator)
        self.load(value, partitionRequest)

    # --------------------------------------------------------------------------
    # properties

    def _getNumerator(self):
        return self.beamSequence.numerator

    def _setNumerator(self, value):
        denominator = self.denominator
        newRatioString = str(value) + '/' + str(denominator)
        self.resetValues(newRatioString)

    numerator = property(_getNumerator, _setNumerator,
                         doc='''
        Return the numerator of the TimeSignature as a number.

        Can set the numerator for a simple TimeSignature.
        To set the numerator of a complex TimeSignature, change beatCount.

        (for complex TimeSignatures, note that this comes from the .beamSequence
        of the TimeSignature)


        >>> ts = meter.TimeSignature('3/4')
        >>> ts.numerator
        3
        >>> ts.numerator = 5
        >>> ts
        <music21.meter.TimeSignature 5/4>


        In this case, the TimeSignature is silently being converted to 9/8
        to get a single digit numerator:

        >>> ts = meter.TimeSignature('2/4+5/8')
        >>> ts.numerator
        9
        ''')

    def _getDenominator(self):
        return self.beamSequence.denominator

    def _setDenominator(self, value):
        numeratorValue = self.numerator
        newRatioString = str(numeratorValue) + '/' + str(value)
        self.resetValues(newRatioString)

    denominator = property(_getDenominator, _setDenominator,
                           doc='''
        Return the denominator of the TimeSignature as a number or set it.

        (for complex TimeSignatures, note that this comes from the .beamSequence
        of the TimeSignature)


        >>> ts = meter.TimeSignature('3/4')
        >>> ts.denominator
        4
        >>> ts.denominator = 8
        >>> ts.ratioString
        '3/8'


        In this following case, the TimeSignature is silently being converted to 9/8
        to get a single digit denominator:

        >>> ts = meter.TimeSignature('2/4+5/8')
        >>> ts.denominator
        8
        ''')

    def _getBarDuration(self):
        '''
        barDuration gets or sets a duration value that
        is equal in length to the total length implied by
        the time signature

        >>> a = meter.TimeSignature('3/8')
        >>> d = a.barDuration
        >>> d.type
        'quarter'
        >>> d.dots
        1
        >>> d.quarterLength
        1.5
        '''

        if self._overriddenBarDuration:
            return self._overriddenBarDuration
        else:
            # could come from self.beamSequence, self.accentSequence,
            #   self.displaySequence, self.accentSequence
            return self.beamSequence.duration

    def _setBarDuration(self, value):
        self._overriddenBarDuration = value

    barDuration = property(_getBarDuration, _setBarDuration,
                           doc='''
        Return a :class:`~music21.duration.Duration` object equal to the
        total length of this TimeSignature.

        >>> ts = meter.TimeSignature('5/16')
        >>> ts.barDuration
        <music21.duration.Duration 1.25>

        ''')

    @property
    def beatLengthToQuarterLengthRatio(self):
        '''
        Returns 4.0 / denominator... seems a bit silly...

        >>> a = meter.TimeSignature('3/2')
        >>> a.beatLengthToQuarterLengthRatio
        2.0
        '''
        return 4 / self.denominator

    @property
    def quarterLengthToBeatLengthRatio(self):
        '''
        Returns denominator/4.0... seems a bit silly...
        '''
        return self.denominator / 4.0

    # --------------------------------------------------------------------------
    # meter classifications used for classifying meters such as
    # duple triple, etc.

    def _getBeatCount(self):
        # the default is for the beat to be defined by the first, not zero,
        # level partition.
        return len(self.beatSequence)

    def _setBeatCount(self, value):
        '''
        Setting a beat-count directly is a simple, high-level way to configure the beatSequence.
        Note that his may not configure lower level partitions correctly,
        and will raise an error if the provided beat count is not supported by the
        overall duration of the .beatSequence MeterSequence.


        >>> ts = meter.TimeSignature('6/8')
        >>> ts.beatCount # default is 2 beats
        2
        >>> ts.beatSequence
        <MeterSequence {{1/8+1/8+1/8}+{1/8+1/8+1/8}}>
        >>> ts.beatDivisionCountName
        'Compound'
        >>> ts.beatCount = 6
        >>> ts.beatSequence
        <MeterSequence {{1/16+1/16}+{1/16+1/16}+{1/16+1/16}+{1/16+1/16}+{1/16+1/16}+{1/16+1/16}}>
        >>> ts.beatDivisionCountName
        'Simple'
        >>> ts.beatCount = 123
        Traceback (most recent call last):
        music21.meter.TimeSignatureException: cannot partition beat with provided value: 123

        >>> ts = meter.TimeSignature('3/4')
        >>> ts.beatCount = 6
        >>> ts.beatDuration.quarterLength
        0.5
        '''
        try:
            self.beatSequence.partition(value)
        except MeterException:
            raise TimeSignatureException('cannot partition beat with provided value: %s' % value)
        # create subdivisions using default parameters
        if len(self.beatSequence) > 1:  # if partitioned
            self.beatSequence.subdividePartitionsEqual()

    beatCount = property(_getBeatCount, _setBeatCount,
                         doc='''
        Return or set the count of beat units, or the number of beats in this TimeSignature.

        When setting beat units, one level of sub-partitions is automatically defined.
        Users can specify beat count values as integers or as lists of durations.
        For more precise configuration of the beat MeterSequence,
        manipulate the .beatSequence attribute directly.


        >>> ts = meter.TimeSignature('3/4')
        >>> ts.beatCount
        3
        >>> ts.beatDuration.quarterLength
        1.0
        >>> ts.beatCount = [1, 1, 1, 1, 1, 1]
        >>> ts.beatCount
        6
        >>> ts.beatDuration.quarterLength
        0.5
        ''')

    @property
    def beatCountName(self):
        '''
        Return the beat count name, or the name given for the number of beat units.
        For example, 2/4 is duple; 9/4 is triple.

        >>> ts = meter.TimeSignature('3/4')
        >>> ts.beatCountName
        'Triple'

        >>> ts = meter.TimeSignature('6/8')
        >>> ts.beatCountName
        'Duple'
        '''
        return self.beatSequence.partitionStr

    @property
    def beatDuration(self):
        '''
        Return a :class:`~music21.duration.Duration` object equal to the beat unit
        of this Time Signature, if and only if this TimeSignature has a uniform beat unit.

        Otherwise raise a TimeSignatureException


        >>> ts = meter.TimeSignature('3/4')
        >>> ts.beatDuration
        <music21.duration.Duration 1.0>
        >>> ts = meter.TimeSignature('6/8')
        >>> ts.beatDuration
        <music21.duration.Duration 1.5>

        >>> ts = meter.TimeSignature('7/8')
        >>> ts.beatDuration
        <music21.duration.Duration 0.5>


        Cannot do this because of asymmetry

        >>> ts = meter.TimeSignature('2/4+3/16')
        >>> ts.beatDuration
        Traceback (most recent call last):
        music21.meter.TimeSignatureException: non-uniform beat unit: [2.0, 0.75]
        '''
        post = []
        if len(self.beatSequence) == 1:
            raise TimeSignatureException('cannot determine beat unit for a non-partitioned beat')
        for ms in self.beatSequence._partition:
            post.append(ms.duration.quarterLength)
        if len(set(post)) == 1:
            return self.beatSequence[0].duration  # all are the same
        else:
            raise TimeSignatureException('non-uniform beat unit: %s' % post)

    @property
    def beatDivisionCount(self):
        '''
        Return the count of background beat units found within one beat,
        or the number of subdivisions in the beat unit in this TimeSignature.


        >>> ts = meter.TimeSignature('3/4')
        >>> ts.beatDivisionCount
        2

        >>> ts = meter.TimeSignature('6/8')
        >>> ts.beatDivisionCount
        3

        >>> ts = meter.TimeSignature('15/8')
        >>> ts.beatDivisionCount
        3

        >>> ts = meter.TimeSignature('3/8')
        >>> ts.beatDivisionCount
        2

        >>> ts = meter.TimeSignature('13/8', 13)
        >>> ts.beatDivisionCount
        Traceback (most recent call last):
        music21.meter.TimeSignatureException: cannot determine beat background
            when each beat is not partitioned
        '''
        # first, find if there is more than one beat and if all beats are uniformly partitioned
        post = []
        if len(self.beatSequence) == 1:
            raise TimeSignatureException(
                'cannot determine beat background for a non partitioned beat')

        # need to see if first-level subdivisions are partitioned
        if not isinstance(self.beatSequence[0], MeterSequence):
            raise TimeSignatureException(
                'cannot determine beat background when each beat is not partitioned')

        # getting length here gives number of subdivisions
        for ms in self.beatSequence._partition:
            post.append(len(ms))

        # convert this to a set; if length is 1, then all beats are uniform
        if len(set(post)) == 1:
            return len(self.beatSequence[0])  # all are the same
        else:
            raise TimeSignatureException('non uniform beat background: %s' % post)

    @property
    def beatDivisionCountName(self):
        '''
        Return the beat count name, or the name given for the number of beat units.
        For example, 2/4 is duple; 9/4 is triple.

        >>> ts = meter.TimeSignature('3/4')
        >>> ts.beatDivisionCountName
        'Simple'

        >>> ts = meter.TimeSignature('6/8')
        >>> ts.beatDivisionCountName
        'Compound'
        '''
        beatDivision = self.beatDivisionCount
        if beatDivision == 2:
            return 'Simple'
        elif beatDivision == 3:
            return 'Compound'
        else:
            return 'Other'

    @property
    def beatDivisionDurations(self):
        '''
        Return the beat division, or the durations that make up one beat,
        as a list of :class:`~music21.duration.Duration` objects, if and only if
        the TimeSignature has a uniform beat division for all beats.

        >>> ts = meter.TimeSignature('3/4')
        >>> ts.beatDivisionDurations
        [<music21.duration.Duration 0.5>,
         <music21.duration.Duration 0.5>]

        >>> ts = meter.TimeSignature('6/8')
        >>> ts.beatDivisionDurations
        [<music21.duration.Duration 0.5>,
         <music21.duration.Duration 0.5>,
         <music21.duration.Duration 0.5>]
        '''
        post = []
        if len(self.beatSequence) == 1:
            raise TimeSignatureException(
                'cannot determine beat division for a non-partitioned beat')
        for mt in self.beatSequence._partition:
            for subMt in mt:
                post.append(subMt.duration.quarterLength)
        if len(set(post)) == 1:  # all the same
            out = []  # could be a Stream, but stream.py imports meter.py
            for subMt in self.beatSequence[0]._partition:
                out.append(subMt.duration)
            return out
        else:
            raise TimeSignatureException('non uniform beat division: %s' % post)

    @property
    def beatSubDivisionDurations(self):
        '''
        Return a subdivision of the beat division, or a list
        of :class:`~music21.duration.Duration` objects representing each beat division
        divided by two.


        >>> ts = meter.TimeSignature('3/4')
        >>> ts.beatSubDivisionDurations
        [<music21.duration.Duration 0.25>, <music21.duration.Duration 0.25>,
         <music21.duration.Duration 0.25>, <music21.duration.Duration 0.25>]

        >>> ts = meter.TimeSignature('6/8')
        >>> ts.beatSubDivisionDurations
        [<music21.duration.Duration 0.25>, <music21.duration.Duration 0.25>,
         <music21.duration.Duration 0.25>, <music21.duration.Duration 0.25>,
         <music21.duration.Duration 0.25>, <music21.duration.Duration 0.25>]
        '''
        post = []
        src = self.beatDivisionDurations
        for d in src:
            post.append(d.augmentOrDiminish(0.5))
            post.append(d.augmentOrDiminish(0.5))
        return post

    @property
    def classification(self):
        '''
        Return the classification of this TimeSignature,
        such as Simple Triple or Compound Quadruple.

        >>> ts = meter.TimeSignature('3/4')
        >>> ts.classification
        'Simple Triple'
        >>> ts = meter.TimeSignature('6/8')
        >>> ts.classification
        'Compound Duple'
        >>> ts = meter.TimeSignature('4/32')
        >>> ts.classification
        'Simple Quadruple'
        '''
        return '%s %s' % (self.beatDivisionCountName,
                          self.beatCountName)

    # --------------------------------------------------------------------------
    # access data for other processing

    def getBeams(self, srcList, measureStartOffset=0.0):
        '''
        Given a qLen position and an iterable music21Objects, return a list of Beams object.

        The iterable can be a list (of elements) or a Stream (preferably flat)
        or a :class:`~music21.stream.iterator.StreamIterator` from which Durations
        and information about note vs. rest will be
        extracted.

        Objects are assumed to be adjoining; offsets are not used, except for
        measureStartOffset()

        Must process a list/Stream at time, because we cannot tell when a beam ends
        unless we see the context of adjoining durations.


        >>> a = meter.TimeSignature('2/4', 2)
        >>> a.beamSequence[0] = a.beamSequence[0].subdivide(2)
        >>> a.beamSequence[1] = a.beamSequence[1].subdivide(2)
        >>> a.beamSequence
        <MeterSequence {{1/8+1/8}+{1/8+1/8}}>
        >>> b = [note.Note(type='16th') for _ in range(8)]
        >>> c = a.getBeams(b)
        >>> len(c) == len(b)
        True
        >>> print(c)
        [<music21.beam.Beams <music21.beam.Beam 1/start>/<music21.beam.Beam 2/start>>,
         <music21.beam.Beams <music21.beam.Beam 1/continue>/<music21.beam.Beam 2/stop>>,
         <music21.beam.Beams <music21.beam.Beam 1/continue>/<music21.beam.Beam 2/start>>,
         <music21.beam.Beams <music21.beam.Beam 1/stop>/<music21.beam.Beam 2/stop>>,
         <music21.beam.Beams <music21.beam.Beam 1/start>/<music21.beam.Beam 2/start>>,
         <music21.beam.Beams <music21.beam.Beam 1/continue>/<music21.beam.Beam 2/stop>>,
         <music21.beam.Beams <music21.beam.Beam 1/continue>/<music21.beam.Beam 2/start>>,
         <music21.beam.Beams <music21.beam.Beam 1/stop>/<music21.beam.Beam 2/stop>>]

        >>> a = meter.TimeSignature('6/8')
        >>> b = [note.Note(type='eighth') for _ in range(6)]
        >>> c = a.getBeams(b)
        >>> print(c)
        [<music21.beam.Beams <music21.beam.Beam 1/start>>,
         <music21.beam.Beams <music21.beam.Beam 1/continue>>,
         <music21.beam.Beams <music21.beam.Beam 1/stop>>,
         <music21.beam.Beams <music21.beam.Beam 1/start>>,
         <music21.beam.Beams <music21.beam.Beam 1/continue>>,
         <music21.beam.Beams <music21.beam.Beam 1/stop>>]

        >>> fourFour = meter.TimeSignature('4/4')
        >>> nList = [note.Note(type=d) for d in ('eighth', 'quarter', 'eighth',
        ...                                      'eighth', 'quarter', 'eighth')]
        >>> beamList = fourFour.getBeams(nList)
        >>> print(beamList)
        [None, None, None, None, None, None]


        Pickup measure support included by taking in an additional measureStartOffset argument.

        >>> threeFour = meter.TimeSignature('3/4')
        >>> nList = [note.Note(type='eighth') for _ in range(3)]
        >>> beamList = threeFour.getBeams(nList, measureStartOffset=1.5)
        >>> print(beamList)
        [<music21.beam.Beams <music21.beam.Beam 1/start>>,
         <music21.beam.Beams <music21.beam.Beam 1/continue>>,
         <music21.beam.Beams <music21.beam.Beam 1/stop>>]
        '''
        if isinstance(srcList, base.Music21Object):
            srcList = list(srcList)
            srcStream = srcList
        elif srcList and isinstance(srcList[0], base.Music21Object):
            # make into a stream to get proper offsets:
            # for eventually removing measureStartOffset
            from music21 import stream
            srcStream = stream.Measure()
            srcStream.append(srcList)
        else:
            return []

        if len(srcList) <= 1:
            return [None for _ in srcList]

        beamsList = beam.Beams.naiveBeams(srcList)  # hold maximum Beams objects
        beamsList = beam.Beams.removeSandwichedUnbeamables(beamsList)

        def fixBeamsOneElementDepth(i, el, depth):
            beams = beamsList[i]
            if beams is None:
                return

            beamNumber = depth + 1
            # see if there is a component defined for this beam number
            # if not, continue
            if beamNumber not in beams.getNumbers():
                return

            dur = el.duration
            pos = el.offset + measureStartOffset

            start = opFrac(pos)
            end = opFrac(pos + dur.quarterLength)
            startNext = end

            isLast = (i == len(srcList) - 1)
            isFirst = (i == 0)

            beamNext = beamsList[i + 1] if not isLast else None
            beamPrevious = beamsList[i - 1] if not isFirst else None

            # get an archetype of the MeterSequence for this level
            # level is depth, starting at zero
            archetype = self.beamSequence.getLevel(depth)
            # span is the quarter note duration points for each partition
            # at this level
            archetypeSpanStart, archetypeSpanEnd = archetype.offsetToSpan(start)
            # environLocal.printDebug(['at level, got archetype span', depth,
            #                         archetypeSpan])

            if beamNext is None:  # last note or before a non-beamable note (half, whole, etc.)
                archetypeSpanNextStart = 0.0
            else:
                archetypeSpanNextStart = archetype.offsetToSpan(startNext)[0]

            # watch for a special case where a duration completely fills
            # the archetype; this generally should not be beamed
            if (start == archetypeSpanStart
                    and end == archetypeSpanEnd):
                # increment position and continue loop
                beamsList[i] = None  # replace with None!
                return

            # determine beamType
            if isFirst:  # if the first, we always start
                beamType = 'start'
                # get a partial beam if we cannot continue this
                if (beamNext is None
                        or beamNumber not in beamNext.getNumbers()):
                    beamType = 'partial-right'

            elif isLast:  # last is always stop
                beamType = 'stop'
                # get a partial beam if we cannot come form a beam
                if (beamPrevious is None
                        or beamNumber not in beamPrevious.getNumbers()):
                    # environLocal.warn(['triggering partial left where a stop normally falls'])
                    beamType = 'partial-left'

            # here on we know that it is neither the first nor last

            # if last beam was not defined, we need to either
            # start or have a partial left beam
            # or, if beam number was not active in last beams
            elif beamPrevious is None or beamNumber not in beamPrevious.getNumbers():
                if beamNumber == 1 and beamNext is None:
                    beamsList[i] = None
                    return
                elif beamNext is None and beamNumber > 1:
                    beamType = 'partial-left'

                elif startNext >= archetypeSpanEnd:
                    # case of where we need a partial left:
                    # if the next start value is outside of this span (or at the
                    # the greater boundary of this span), and we did not have a
                    # beam or beam number in the previous beam

                    # may need to check: beamNext is not None and
                    #   beamNumber in beamNext.getNumbers()
                    # note: it is critical that we check archetypeSpan here
                    # not archetypeSpanNext
                    # environLocal.printDebug(['matching partial left'])
                    beamType = 'partial-left'
                elif beamNext is None or beamNumber not in beamNext.getNumbers():
                    beamType = 'partial-right'
                else:
                    beamType = 'start'

<<<<<<< HEAD
            # last beams was active, last beamNumber was active,
            # and it was stopped or was a partial-left
            elif (beamPrevious is not None
                  and beamNumber in beamPrevious.getNumbers()
                  and beamPrevious.getTypeByNumber(beamNumber) in ['stop', 'partial-left']
                  and beamNext is not None):
                beamType = 'start'

            # last note had beams but stopped, next note cannot be beamed to
            # was active, last beamNumber was active,
            # and it was stopped or was a partial-left
            elif (beamPrevious is not None
                  and beamNumber in beamPrevious.getNumbers()
                  and beamPrevious.getTypeByNumber(beamNumber) in ['stop', 'partial-left']
                  and beamNext is None):
                beamType = 'partial-left'  # will be deleted later in the script
=======
            elif (beamPrevious is not None
                  and beamNumber in beamPrevious.getNumbers()
                  and beamPrevious.getTypeByNumber(beamNumber) in ['stop', 'partial-left']):
                    # last beams was active, last beamNumber was active,
                    # and it was stopped or was a partial-left
                    if beamNext is not None:
                        beamType = 'start' if beamNumber in beamNext.getNumbers() else 'partial-right'

                    # last note had beams but stopped, next note cannot be beamed to
                    # was active, last beamNumber was active,
                    # and it was stopped or was a partial-left
                    else:
                        beamType = 'partial-left'  # will be deleted later in the script
>>>>>>> 226ed0e6

            # if no beam is defined next (we know this already)
            # then must stop
            elif (beamNext is None
                  or beamNumber not in beamNext.getNumbers()):
                beamType = 'stop'

            # the last cases are when to stop, or when to continue
            # when we know we have a beam next

            # we continue if the next beam is in the same beaming archetype
            # as this one.
            # if endNext is outside of the archetype span,
            # not sure what to do
            elif startNext < archetypeSpanEnd:
                # environLocal.printDebug(['continue match: dur.type, startNext, archetypeSpan',
                #   dur.type, startNext, archetypeSpan])
                beamType = 'continue'

            # we stop if the next beam is not in the same beaming archetype
            # and (as shown above) a valid beam number is not previous
            elif startNext >= archetypeSpanNextStart:
                beamType = 'stop'

            else:
                raise TimeSignatureException('cannot match beamType')

            # debugging information displays:
#                 if beamPrevious is not None:
#                     environLocal.printDebug(['beamPrevious', beamPrevious,
#                     'beamPrevious.getNumbers()', beamPrevious.getNumbers(),
#                        'beamPrevious.getByNumber(beamNumber).type'])
#
#                     if beamNumber in beamPrevious.getNumbers():
#                         environLocal.printDebug(['beamPrevious type',
#                            beamPrevious.getByNumber(beamNumber).type])

            # environLocal.printDebug(['beamNumber, start, archetypeSpan, beamType',
            # beamNumber, start, dur.type, archetypeSpan, beamType])

            beams.setByNumber(beamNumber, beamType)

        # environLocal.printDebug(['beamsList', beamsList])
        # iter over each beams line, from top to bottom (1 through 5)
        for depth in range(len(beam.beamableDurationTypes)):
            # increment to count from 1 not 0
            # assume we are always starting at offset w/n this meter (Jose)
            for i, el in enumerate(srcStream):
                fixBeamsOneElementDepth(i, el, depth)

        beamsList = beam.Beams.sanitizePartialBeams(beamsList)
        beamsList = beam.Beams.mergeConnectingPartialBeams(beamsList)

        return beamsList

    def setDisplay(self, value, partitionRequest=None):
        '''
        Set an independent display value for a meter.

        >>> a = meter.TimeSignature()
        >>> a.load('3/4')
        >>> a.setDisplay('2/8+2/8+2/8')
        >>> a.displaySequence
        <MeterSequence {2/8+2/8+2/8}>
        >>> a.beamSequence
        <MeterSequence {{1/8+1/8}+{1/8+1/8}+{1/8+1/8}}>
        >>> a.beatSequence  # a single top-level partition is default for beat
        <MeterSequence {{1/8+1/8}+{1/8+1/8}+{1/8+1/8}}>
        >>> a.setDisplay('3/4')
        >>> a.displaySequence
        <MeterSequence {3/4}>
        '''
        if isinstance(value, MeterSequence):  # can set to an existing MeterSequence
            # must make a copy
            self.displaySequence = copy.deepcopy(value)
        else:
            # create a new object; it will not be linked
            self.displaySequence = MeterSequence(value, partitionRequest)

        # need to update summed numerator states
        self.summedNumerator = self.displaySequence.summedNumerator

    def getAccent(self, qLenPos):
        '''Return True or False if the qLenPos is at the start of an accent
        division.


        >>> a = meter.TimeSignature('3/4', 3)
        >>> a.accentSequence.partition([2, 1])
        >>> a.accentSequence
        <MeterSequence {2/4+1/4}>
        >>> a.getAccent(0)
        True
        >>> a.getAccent(1)
        False
        >>> a.getAccent(2)
        True
        '''
        pos = 0
        qLenPos = opFrac(qLenPos)
        for i in range(len(self.accentSequence)):
            if pos == qLenPos:
                return True
            pos += self.accentSequence[i].duration.quarterLength
        return False

    def setAccentWeight(self, weightList, level=0):
        '''Set accent weight, or floating point scalars, for the accent MeterSequence.
        Provide a list of values; if this list is shorter than the length of the MeterSequence,
        it will be looped; if this list is longer, only the first relevant value will be used.

        If the accent MeterSequence is subdivided, the level of depth to set is given by the
        optional level argument.


        >>> a = meter.TimeSignature('4/4', 4)
        >>> len(a.accentSequence)
        4
        >>> a.setAccentWeight([0.8, 0.2])
        >>> a.getAccentWeight(0)
        0.8...
        >>> a.getAccentWeight(0.5)
        0.8...
        >>> a.getAccentWeight(1)
        0.2...
        >>> a.getAccentWeight(2.5)
        0.8...
        >>> a.getAccentWeight(3.5)
        0.2...
        '''
        if not common.isListLike(weightList):
            weightList = [weightList]

        msLevel = self.accentSequence.getLevel(level)
        for i in range(len(msLevel)):
            msLevel[i].weight = weightList[i % len(weightList)]

    def averageBeatStrength(self, streamIn, notesOnly=True):
        '''
        returns a float of the average beat strength of all objects (or if notesOnly is True
        [default] only the notes) in the `Stream` specified as streamIn.


        >>> s = converter.parse('C4 D4 E8 F8', format='tinyNotation').flat.notes.stream()
        >>> sixEight = meter.TimeSignature('6/8')
        >>> sixEight.averageBeatStrength(s)
        0.4375
        >>> threeFour = meter.TimeSignature('3/4')
        >>> threeFour.averageBeatStrength(s)
        0.5625

        If `notesOnly` is `False` then test objects will give added
        weight to the beginning of the measure:

        >>> sixEight.averageBeatStrength(s, notesOnly=False)
        0.4375
        >>> s.insert(0.0, clef.TrebleClef())
        >>> s.insert(0.0, clef.BassClef())
        >>> sixEight.averageBeatStrength(s, notesOnly=False)
        0.625
        '''
        if notesOnly is True:
            streamIn = streamIn.notes

        totalWeight = 0.0
        totalObjects = len(streamIn)
        if totalObjects == 0:
            return 0.0  # or raise exception?  add doc test
        for el in streamIn:
            elWeight = self.getAccentWeight(
                self.getMeasureOffsetOrMeterModulusOffset(el),
                forcePositionMatch=True, permitMeterModulus=False)
            totalWeight += elWeight
        return totalWeight / totalObjects

    def getMeasureOffsetOrMeterModulusOffset(self, el):
        '''
        Return the measure offset based on a Measure, if it exists,
        otherwise based on meter modulus of the TimeSignature.

        >>> m = stream.Measure()
        >>> ts1 = meter.TimeSignature('3/4')
        >>> m.insert(0, ts1)
        >>> n1 = note.Note()
        >>> m.insert(2, n1)
        >>> ts1.getMeasureOffsetOrMeterModulusOffset(n1)
        2.0

        Exceeding the range of the Measure gets a modulus

        >>> n2 = note.Note()
        >>> m.insert(4.0, n2)
        >>> ts1.getMeasureOffsetOrMeterModulusOffset(n2)
        1.0

        Can be applied to Notes in a Stream with a TimeSignature.

        >>> ts2 = meter.TimeSignature('5/4')
        >>> s2 = stream.Stream()
        >>> s2.insert(0, ts2)
        >>> n3 = note.Note()
        >>> s2.insert(3, n3)
        >>> ts2.getMeasureOffsetOrMeterModulusOffset(n3)
        3.0

        >>> n4 = note.Note()
        >>> s2.insert(5, n4)
        >>> ts2.getMeasureOffsetOrMeterModulusOffset(n4)
        0.0
        '''
        mOffset = el._getMeasureOffset()
        tsMeasureOffset = self._getMeasureOffset(includeMeasurePadding=False)
        if (mOffset + tsMeasureOffset) < self.barDuration.quarterLength:
            return mOffset
        else:
            # must get offset relative to not just start of Stream, but the last
            # time signature
            post = ((mOffset - tsMeasureOffset) % self.barDuration.quarterLength)
            # environLocal.printDebug(['result', post])
            return post

    def getAccentWeight(self, qLenPos, level=0, forcePositionMatch=False,
                        permitMeterModulus=False):
        '''Given a qLenPos,  return an accent level. In general, accents are assumed to
        define only a first-level weight.

        If `forcePositionMatch` is True, an accent will only be returned if the
        provided qLenPos is a near exact match to the provided quarter length. Otherwise,
        half of the minimum quarter length will be provided.

        If `permitMeterModulus` is True, quarter length positions greater than
        the duration of the Meter will be accepted as the modulus of the total meter duration.


        >>> ts1 = meter.TimeSignature('3/4')
        >>> [ts1.getAccentWeight(x) for x in range(3)]
        [1.0, 0.5, 0.5]


        Returns an error...

        >>> [ts1.getAccentWeight(x) for x in range(6)]
        Traceback (most recent call last):
        music21.meter.MeterException: cannot access from qLenPos 3.0 where total duration is 3.0

        ...unless permitMeterModulus is employed

        >>> [ts1.getAccentWeight(x, permitMeterModulus=True) for x in range(6)]
        [1.0, 0.5, 0.5, 1.0, 0.5, 0.5]

        '''
        qLenPos = opFrac(qLenPos)
        # might store this weight every time it is set, rather than
        # getting it here
        minWeight = min(
            [mt.weight for mt in self.accentSequence._partition]) * 0.5
        msLevel = self.accentSequence.getLevel(level)

        if permitMeterModulus:
            environLocal.printDebug(
                [' self.duration.quarterLength', self.duration.quarterLength,
                 'self.barDuration.quarterLength', self.barDuration.quarterLength])
            qLenPos = qLenPos % self.barDuration.quarterLength

        if forcePositionMatch:
            # only return values for qLen positions that are at the start
            # of a span; for those that are not, we need to return a minWeight
            localSpan = msLevel.offsetToSpan(qLenPos,
                                             permitMeterModulus=permitMeterModulus)

            if qLenPos != localSpan[0]:
                return minWeight
        return msLevel[msLevel.offsetToIndex(qLenPos)].weight

    def getBeat(self, offset):
        '''
        Given an offset (quarterLength position), get the beat, where beats count from 1

        If you want a fractional number for the beat, see `getBeatProportion`.

        TODO: late: In v.1.4 -- getBeat will probably do what getBeatProportion does now...


        >>> a = meter.TimeSignature('3/4', 3)
        >>> a.getBeat(0)
        1
        >>> a.getBeat(2.5)
        3
        >>> a.beatSequence.partition(['3/8', '3/8'])
        >>> a.getBeat(2.5)
        2
        '''
        return self.beatSequence.offsetToIndex(offset) + 1

    def getBeatOffsets(self):
        '''Return offset positions in a list for the start of each beat,
        assuming this object is found at offset zero.

        >>> a = meter.TimeSignature('3/4')
        >>> a.getBeatOffsets()
        [0.0, 1.0, 2.0]
        >>> a = meter.TimeSignature('6/8')
        >>> a.getBeatOffsets()
        [0.0, 1.5]
        '''
        post = []
        post.append(0.0)
        if len(self.beatSequence) == 1:
            return post
        else:
            endOffset = self.barDuration.quarterLength
            o = 0.0
            for ms in self.beatSequence._partition:
                o = opFrac(o + ms.duration.quarterLength)
                if o >= endOffset:
                    return post  # do not add offset for end of bar
                post.append(o)

    def getBeatDuration(self, qLenPos):
        '''
        Returns a :class:`~music21.duration.Duration`
        object representing the length of the beat
        found at qLenPos.  For most standard
        meters, you can give qLenPos = 0
        and get the length of any beat in
        the TimeSignature; but the simpler
        :attr:`music21.meter.TimeSignature.beatDuration` parameter,
        will do that for you just as well.

        The advantage of this method is that
        it will work for asymmetrical meters, as the second
        example shows.


        Ex. 1: beat duration for 3/4 is always 1.0
        no matter where in the meter you query.


        >>> ts1 = meter.TimeSignature('3/4')
        >>> ts1.getBeatDuration(0.5)
        <music21.duration.Duration 1.0>
        >>> ts1.getBeatDuration(2.5)
        <music21.duration.Duration 1.0>


        Ex. 2: same for 6/8:


        >>> ts2 = meter.TimeSignature('6/8')
        >>> ts2.getBeatDuration(2.5)
        <music21.duration.Duration 1.5>


        Ex. 3: but for a compound meter of 3/8 + 2/8,
        where you ask for the beat duration
        will determine the length of the beat:


        >>> ts3 = meter.TimeSignature(['3/8', '2/8']) # will partition as 2 beat
        >>> ts3.getBeatDuration(0.5)
        <music21.duration.Duration 1.5>
        >>> ts3.getBeatDuration(1.5)
        <music21.duration.Duration 1.0>
        '''
        return self.beatSequence[self.beatSequence.offsetToIndex(qLenPos)].duration

    def getOffsetFromBeat(self, beat):
        '''
        Given a beat value, convert into an offset position.


        >>> ts1 = meter.TimeSignature('3/4')
        >>> ts1.getOffsetFromBeat(1)
        0.0
        >>> ts1.getOffsetFromBeat(2)
        1.0
        >>> ts1.getOffsetFromBeat(3)
        2.0
        >>> ts1.getOffsetFromBeat(3.5)
        2.5
        >>> ts1.getOffsetFromBeat(3.25)
        2.25

        >>> from fractions import Fraction
        >>> ts1.getOffsetFromBeat(Fraction(8, 3)) # 2.66666
        Fraction(5, 3)


        >>> ts1 = meter.TimeSignature('6/8')
        >>> ts1.getOffsetFromBeat(1)
        0.0
        >>> ts1.getOffsetFromBeat(2)
        1.5
        >>> ts1.getOffsetFromBeat(2.33)
        2.0
        >>> ts1.getOffsetFromBeat(2.5) # will be + 0.5 * 1.5
        2.25
        >>> ts1.getOffsetFromBeat(2.66)
        2.5


        Works for asymmetrical meters as well:


        >>> ts3 = meter.TimeSignature(['3/8', '2/8']) # will partition as 2 beat
        >>> ts3.getOffsetFromBeat(1)
        0.0
        >>> ts3.getOffsetFromBeat(2)
        1.5
        >>> ts3.getOffsetFromBeat(1.66)
        1.0
        >>> ts3.getOffsetFromBeat(2.5)
        2.0


        Let's try this on a real piece, a 4/4 chorale with a one beat pickup.  Here we get the
        normal offset from the active TimeSignature but we subtract out the pickup length which
        is in a `Measure`'s :attr:`~music21.stream.Measure.paddingLeft` property.

        >>> c = corpus.parse('bwv1.6')
        >>> for m in c.parts[0].getElementsByClass('Measure'):
        ...     ts = m.timeSignature or m.getContextByClass('TimeSignature')
        ...     print('%s %s' % (m.number, ts.getOffsetFromBeat(4.5) - m.paddingLeft))
        0 0.5
        1 3.5
        2 3.5
        ...
        '''
        # divide into integer and floating point components
        beatInt, beatFraction = divmod(beat, 1)
        beatInt = int(beatInt)  # convert to integer

        # resolve 0.33 to 0.3333333 (actually Fraction(1, 3). )
        beatFraction = common.addFloatPrecision(beatFraction)

        if beatInt - 1 > len(self.beatSequence) - 1:
            raise TimeSignatureException(
                'requested beat value (%s) not found in beat partitions (%s) of ts %s' % (
                    beatInt, self.beatSequence, self))
        # get a duration object for the beat; will translate into quarterLength
        # beat int counts from 1; subtract 1 to get index
        beatDur = self.beatSequence[beatInt - 1].duration
        oStart, unused_oEnd = self.beatSequence.getLevelSpan()[beatInt - 1]
        post = opFrac(oStart + (beatDur.quarterLength * beatFraction))
        return post

    def getBeatProgress(self, qLenPos):
        '''
        Given a quarterLength position, get the beat,
        where beats count from 1, and return the the
        amount of qLen into this beat the supplied qLenPos
        is.

        >>> a = meter.TimeSignature('3/4', 3)
        >>> a.getBeatProgress(0)
        (1, 0)
        >>> a.getBeatProgress(0.75)
        (1, 0.75)
        >>> a.getBeatProgress(1.0)
        (2, 0.0)
        >>> a.getBeatProgress(2.5)
        (3, 0.5)


        Works for specifically partitioned meters too:

        >>> a.beatSequence.partition(['3/8', '3/8'])
        >>> a.getBeatProgress(2.5)
        (2, 1.0)
        '''
        beatIndex = self.beatSequence.offsetToIndex(qLenPos)
        start, unused_end = self.beatSequence.offsetToSpan(qLenPos)
        return beatIndex + 1, qLenPos - start

    def getBeatProportion(self, qLenPos):
        '''
        Given a quarter length position into the meter, return a numerical progress
        through the beat (where beats count from one) with a floating-point or fractional value
        between 0 and 1 appended to this value that gives the proportional progress into the beat.

        For faster, integer values, use simply `.getBeat()`

        >>> ts1 = meter.TimeSignature('3/4')
        >>> ts1.getBeatProportion(0.0)
        1.0
        >>> ts1.getBeatProportion(0.5)
        1.5
        >>> ts1.getBeatProportion(1.0)
        2.0

        >>> ts3 = meter.TimeSignature(['3/8', '2/8']) # will partition as 2 beat
        >>> ts3.getBeatProportion(0.75)
        1.5
        >>> ts3.getBeatProportion(2.0)
        2.5
        '''
        beatIndex = self.beatSequence.offsetToIndex(qLenPos)
        start, end = self.beatSequence.offsetToSpan(qLenPos)
        totalRange = end - start
        progress = qLenPos - start  # how far in QL
        return opFrac(beatIndex + 1 + (progress / totalRange))

    def getBeatProportionStr(self, qLenPos):
        '''Return a string presentation of the beat.

        >>> ts1 = meter.TimeSignature('3/4')
        >>> ts1.getBeatProportionStr(0.0)
        '1'
        >>> ts1.getBeatProportionStr(0.5)
        '1 1/2'
        >>> ts1.getBeatProportionStr(1.0)
        '2'
        >>> ts3 = meter.TimeSignature(['3/8', '2/8']) # will partition as 2 beat
        >>> ts3.getBeatProportionStr(0.75)
        '1 1/2'
        >>> ts3.getBeatProportionStr(2)
        '2 1/2'

        >>> ts4 = meter.TimeSignature(['6/8']) # will partition as 2 beat
        '''
        beatIndex = int(self.beatSequence.offsetToIndex(qLenPos))
        start, end = self.beatSequence.offsetToSpan(qLenPos)
        totalRange = end - start
        progress = qLenPos - start  # how far in QL

        if (progress / totalRange) == 0.0:
            post = '%s' % (beatIndex + 1)  # just show beat
        else:
            a, b = proportionToFraction(progress / totalRange)
            post = '%s %s/%s' % (beatIndex + 1, a, b)  # just show beat
        return post

    def getBeatDepth(self, qLenPos, align='quantize'):
        '''Return the number of levels of beat partitioning given a QL into the TimeSignature.
        Note that by default beat partitioning always has a single, top-level partition.

        The `align` parameter is passed to the :meth:`~music21.meter.MeterSequence.offsetToDepth`
        method, and can be used to find depths based on start position overlaps.

        >>> a = meter.TimeSignature('3/4', 3)
        >>> a.getBeatDepth(0)
        1
        >>> a.getBeatDepth(1)
        1
        >>> a.getBeatDepth(2)
        1

        >>> b = meter.TimeSignature('3/4', 1)
        >>> b.beatSequence[0] = b.beatSequence[0].subdivide(3)
        >>> b.beatSequence[0][0] = b.beatSequence[0][0].subdivide(2)
        >>> b.beatSequence[0][1] = b.beatSequence[0][1].subdivide(2)
        >>> b.beatSequence[0][2] = b.beatSequence[0][2].subdivide(2)
        >>> b.getBeatDepth(0)
        3
        >>> b.getBeatDepth(0.5)
        1
        >>> b.getBeatDepth(1)
        2
        '''
        return self.beatSequence.offsetToDepth(qLenPos, align)


# -----------------------------------------------------------------------------

class SenzaMisuraTimeSignature(base.Music21Object):
    '''
    A SenzaMisuraTimeSignature represents the absence of a TimeSignature

    It is NOT a TimeSignature subclass, only because it has none of the attributes
    of a TimeSignature.

    >>> smts = meter.SenzaMisuraTimeSignature('0')
    >>> smts.text
    '0'
    >>> smts
    <music21.meter.SenzaMisuraTimeSignature 0>
    '''

    def __init__(self, text=None):
        super().__init__()
        self.text = text

    def _reprInternal(self):
        if self.text is None:
            return ''
        else:
            return str(self.text)


# TODO: Implement or delete...

# class CompoundTimeSignature(TimeSignature):
#     pass
#
#
# class DurationDenominatorTimeSignature(TimeSignature):
#     '''If you have played Hindemith you know these, 3/(dot-quarter) etc.'''
#     pass
#
#
# class NonPowerOfTwoTimeSignature(TimeSignature):
#     pass


# -----------------------------------------------------------------------------


class TestExternal(unittest.TestCase):  # pragma: no cover
    def runTest(self):
        pass

    def testSingle(self):
        '''Need to test direct meter creation w/o stream
        '''
        a = TimeSignature('3/16')
        a.show()

    def testBasic(self):
        from music21 import stream
        a = stream.Stream()
        for meterStrDenominator in [1, 2, 4, 8, 16, 32]:
            for meterStrNumerator in [2, 3, 4, 5, 6, 7, 9, 11, 12, 13]:
                ts = TimeSignature('%s/%s' % (meterStrNumerator,
                                              meterStrDenominator))
                m = stream.Measure()
                m.timeSignature = ts
                a.insert(m.timeSignature.barDuration.quarterLength, m)
        a.show()

    def testCompound(self):
        from music21 import stream
        import random

        a = stream.Stream()
        meterStrDenominator = [1, 2, 4, 8, 16, 32]
        meterStrNumerator = [2, 3, 4, 5, 6, 7, 9, 11, 12, 13]

        for i in range(30):
            msg = []
            for j in range(1, random.choice([2, 4])):
                msg.append('%s/%s' % (random.choice(meterStrNumerator),
                                      random.choice(meterStrDenominator)))
            ts = TimeSignature('+'.join(msg))
            m = stream.Measure()
            m.timeSignature = ts
            a.insert(m.timeSignature.barDuration.quarterLength, m)
        a.show()

    def testMeterBeam(self):
        from music21 import stream, note
        ts = TimeSignature('6/8', 2)
        b = [duration.Duration('16th')] * 12
        s = stream.Stream()
        s.insert(0, ts)
        for x in b:
            n = note.Note()
            n.duration = x
            s.append(n)
        s.show()


class Test(unittest.TestCase):
    '''Unit tests
    '''

    def runTest(self):
        pass

    def setUp(self):
        pass

    def testCopyAndDeepcopy(self):
        '''Test copying all objects defined in this module
        '''
        import sys
        import types
        for part in sys.modules[self.__module__].__dict__:
            match = False
            for skip in ['_', '__', 'Test', 'Exception']:
                if part.startswith(skip) or part.endswith(skip):
                    match = True
            if match:
                continue
            name = getattr(sys.modules[self.__module__], part)
            if callable(name) and not isinstance(name, types.FunctionType):
                try:  # see if obj can be made w/ args
                    obj = name()
                except TypeError:
                    continue
                i = copy.copy(obj)
                j = copy.deepcopy(obj)

    def testMeterSubdivision(self):
        a = MeterSequence()
        a.load('4/4', 4)
        self.assertEqual(str(a), '{1/4+1/4+1/4+1/4}')

        a[0] = a[0].subdivide(2)
        self.assertEqual(str(a), '{{1/8+1/8}+1/4+1/4+1/4}')

        a[3] = a[3].subdivide(4)
        self.assertEqual(str(a), '{{1/8+1/8}+1/4+1/4+{1/16+1/16+1/16+1/16}}')

    def testMeterDeepcopy(self):
        a = MeterSequence()
        a.load('4/4', 4)
        b = copy.deepcopy(a)
        self.assertNotEqual(a, b)

        c = TimeSignature('4/4')
        d = copy.deepcopy(c)
        self.assertNotEqual(c, d)

    def testGetBeams(self):
        from music21 import note
        a = TimeSignature('6/8')
        durList = [16, 16, 16, 16, 8, 16, 16, 16, 16, 8]

        b = [note.Note(quarterLength=4 / d) for d in durList]
        c = a.getBeams(b)
        match = '''[<music21.beam.Beams <music21.beam.Beam 1/start>/<music21.beam.Beam 2/start>>,
        <music21.beam.Beams <music21.beam.Beam 1/continue>/<music21.beam.Beam 2/continue>>,
        <music21.beam.Beams <music21.beam.Beam 1/continue>/<music21.beam.Beam 2/continue>>,
        <music21.beam.Beams <music21.beam.Beam 1/continue>/<music21.beam.Beam 2/stop>>,
        <music21.beam.Beams <music21.beam.Beam 1/stop>>,
        <music21.beam.Beams <music21.beam.Beam 1/start>/<music21.beam.Beam 2/start>>,
        <music21.beam.Beams <music21.beam.Beam 1/continue>/<music21.beam.Beam 2/continue>>,
        <music21.beam.Beams <music21.beam.Beam 1/continue>/<music21.beam.Beam 2/continue>>,
        <music21.beam.Beams <music21.beam.Beam 1/continue>/<music21.beam.Beam 2/stop>>,
        <music21.beam.Beams <music21.beam.Beam 1/stop>>]'''

        self.assertTrue(common.whitespaceEqual(str(c), match))

    def testOffsetToDepth(self):
        # get a maximally divided 4/4 to the level of 1/8
        a = MeterSequence('4/4')
        for h in range(len(a)):
            a[h] = a[h].subdivide(2)
            for i in range(len(a[h])):
                a[h][i] = a[h][i].subdivide(2)
                for j in range(len(a[h][i])):
                    a[h][i][j] = a[h][i][j].subdivide(2)

        # matching with starts result in a Lerdahl-Jackendoff style depth
        match = [4, 1, 2, 1, 3, 1, 2, 1]
        for x in range(8):
            pos = x * 0.5
            test = a.offsetToDepth(pos, align='start')
            self.assertEqual(test, match[x])

        match = [1, 2, 1, 3, 1, 2, 1]
        for x in range(7):
            pos = (x * 0.5) + 0.5
            test = a.offsetToDepth(pos, align='end')
            # environLocal.printDebug(['here', test])
            self.assertEqual(test, match[x])

        # can quantize by lowest value
        match = [4, 1, 2, 1, 3, 1, 2, 1]
        for x in range(8):
            pos = (x * 0.5) + 0.25
            test = a.offsetToDepth(pos, align='quantize')
            self.assertEqual(test, match[x])

    def testDefaultBeatPartitions(self):
        src = ['2/2', '2/4', '2/8', '6/4', '6/8', '6/16']
        for tsStr in src:
            ts = TimeSignature(tsStr)
            self.assertEqual(len(ts.beatSequence), 2)
            self.assertEqual(ts.beatCountName, 'Duple')
            if ts.numerator == 2:
                for ms in ts.beatSequence:  # should be divided in two
                    self.assertEqual(len(ms), 2)
            elif ts.numerator == 6:
                for ms in ts.beatSequence:  # should be divided in three
                    self.assertEqual(len(ms), 3)

        src = ['3/2', '3/4', '3/8', '9/4', '9/8', '9/16']
        for tsStr in src:
            ts = TimeSignature(tsStr)
            self.assertEqual(len(ts.beatSequence), 3)
            self.assertEqual(ts.beatCountName, 'Triple')
            if ts.numerator == 3:
                for ms in ts.beatSequence:  # should be divided in two
                    self.assertEqual(len(ms), 2)
            elif ts.numerator == 9:
                for ms in ts.beatSequence:  # should be divided in three
                    self.assertEqual(len(ms), 3)

        src = ['4/2', '4/4', '4/8', '12/4', '12/8', '12/16']
        for tsStr in src:
            ts = TimeSignature(tsStr)
            self.assertEqual(len(ts.beatSequence), 4)
            self.assertEqual(ts.beatCountName, 'Quadruple')
            if ts.numerator == 4:
                for ms in ts.beatSequence:  # should be divided in two
                    self.assertEqual(len(ms), 2)
            elif ts.numerator == 12:
                for ms in ts.beatSequence:  # should be divided in three
                    self.assertEqual(len(ms), 3)

        src = ['5/2', '5/4', '5/8', '15/4', '15/8', '15/16']
        for tsStr in src:
            ts = TimeSignature(tsStr)
            self.assertEqual(len(ts.beatSequence), 5)
            self.assertEqual(ts.beatCountName, 'Quintuple')
            if ts.numerator == 5:
                for ms in ts.beatSequence:  # should be divided in two
                    self.assertEqual(len(ms), 2)
            elif ts.numerator == 15:
                for ms in ts.beatSequence:  # should be divided in three
                    self.assertEqual(len(ms), 3)

        src = ['18/4', '18/8', '18/16']
        for tsStr in src:
            ts = TimeSignature(tsStr)
            self.assertEqual(len(ts.beatSequence), 6)
            self.assertEqual(ts.beatCountName, 'Sextuple')
            if ts.numerator == 18:
                for ms in ts.beatSequence:  # should be divided in three
                    self.assertEqual(len(ms), 3)

        # odd or unusual partitions
        src = ['13/4', '19/8', '17/16']
        for tsStr in src:
            firstPart, unused = tsStr.split('/')
            ts = TimeSignature(tsStr)
            # self.assertEqual(len(ts.beatSequence), 6)
            self.assertEqual(ts.beatCountName, firstPart + '-uple')  # "13-uple" etc.

    def testBeatProportionFromTimeSignature(self):
        # given meter, ql, beat proportion, and beat ql
        data = [
            ['2/4', (0, 0.5, 1, 1.5), (1, 1.5, 2, 2.5), (1, 1, 1, 1)],
            ['3/4', (0, 0.5, 1, 1.5), (1, 1.5, 2, 2.5), (1, 1, 1, 1)],
            ['4/4', (0, 0.5, 1, 1.5), (1, 1.5, 2, 2.5), (1, 1, 1, 1)],

            ['6/8', (0, 0.5, 1, 1.5, 2), (1, 4 / 3, 5 / 3, 2.0, 7 / 3), (1.5, 1.5, 1.5, 1.5, 1.5)],
            ['9/8', (0, 0.5, 1, 1.5, 2), (1, 4 / 3, 5 / 3, 2.0, 7 / 3), (1.5, 1.5, 1.5, 1.5, 1.5)],
            ['12/8', (0, 0.5, 1, 1.5, 2), (1, 4 / 3, 5 / 3, 2.0, 7 / 3), (1.5, 1.5, 1.5, 1.5, 1.5)],

            ['2/8+3/8', (0, 0.5, 1, 1.5), (1, 1.5, 2, 7 / 3), (1, 1, 1.5, 1.5, 1.5)],
        ]

        for tsStr, src, dst, beatDur in data:
            ts = TimeSignature(tsStr)
            for i in range(len(src)):
                ql = src[i]
                self.assertAlmostEqual(ts.getBeatProportion(ql), dst[i], 4)
                self.assertEqual(ts.getBeatDuration(ql).quarterLength,
                                 beatDur[i])

    def testSubdividePartitionsEqual(self):
        ms = MeterSequence('2/4')
        ms.subdividePartitionsEqual(None)
        self.assertEqual(str(ms), '{{1/4+1/4}}')

        ms = MeterSequence('3/4')
        ms.subdividePartitionsEqual(None)
        self.assertEqual(str(ms), '{{1/4+1/4+1/4}}')

        ms = MeterSequence('6/8')
        ms.subdividePartitionsEqual(None)
        self.assertEqual(str(ms), '{{3/8+3/8}}')

        ms = MeterSequence('6/16')
        ms.subdividePartitionsEqual(None)
        self.assertEqual(str(ms), '{{3/16+3/16}}')

        ms = MeterSequence('3/8+3/8')
        ms.subdividePartitionsEqual(None)
        self.assertEqual(str(ms), '{{1/8+1/8+1/8}+{1/8+1/8+1/8}}')

        ms = MeterSequence('2/8+3/8')
        ms.subdividePartitionsEqual(None)
        self.assertEqual(str(ms), '{{1/8+1/8}+{1/8+1/8+1/8}}')

        ms = MeterSequence('5/8')
        ms.subdividePartitionsEqual(None)
        self.assertEqual(str(ms), '{{1/8+1/8+1/8+1/8+1/8}}')

        ms = MeterSequence('3/8+3/4')
        ms.subdividePartitionsEqual(None)  # can partition by another
        self.assertEqual(str(ms), '{{1/8+1/8+1/8}+{1/4+1/4+1/4}}')

    def testSetDefaultAccentWeights(self):
        # these tests take the level to 3. in some cases, a level of 2
        # is not sufficient to normalize all denominators
        pairs = [
            ('4/4', [1.0, 0.125, 0.25, 0.125, 0.5, 0.125, 0.25, 0.125]),

            ('3/4', [1.0, 0.125, 0.25, 0.125, 0.5, 0.125, 0.25, 0.125, 0.5, 0.125, 0.25, 0.125]),

            ('2/4', [1.0, 0.125, 0.25, 0.125, 0.5, 0.125, 0.25, 0.125]),

            # divided at 4th 8th
            ('6/8', [1.0, 0.125, 0.25, 0.125, 0.25, 0.125,
                     0.5, 0.125, 0.25, 0.125, 0.25, 0.125]),

            # all beats are even b/c this is un-partitioned
            ('5/4',
             [1.0, 0.125, 0.25, 0.125, 0.5, 0.125, 0.25, 0.125,
              0.5, 0.125, 0.25, 0.125, 0.5, 0.125, 0.25, 0.125, 0.5, 0.125, 0.25, 0.125]),

            ('9/4', [1.0, 0.125, 0.25, 0.125, 0.25, 0.125,
                     0.5, 0.125, 0.25, 0.125, 0.25, 0.125,
                     0.5, 0.125, 0.25, 0.125, 0.25, 0.125]),

            ('18/4', [1.0, 0.125, 0.25, 0.125, 0.25, 0.125,
                      0.5, 0.125, 0.25, 0.125, 0.25, 0.125,
                      0.5, 0.125, 0.25, 0.125, 0.25, 0.125,
                      0.5, 0.125, 0.25, 0.125, 0.25, 0.125,
                      0.5, 0.125, 0.25, 0.125, 0.25, 0.125,
                      0.5, 0.125, 0.25, 0.125, 0.25, 0.125]),

            ('11/8',
             [1.0, 0.125, 0.25, 0.125,
              0.5, 0.125, 0.25, 0.125,
              0.5, 0.125, 0.25, 0.125,
              0.5, 0.125, 0.25, 0.125,
              0.5, 0.125, 0.25, 0.125,
              0.5, 0.125, 0.25, 0.125,
              0.5, 0.125, 0.25, 0.125,
              0.5, 0.125, 0.25, 0.125,
              0.5, 0.125, 0.25, 0.125,
              0.5, 0.125, 0.25, 0.125,
              0.5, 0.125, 0.25, 0.125]),


            ('2/8+3/8',
             [1.0, 0.125, 0.25, 0.125,
              0.5, 0.125, 0.25, 0.125, 0.25, 0.125]),

            ('3/8+2/8+3/4',
             [1.0, 0.0625, 0.125, 0.0625, 0.25, 0.0625, 0.125, 0.0625,
              0.25, 0.0625, 0.125, 0.0625,
              0.5, 0.0625, 0.125, 0.0625, 0.25, 0.0625, 0.125, 0.0625,

              0.5, 0.03125, 0.0625, 0.03125, 0.125, 0.03125, 0.0625, 0.03125,
              0.25, 0.03125, 0.0625, 0.03125, 0.125, 0.03125, 0.0625, 0.03125,
              0.25, 0.03125, 0.0625, 0.03125, 0.125, 0.03125, 0.0625, 0.03125
              ]),


            ('1/2+2/16',
             [1.0, 0.015625, 0.03125, 0.015625, 0.0625, 0.015625, 0.03125, 0.015625,
              0.125, 0.015625, 0.03125, 0.015625, 0.0625, 0.015625, 0.03125, 0.015625,
              0.25, 0.015625, 0.03125, 0.015625, 0.0625, 0.015625, 0.03125, 0.015625,
              0.125, 0.015625, 0.03125, 0.015625, 0.0625, 0.015625, 0.03125, 0.015625,

              0.5, 0.0625, 0.125, 0.0625, 0.25, 0.0625, 0.125, 0.0625]),


        ]

        for tsStr, match in pairs:
            # environLocal.printDebug([tsStr])
            ts1 = TimeSignature(tsStr)
            ts1._setDefaultAccentWeights(3)  # going to a lower level here
            self.assertEqual([mt.weight for mt in ts1.accentSequence], match)

    def testMusicxmlDirectOut(self):
        # test rendering musicxml directly from meter
        from music21.musicxml import m21ToXml

        ts = TimeSignature('3/8')
        xmlOut = m21ToXml.GeneralObjectExporter().parse(ts).decode('utf-8')

        match = '<time><beats>3</beats><beat-type>8</beat-type></time>'
        xmlOut = xmlOut.replace(' ', '')
        xmlOut = xmlOut.replace('\n', '')
        self.assertNotEqual(xmlOut.find(match), -1)

    def testSlowSixEight(self):
        # create a meter with 6 beats but beams in 2 groups
        from music21 import meter, stream, note
        ts = meter.TimeSignature('6/8')
        ts.beatSequence.partition(6)
        self.assertEqual(str(ts.beatSequence), '{1/8+1/8+1/8+1/8+1/8+1/8}')
        self.assertEqual(str(ts.beamSequence), '{3/8+3/8}')

        # check that beats are calculated properly
        m = stream.Measure()
        m.timeSignature = ts
        n = note.Note(quarterLength=0.5)
        m.repeatAppend(n, 6)
        match = [n.beatStr for n in m.notes]
        self.assertEqual(match, ['1', '2', '3', '4', '5', '6'])
        m.makeBeams(inPlace=True)
        # m.show()

        # try with extra creation args
        ts = meter.TimeSignature('slow 6/8')
        self.assertEqual(ts.beatDivisionCountName, 'Simple')
        self.assertEqual(
            str(ts.beatSequence),
            '{{1/16+1/16}+{1/16+1/16}+{1/16+1/16}+{1/16+1/16}+{1/16+1/16}+{1/16+1/16}}'
        )

        ts = meter.TimeSignature('6/8')
        self.assertEqual(ts.beatDivisionCountName, 'Compound')
        self.assertEqual(str(ts.beatSequence), '{{1/8+1/8+1/8}+{1/8+1/8+1/8}}')

        ts = meter.TimeSignature('6/8 fast')
        self.assertEqual(ts.beatDivisionCountName, 'Compound')
        self.assertEqual(str(ts.beatSequence), '{{1/8+1/8+1/8}+{1/8+1/8+1/8}}')

    def testMixedDurationsBeams(self):
        from music21 import note
        fourFour = TimeSignature('4/4')
        n = note.Note
        dList = [n(type='eighth'), n(type='quarter'), n(type='eighth'),
                 n(type='eighth'), n(type='quarter'), n(type='eighth')]
        beamList = fourFour.getBeams(dList)
        self.assertEqual(beamList, [None] * 6)

        dList = [n(type='eighth'), n(type='quarter'), n(type='eighth'),
                 n(type='eighth'), n(type='eighth'), n(type='quarter')]
        beamList = fourFour.getBeams(dList)
        self.assertEqual([repr(b) for b in beamList],
                         ['None', 'None', 'None',
                          '<music21.beam.Beams <music21.beam.Beam 1/start>>',
                          '<music21.beam.Beams <music21.beam.Beam 1/stop>>',
                          'None'])

    def testMixedDurationBeams2(self):
        from music21 import converter
        bm = converter.parse('tinyNotation: 3/8 b8 c16 r e. d32').flat
        bm2 = bm.makeNotation()
        beamList = [n.beams for n in bm2.flat.notes]
        self.assertEqual(
            [repr(b) for b in beamList],
            ['<music21.beam.Beams <music21.beam.Beam 1/start>>',
             '<music21.beam.Beams <music21.beam.Beam 1/stop>/<music21.beam.Beam 2/partial/left>>',
             '<music21.beam.Beams <music21.beam.Beam 1/start>/<music21.beam.Beam 2/start>>',
             '<music21.beam.Beams <music21.beam.Beam 1/stop>/<music21.beam.Beam 2/stop>/'
             + '<music21.beam.Beam 3/partial/left>>', ]
        )

        bm = converter.parse("tinyNotation: 2/4 b16 c' b a g f# g r")
        bm2 = bm.makeNotation()
        beamList = [n.beams for n in bm2.flat.notes]
        beamListRepr = [str(i) + ' ' + repr(beamList[i]) for i in range(len(beamList))]
        self.maxDiff = 2000
        self.assertEqual(beamListRepr, [
            '0 <music21.beam.Beams <music21.beam.Beam 1/start>/<music21.beam.Beam 2/start>>',
            '1 <music21.beam.Beams <music21.beam.Beam 1/continue>/<music21.beam.Beam 2/stop>>',
            '2 <music21.beam.Beams <music21.beam.Beam 1/continue>/<music21.beam.Beam 2/start>>',
            '3 <music21.beam.Beams <music21.beam.Beam 1/stop>/<music21.beam.Beam 2/stop>>',
            '4 <music21.beam.Beams <music21.beam.Beam 1/start>/<music21.beam.Beam 2/start>>',
            '5 <music21.beam.Beams <music21.beam.Beam 1/continue>/<music21.beam.Beam 2/continue>>',
            '6 <music21.beam.Beams <music21.beam.Beam 1/stop>/<music21.beam.Beam 2/stop>>',
        ])

    def testBestTimeSignature(self):
        from music21 import converter, stream
        from music21 import meter
        s6 = converter.parse('C4 D16.', format='tinyNotation').flat.notes
        m6 = stream.Measure()
        for el in s6:
            m6.insert(el.offset, el)
        ts6 = meter.bestTimeSignature(m6)
        self.assertEqual(repr(ts6), '<music21.meter.TimeSignature 11/32>')

    def testBestTimeSignatureB(self):
        '''
        Correct the TimeSignatures (4/4 in m. 1; no others) in a 4-measure score
        of 12, 11.5, 12, 13 quarters, where one of the parts is a PartStaff with
        multiple voices.
        '''
        from music21 import corpus
        faulty = corpus.parse('demos/incorrect_time_signature_pv')
        for m in faulty.recurse().getElementsByClass('Measure'):
            m.timeSignature = m.bestTimeSignature()
        p1 = faulty.parts[1]
        tsReps = []
        for m in p1.getElementsByClass('Measure'):
            tsReps.append(repr(m.timeSignature))
        self.assertEqual(tsReps, ['<music21.meter.TimeSignature 12/4>',
                                  '<music21.meter.TimeSignature 23/8>',
                                  '<music21.meter.TimeSignature 12/4>',
                                  '<music21.meter.TimeSignature 13/4>'])

    def testBestTimeSignatureDoubleDotted(self):
        from music21 import converter, stream
        from music21 import meter

        s6 = converter.parse('C4.', format='tinyNotation').flat.notes
        m6 = stream.Measure()
        for el in s6:
            m6.insert(el.offset, el)
        ts6 = meter.bestTimeSignature(m6)
        self.assertEqual(repr(ts6), '<music21.meter.TimeSignature 3/8>')

        s6 = converter.parse('C2..', format='tinyNotation').flat.notes
        m6 = stream.Measure()
        for el in s6:
            m6.insert(el.offset, el)
        ts6 = meter.bestTimeSignature(m6)
        self.assertEqual(repr(ts6), '<music21.meter.TimeSignature 7/8>')

        s6 = converter.parse('C2...', format='tinyNotation').flat.notes
        m6 = stream.Measure()
        for el in s6:
            m6.insert(el.offset, el)
        ts6 = meter.bestTimeSignature(m6)
        self.assertEqual(repr(ts6), '<music21.meter.TimeSignature 15/16>')

    def testBestTimeSignatureDoubleDottedB(self):
        '''
        These add up the same as testBestTimeSignatureDoubleDotted, but
        use multiple notes.
        '''
        from music21 import converter, stream
        from music21 import meter
        s6 = converter.parse('C2 D4 E8', format='tinyNotation').flat.notes
        m6 = stream.Measure()
        for el in s6:
            m6.insert(el.offset, el)
        ts6 = meter.bestTimeSignature(m6)
        self.assertEqual(repr(ts6), '<music21.meter.TimeSignature 7/8>')

        s6 = converter.parse('C2 D4 E8 F16', format='tinyNotation').flat.notes
        m6 = stream.Measure()
        for el in s6:
            m6.insert(el.offset, el)
        ts6 = meter.bestTimeSignature(m6)
        self.assertEqual(repr(ts6), '<music21.meter.TimeSignature 15/16>')

    def testBestTimeSignatureDoubleDottedC(self):
        '''
        These add up the same as testBestTimeSignatureDoubleDotted, but
        use multiple notes which are dotted divisions of the original
        '''
        from music21 import converter, stream
        from music21 import meter

        s6 = converter.parse('C4.. D4..', format='tinyNotation').flat.notes
        m6 = stream.Measure()
        for el in s6:
            m6.insert(el.offset, el)
        ts6 = meter.bestTimeSignature(m6)
        self.assertEqual(repr(ts6), '<music21.meter.TimeSignature 7/8>')

        s6 = converter.parse('C4... D4...', format='tinyNotation').flat.notes
        m6 = stream.Measure()
        for el in s6:
            m6.insert(el.offset, el)
        ts6 = meter.bestTimeSignature(m6)
        self.assertEqual(repr(ts6), '<music21.meter.TimeSignature 15/16>')

    def testCompoundSameDenominator(self):
        ts328 = TimeSignature('3+2/8')
        beatSeq = ts328.beamSequence
        self.assertEqual(str(beatSeq), '{3/8+2/8}')

# -----------------------------------------------------------------------------
# define presented order in documentation


_DOC_ORDER = [TimeSignature]


if __name__ == '__main__':
    import music21
    music21.mainTest(Test)  # , runTest='testCompoundSameDenominator')


# -----------------------------------------------------------------------------
# eof<|MERGE_RESOLUTION|>--- conflicted
+++ resolved
@@ -3787,24 +3787,6 @@
                 else:
                     beamType = 'start'
 
-<<<<<<< HEAD
-            # last beams was active, last beamNumber was active,
-            # and it was stopped or was a partial-left
-            elif (beamPrevious is not None
-                  and beamNumber in beamPrevious.getNumbers()
-                  and beamPrevious.getTypeByNumber(beamNumber) in ['stop', 'partial-left']
-                  and beamNext is not None):
-                beamType = 'start'
-
-            # last note had beams but stopped, next note cannot be beamed to
-            # was active, last beamNumber was active,
-            # and it was stopped or was a partial-left
-            elif (beamPrevious is not None
-                  and beamNumber in beamPrevious.getNumbers()
-                  and beamPrevious.getTypeByNumber(beamNumber) in ['stop', 'partial-left']
-                  and beamNext is None):
-                beamType = 'partial-left'  # will be deleted later in the script
-=======
             elif (beamPrevious is not None
                   and beamNumber in beamPrevious.getNumbers()
                   and beamPrevious.getTypeByNumber(beamNumber) in ['stop', 'partial-left']):
@@ -3818,7 +3800,6 @@
                     # and it was stopped or was a partial-left
                     else:
                         beamType = 'partial-left'  # will be deleted later in the script
->>>>>>> 226ed0e6
 
             # if no beam is defined next (we know this already)
             # then must stop
