--- conflicted
+++ resolved
@@ -199,7 +199,7 @@
         staffDefs[0].get = mock.MagicMock(return_value='1')
         elem = mock.MagicMock(spec_set=ETree.Element)
         elem.findall = mock.MagicMock(return_value=staffDefs)
-        expected = ['1', 'fb']
+        expected = ['1']
         actual = base.allPartsPresent(elem)
         self.assertSequenceEqual(expected, actual)
 
@@ -212,11 +212,7 @@
             staffDefs[i].get = mock.MagicMock(return_value=str(i + 1))
         elem = mock.MagicMock(spec_set=ETree.Element)
         elem.findall = mock.MagicMock(return_value=staffDefs)
-<<<<<<< HEAD
-        expected = ['1', '2', '3', '4', 'fb']
-=======
         expected = ['1', '2', '3', '4']
->>>>>>> f62fc349
         actual = base.allPartsPresent(elem)
         self.assertSequenceEqual(expected, actual)
 
@@ -229,11 +225,7 @@
             staffDefs[i].get = mock.MagicMock(return_value=str((i % 4) + 1))
         elem = mock.MagicMock(spec_set=ETree.Element)
         elem.findall = mock.MagicMock(return_value=staffDefs)
-<<<<<<< HEAD
-        expected = ['1', '2', '3', '4', 'fb']
-=======
         expected = ['1', '2', '3', '4']
->>>>>>> f62fc349
         actual = base.allPartsPresent(elem)
         self.assertSequenceEqual(expected, actual)
 
@@ -3937,7 +3929,7 @@
             elem.append(eachStaff)
         # @n="4" is in "expectedNs" but we're leaving it out as part of the test
         backupNum = 900  # should be ignored by measureFromElement()
-        expectedNs = ['1', '2', '3', '4', 'fb']
+        expectedNs = ['1', '2', '3', '4']
         slurBundle = mock.MagicMock(name='slurBundle')
         activeMeter = mock.MagicMock(name='activeMeter')
         activeMeter.barDuration = duration.Duration(4.0)
@@ -3971,7 +3963,7 @@
         for eachStaff in innerStaffs:
             mockStaffFE.assert_any_call(eachStaff, slurBundle=slurBundle)
         # ensure Measure.__init__() was called properly
-        self.assertEqual(len(expected) - 1, mockMeasure.call_count)
+        self.assertEqual(len(expected), mockMeasure.call_count)
         for i in range(len(innerStaffs)):
             mockMeasure.assert_any_call(i, number=int(elem.get('n')))
         mockMeasure.assert_any_call([mockVoice.return_value], number=int(elem.get('n')))
@@ -4007,14 +3999,14 @@
             elem.append(eachStaff)
         # @n="4" is in "expectedNs" but we're leaving it out as part of the test
         backupNum = 900  # should be ignored by measureFromElement()
-        expectedNs = ['1', '2', '3', '4', 'fb']
+        expectedNs = ['1', '2', '3', '4']
         slurBundle = spanner.SpannerBundle()
         activeMeter = meter.TimeSignature('8/8')  # bet you thought this would be 4/4, eh?
 
         actual = base.measureFromElement(elem, backupNum, expectedNs, slurBundle, activeMeter)
 
         # ensure the right number and @n of parts
-        self.assertEqual(5, len(actual.keys()))
+        self.assertEqual(4, len(actual.keys()))
         for eachN in expectedNs:
             self.assertTrue(eachN in actual)
         # ensure the measure number is set properly,
@@ -4063,7 +4055,7 @@
             elem.append(eachStaff)
         # @n="4" is in "expectedNs" but we're leaving it out as part of the test
         backupNum = 900  # should be used by measureFromElement()
-        expectedNs = ['1', '2', '3', '4', 'fb']
+        expectedNs = ['1', '2', '3', '4']
         slurBundle = mock.MagicMock(name='slurBundle')
         activeMeter = mock.MagicMock(name='activeMeter')
         # this must be longer than Measure.duration.quarterLength
@@ -4097,7 +4089,7 @@
         for eachStaff in innerStaffs:
             mockStaffFE.assert_any_call(eachStaff, slurBundle=slurBundle)
         # ensure Measure.__init__() was called properly
-        self.assertEqual(len(expected) - 1, mockMeasure.call_count)
+        self.assertEqual(len(expected), mockMeasure.call_count)
         for i in range(len(innerStaffs)):
             mockMeasure.assert_any_call(i, number=backupNum)
         mockMeasure.assert_any_call([mockVoice.return_value], number=backupNum)
@@ -4131,14 +4123,14 @@
             elem.append(eachStaff)
         # @n="4" is in "expectedNs" but we're leaving it out as part of the test
         backupNum = 900  # should be used by measureFromElement()
-        expectedNs = ['1', '2', '3', '4', 'fb']
+        expectedNs = ['1', '2', '3', '4']
         slurBundle = spanner.SpannerBundle()
         activeMeter = meter.TimeSignature('8/8')  # bet you thought this would be 4/4, eh?
 
         actual = base.measureFromElement(elem, backupNum, expectedNs, slurBundle, activeMeter)
 
         # ensure the right number and @n of parts (we expect one additional key, for the "rptboth")
-        self.assertEqual(6, len(actual.keys()))
+        self.assertEqual(5, len(actual.keys()))
         for eachN in expectedNs:
             self.assertTrue(eachN in actual)
         self.assertTrue('next @left' in actual)
@@ -4159,11 +4151,7 @@
                 self.assertIsInstance(actual[eachN].rightBarline, bar.Repeat)
                 self.assertEqual('final', actual[eachN].rightBarline.type)
             else:
-<<<<<<< HEAD
-                self.assertEqual([], actual[eachN]['fb'])
-=======
                 self.assertEqual([], actual[eachN])
->>>>>>> f62fc349
 
     @mock.patch('music21.mei.base.staffFromElement')
     @mock.patch('music21.mei.base._correctMRestDurs')
@@ -4188,7 +4176,7 @@
         staffElem = ETree.Element(staffTag, attrib={'n': '1'})
         elem.append(staffElem)
         backupNum = 900  # should be ignored by measureFromElement()
-        expectedNs = ['1', 'fb']
+        expectedNs = ['1']
         slurBundle = mock.MagicMock(name='slurBundle')
         activeMeter = mock.MagicMock(name='activeMeter')
         # this must match Measure.duration.quarterLength
@@ -4242,7 +4230,7 @@
         staffElem = ETree.Element(staffTag, attrib={'n': '1'})
         elem.append(staffElem)
         backupNum = 900  # should be ignored by measureFromElement()
-        expectedNs = ['1', 'fb']
+        expectedNs = ['1']
         slurBundle = mock.MagicMock(name='slurBundle')
         activeMeter = mock.MagicMock(name='activeMeter')
         # this must match Measure.duration.quarterLength
@@ -4302,7 +4290,7 @@
         actual = base.measureFromElement(elem, backupNum, expectedNs, slurBundle, activeMeter)
 
         # ensure the right number and @n of parts
-        self.assertEqual(['1', 'fb'], list(actual.keys()))
+        self.assertEqual(['1'], list(actual.keys()))
         # ensure the Measure has its expected Voice, BassClef, and Instrument
         self.assertEqual(backupNum, actual['1'].number)
         self.assertEqual(2, len(actual['1']))
