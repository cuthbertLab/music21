--- conflicted
+++ resolved
@@ -695,15 +695,9 @@
     figureSizeDefault = (9, 6)
     keywordConfigurables = Graph.keywordConfigurables + ('hideLeftBottomSpines',)
 
-<<<<<<< HEAD
     def __init__(self, **keywords):
         self.hideLeftBottomSpines = True
         super().__init__(**keywords)
-=======
-    def __init__(self, *args, **keywords):
-        self.hideLeftBottomSpines = True
-        super().__init__(*args, **keywords)
->>>>>>> 06c3a56a
 
     def renderSubplot(self, subplot):  # do not need a grid for the outer container
 
@@ -1884,4 +1878,4 @@
 
 if __name__ == '__main__':
     import music21
-    music21.mainTest(Test)  # , runTest='testPlot3DPitchSpaceQuarterLengthCount')
+    music21.mainTest(Test)  # , runTest='testPlot3DPitchSpaceQuarterLengthCount')