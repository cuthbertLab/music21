# -*- coding: utf-8 -*-
# ------------------------------------------------------------------------------
# Name:         layout.py
# Purpose:      Layout objects
#
# Authors:      Christopher Ariza
#               Michael Scott Asato Cuthbert
#
# Copyright:    Copyright © 2010, 2012 Michael Scott Asato Cuthbert and the music21 Project
# License:      BSD, see license.txt
# ------------------------------------------------------------------------------
'''
The layout.py module contains two types of objects that specify the layout on
page (or screen) for Scores and other Stream objects.  There are two main types
of Layout objects: (1) layout describing elements and (2) layout defining Streams.

(1) ScoreLayout, PageLayout, SystemLayout, and StaffLayout objects describe the size of
pages, the geometry of page and system margins, the distance between staves, etc.
The model for these layout objects is taken directly (perhaps too directly?)
from MusicXML.  These objects all inherit from a BaseLayout class, primarily
as an aid to finding all of these objects as a group.  ScoreLayouts give defaults
for each page, system, and staff.  Thus, they contain PageLayout, SystemLayout, and
currently one or more StaffLayout objects (but probably just one. MusicXML allows more than
StaffLayout object because multiple staves can be in a Part.  Music21 uses
the concept of a PartStaff for a Part that is played by the same performer as another.
e.g., the left hand of the Piano is a PartStaff paired with the right hand).

PageLayout and SystemLayout objects also have a property, 'isNew',
which, if set to `True`, signifies that a new page
or system should begin here.  In theory, one could define new dimensions for a page
or system in the middle of the system or page without setting isNew to True, in
which case these measurements would start applying on the next page.  In practice,
there's really one good place to use these Layout objects and that's in the first part
in a score at offset 0 of the first measure on a page or system
(or for ScoreLayout, at the beginning
of a piece outside any parts).  But it's not an
error to put them in other places, such as at offset 0 of the first measure of a page
or system in all the other parts.  In fact, MusicXML tends to do this, and it ends up
not being a waste if a program extracts a single part from the middle of a score.

These objects are standard :class:`~music21.base.Music21Object` types, but many
properties such as .duration, .beat, will probably not apply.

When exporting to MusicXML (which is currently the only format in which music21 can and
does preserve these markings), many MusicXML readers will ignore these tags (or worse,
add a new page or system when PageLayout and SystemLayout objects are found but also
add theme wherever they want).  In Finale, this behavior disappears if the MusicXML
document notes that it <supports> new-page and new-system markings.  Music21 will add
the appropriate <supports> tags if the containing Stream has `.definesExplicitPageBreaks`
and `.definesExplicitSystemBreaks` set to True.  When importing a score that has the
<supports> tag set, music21 will set `.definesExplicitXXXXBreaks` to True for the
outer score and the inner parts.  However, this means that if the score is manipulated
enough that the prior layout information is obsolete, programs will need to set these
properties to False or move the Layout tags accordingly.

(2) The second set of objects are Stream subclasses that can be employed when a program
needs to easily iterate around the systems and pages defined through the layout objects
just described, or to get the exact position on a page (or a graphical representation
of a page) for a particular measure or system.  (Individual notes coming soon).  Normal
Score streams can be changed into LayoutStreams by calling `divideByPages(s)` on them.
A Score that was organized: Score->Parts->Measures would then become:
LayoutScore->Pages->Systems->Parts->Measures.

The new LayoutScore has methods that enable querying what page or system a measure is in, and
specifically where on a page a measure is (or the dimensions
of every measure in the piece).  However
do not call .show() on a LayoutScore -- the normal score it's derived from will work just fine.
Nor does calling .show() on a Page or System work yet, but once the LayoutStream has been created,
code like this can be done:

     s = stream.Stream(...)
     ls = layout.divideByPages(s)
     pg2sys3 = ls.pages[1].systems[2]  # n.b.! 1, 2
     measureStart, measureEnd = pg2sys3.measureStart, pg2sys3.measureEnd
     scoreExcerpt = s.measures(measureStart, measureEnd)
     scoreExcerpt.show()  # will show page 2, system 3

Note that while the coordinates given by music21 for a musicxml score (based on margins,
staff size, etc.)
generally reflect what is actually in a musicxml producer, unfortunately, x-positions are
far less accurately
produced by most editors.  For instance, Finale scores with measure sizes that have been
manually adjusted tend to show their
unadjusted measure width and not their actual measure width in the MusicXML.

SmartScore Pro tends to produce very good MusicXML layout data.
'''
from __future__ import annotations

# may need to have an object to convert between size units
import copy
import unittest

from collections import namedtuple
import typing as t

from music21 import base
from music21 import exceptions21
from music21 import spanner
from music21 import stream
from music21.common.enums import GatherSpanners
from music21.stream.enums import StaffType

from music21 import environment
environLocal = environment.Environment('layout')


SystemSize = namedtuple('SystemSize', ['top', 'left', 'right', 'bottom'])
PageSize = namedtuple('PageSize', ['top', 'left', 'right', 'bottom', 'width', 'height'])


class LayoutBase(base.Music21Object):
    '''
    A base class for all Layout objects, defining a classSortOrder
    and also an inheritance tree.

    >>> scoreLayout = layout.ScoreLayout()
    >>> isinstance(scoreLayout, layout.LayoutBase)
    True
    '''
    classSortOrder = -10

<<<<<<< HEAD
=======
    def __init__(self, *args, **keywords):
        super().__init__(**keywords)

>>>>>>> 06c3a56a
    def _reprInternal(self):
        return ''

# ------------------------------------------------------------------------------


class ScoreLayout(LayoutBase):
    '''Parameters for configuring a score's layout.

    PageLayout objects may be found on Measure or Part Streams.

    >>> pl = layout.PageLayout(pageNumber=4, leftMargin=234, rightMargin=124,
    ...                        pageHeight=4000, pageWidth=3000, isNew=True)
    >>> pl.pageNumber
    4
    >>> pl.rightMargin
    124
    >>> pl.leftMargin
    234
    >>> pl.isNew
    True

    This object represents both <print new-page> and <page-layout>
    elements in musicxml.  The appearance tag is handled in the `.style`
    for the stream (it was here in v7 and before, but did nothing).

    Note that the appearance and style elements are subject to change during
    and after the v8 releases.
    '''
    # TODO -- make sure that the first pageLayout and systemLayout
    #     for each page are working together.

    def __init__(self,
<<<<<<< HEAD
                 *,
=======
                 *args,
>>>>>>> 06c3a56a
                 scalingMillimeters: t.Union[int, float, None] = None,
                 scalingTenths: t.Union[int, float, None] = None,
                 musicFont: t.Optional[str] = None,
                 wordFont: t.Optional[str] = None,
                 pageLayout: t.Optional[PageLayout] = None,
                 systemLayout: t.Optional[SystemLayout] = None,
                 staffLayoutList: t.Optional[t.List[StaffLayout]] = None,
                 **keywords):
        super().__init__(**keywords)

        self.scalingMillimeters = scalingMillimeters
        self.scalingTenths = scalingTenths
        self.pageLayout: t.Optional[PageLayout] = pageLayout
        self.systemLayout: t.Optional[SystemLayout] = systemLayout
        self.staffLayoutList: t.List[StaffLayout] = []
        self.musicFont = musicFont
        self.wordFont = wordFont

        if staffLayoutList is not None:
            self.staffLayoutList = staffLayoutList

    def tenthsToMillimeters(self, tenths):
        '''
        given the scalingMillimeters and scalingTenths,
        return the value in millimeters of a number of
        musicxml "tenths" where a tenth is a tenth of the distance
        from one staff line to another

        returns 0.0 if either of scalingMillimeters or scalingTenths
        is undefined.


        >>> sl = layout.ScoreLayout(scalingMillimeters=2.0, scalingTenths=10)
        >>> print(sl.tenthsToMillimeters(10))
        2.0
        >>> print(sl.tenthsToMillimeters(17))  # printing to round
        3.4
        '''
        if self.scalingMillimeters is None or self.scalingTenths is None:
            return 0.0
        millimetersPerTenth = float(self.scalingMillimeters) / self.scalingTenths
        return round(millimetersPerTenth * tenths, 6)


# ------------------------------------------------------------------------------
class PageLayout(LayoutBase):
    '''
    Parameters for configuring a page's layout.

    PageLayout objects may be found on Measure or Part Streams.


    >>> pl = layout.PageLayout(pageNumber=4, leftMargin=234, rightMargin=124,
    ...                        pageHeight=4000, pageWidth=3000, isNew=True)
    >>> pl.pageNumber
    4
    >>> pl.rightMargin
    124
    >>> pl.leftMargin
    234
    >>> pl.isNew
    True

    This object represents both <print new-page> and <page-layout>
    elements in musicxml.
    '''
<<<<<<< HEAD
    # TODO -- make sure that the first pageLayout and systemLayout
    #     for each page are working together.

    def __init__(self,
                 *,
=======

    def __init__(self,
                 *args,
>>>>>>> 06c3a56a
                 pageNumber: t.Optional[int] = None,
                 leftMargin: t.Union[int, float, None] = None,
                 rightMargin: t.Union[int, float, None] = None,
                 topMargin: t.Union[int, float, None] = None,
                 bottomMargin: t.Union[int, float, None] = None,
                 pageHeight: t.Union[int, float, None] = None,
                 pageWidth: t.Union[int, float, None] = None,
                 isNew: t.Union[bool, None] = None,
                 **keywords):
        super().__init__(**keywords)

        self.pageNumber = pageNumber
        self.leftMargin = leftMargin
        self.rightMargin = rightMargin
        self.topMargin = topMargin
        self.bottomMargin = bottomMargin
        self.pageHeight = pageHeight
        self.pageWidth = pageWidth

        # store if this is the start of a new page
        self.isNew = isNew


# ------------------------------------------------------------------------------


class SystemLayout(LayoutBase):
    '''
    Object that configures or alters a system's layout.

    SystemLayout objects may be found on Measure or
    Part Streams.

    Importantly, if isNew is True then this object
    indicates that a new system should start here.


    >>> sl = layout.SystemLayout(leftMargin=234, rightMargin=124, distance=3, isNew=True)
    >>> sl.distance
    3
    >>> sl.rightMargin
    124
    >>> sl.leftMargin
    234
    >>> sl.isNew
    True
    '''
<<<<<<< HEAD
    def __init__(self,
                 *,
=======

    def __init__(self,
                 *args,
>>>>>>> 06c3a56a
                 leftMargin: t.Union[int, float, None] = None,
                 rightMargin: t.Union[int, float, None] = None,
                 distance: t.Union[int, float, None] = None,
                 topDistance: t.Union[int, float, None] = None,
                 isNew: t.Union[bool, None] = None,
                 **keywords):
        super().__init__(**keywords)

        self.leftMargin = leftMargin
        self.rightMargin = rightMargin
        # no top or bottom margins

        # this is probably the distance between adjacent systems
        self.distance = distance
        self.topDistance = topDistance

        # store if this is the start of a new system
        self.isNew = isNew


class StaffLayout(LayoutBase):
    '''
    Object that configures or alters the distance between
    one staff and another in a system.

    StaffLayout objects may be found on Measure or
    Part Streams.

    The musicxml equivalent <staff-layout> lives in
    the <defaults> and in <print> attributes.


    >>> sl = layout.StaffLayout(distance=3, staffNumber=1, staffSize=113, staffLines=5)
    >>> sl.distance
    3

    The "number" attribute refers to which staff number
    in a part group this refers to.  Thus, it's not
    necessary in music21, but we store it if it's there.
    (defaults to None)

    >>> sl.staffNumber
    1

    staffLines specifies the number of lines for a non 5-line staff.

    >>> sl.staffLines
    5

    staffSize is a percentage of the base staff size, so
    this defines a staff 13% larger than normal.  Note that it is always converted to
    a floating point number.

    >>> sl.staffSize
    113.0
    >>> sl
    <music21.layout.StaffLayout distance 3, staffNumber 1, staffSize 113.0, staffLines 5>


    StaffLayout can also specify the staffType:

    >>> sl.staffType = stream.enums.StaffType.OSSIA

    There is one other attribute, '.hidden' which has three settings:

    * None - inherit from previous StaffLayout object, or False if no object exists
    * False - not hidden -- show as a default staff
    * True - hidden -- for playback only staves, or for a hidden/optimized-out staff

    Note: (TODO: .hidden None is not working; always gives False)
    '''
    _DOC_ATTR: t.Dict[str, str] = {
        'staffType': '''
            What kind of staff is this as a stream.enums.StaffType.

            >>> sl = layout.StaffLayout()
            >>> sl.staffType
            <StaffType.REGULAR: 'regular'>
            >>> sl.staffType = stream.enums.StaffType.CUE
            >>> sl.staffType
            <StaffType.CUE: 'cue'>
            ''',
    }
    def __init__(self,
<<<<<<< HEAD
                 *,
=======
                 *args,
>>>>>>> 06c3a56a
                 distance: t.Union[int, float, None] = None,
                 staffNumber: t.Union[int, float, None] = None,
                 staffSize: t.Union[int, float, None] = None,
                 staffLines: t.Optional[int] = None,
                 hidden: t.Union[bool, None] = None,
                 staffType: StaffType = StaffType.REGULAR,
                 **keywords):
        super().__init__(**keywords)

        # this is the distance between adjacent staves
        self.distance = distance
        self.staffNumber = staffNumber
        self.staffSize: t.Optional[float] = None if staffSize is None else float(staffSize)
        self.staffLines = staffLines
        self.hidden = hidden  # True = hidden; False = shown; None = inherit
        self.staffType: StaffType = staffType

    def _reprInternal(self):
        return (f'distance {self.distance!r}, staffNumber {self.staffNumber!r}, '
                + f'staffSize {self.staffSize!r}, staffLines {self.staffLines!r}')

# ------------------------------------------------------------------------------


class LayoutException(exceptions21.Music21Exception):
    pass


class StaffGroupException(spanner.SpannerException):
    pass


# ------------------------------------------------------------------------------
class StaffGroup(spanner.Spanner):
    '''
    A StaffGroup defines a collection of one or more
    :class:`~music21.stream.Part` objects,
    specifying that they should be shown together with a bracket,
    brace, or other symbol, and may have a common name.

    >>> p1 = stream.Part()
    >>> p2 = stream.Part()
    >>> p1.append(note.Note('C5', type='whole'))
    >>> p1.append(note.Note('D5', type='whole'))
    >>> p2.append(note.Note('C3', type='whole'))
    >>> p2.append(note.Note('D3', type='whole'))
    >>> p3 = stream.Part()
    >>> p3.append(note.Note('F#4', type='whole'))
    >>> p3.append(note.Note('G#4', type='whole'))
    >>> s = stream.Score()
    >>> s.insert(0, p1)
    >>> s.insert(0, p2)
    >>> s.insert(0, p3)
    >>> staffGroup1 = layout.StaffGroup([p1, p2],
    ...      name='Marimba', abbreviation='Mba.', symbol='brace')
    >>> staffGroup1.barTogether = 'Mensurstrich'
    >>> s.insert(0, staffGroup1)
    >>> staffGroup2 = layout.StaffGroup([p3],
    ...      name='Xylophone', abbreviation='Xyl.', symbol='bracket')
    >>> s.insert(0, staffGroup2)
    >>> #_DOCS_SHOW s.show()

    .. image:: images/layout_StaffGroup_01.*
        :width: 400
    '''
    def __init__(self,
<<<<<<< HEAD
                 *spannedElements,
=======
                 *arguments,
>>>>>>> 06c3a56a
                 name: t.Optional[str] = None,
                 barTogether: t.Literal[True, False, None, 'Mensurstrich'] = True,
                 abbreviation: t.Optional[str] = None,
                 symbol: t.Literal['bracket', 'line', 'grace', 'square'] = None,
                 **keywords):
<<<<<<< HEAD
        super().__init__(*spannedElements, **keywords)
=======
        super().__init__(*arguments, **keywords)
>>>>>>> 06c3a56a

        self.name = name or abbreviation  # if this group has a name
        self.abbreviation = abbreviation
        self._symbol = None  # Choices: bracket, line, brace, square
        self.symbol = symbol
        # determines if barlines are grouped through; this is group barline
        # in musicxml
        self._barTogether = barTogether

    # --------------------------------------------------------------------------

    def _getBarTogether(self) -> t.Literal[True, False, None, 'Mensurstrich']:
        return self._barTogether

    def _setBarTogether(self, value: t.Literal[True, False, None, 'Mensurstrich', 'yes', 'no']):
        if value is None:
            pass  # do nothing for now; could set a default
        elif value in ['yes', True]:
            self._barTogether = True
        elif value in ['no', False]:
            self._barTogether = False
        elif isinstance(value, str) and value.lower() == 'mensurstrich':
            self._barTogether = 'Mensurstrich'
        else:
            raise StaffGroupException(f'the bar together value {value} is not acceptable')

    barTogether = property(_getBarTogether, _setBarTogether, doc='''
        Get or set the barTogether value, with either Boolean values
        or yes or no strings.  Or the string 'Mensurstrich' which
        indicates barring between staves but not in staves.

        Currently Mensurstrich is not supported by most exporters.

        >>> sg = layout.StaffGroup()
        >>> sg.barTogether = 'yes'
        >>> sg.barTogether
        True
        >>> sg.barTogether = 'Mensurstrich'
        >>> sg.barTogether
        'Mensurstrich'
        ''')

    def _getSymbol(self):
        return self._symbol

    def _setSymbol(self, value):
        if value is None or str(value).lower() == 'none':
            self._symbol = None
        elif value.lower() in ['brace', 'line', 'bracket', 'square']:
            self._symbol = value.lower()
        else:
            raise StaffGroupException(f'the symbol value {value} is not acceptable')

    symbol = property(_getSymbol, _setSymbol, doc='''
        Get or set the symbol value, with either Boolean values or yes or no strings.

        >>> sg = layout.StaffGroup()
        >>> sg.symbol = 'Brace'
        >>> sg.symbol
        'brace'
        ''')


# ---------------------------------------------------------------
# Stream subclasses for layout

def divideByPages(scoreIn, printUpdates=False, fastMeasures=False):
    '''
    Divides a score into a series of smaller scores according to page
    breaks.  Only searches for PageLayout.isNew or SystemLayout.isNew
    on the first part.  Returns a new `LayoutScore` object.

    If fastMeasures is True, then the newly created System objects
    do not have Clef signs, Key Signatures, or necessarily all the
    applicable spanners in them.  On the other hand, the position
    (on the page) information will be just as correct with
    fastMeasures = True and it will run much faster on large scores
    (because our spanner gathering algorithm is currently O(n^2);
    something TODO: to fix.)


    >>> lt = corpus.parse('demos/layoutTest.xml')
    >>> len(lt.parts)
    3
    >>> len(lt.parts[0].getElementsByClass(stream.Measure))
    80


    Divide the score up into layout.Page objects

    >>> layoutScore = layout.divideByPages(lt, fastMeasures=True)
    >>> len(layoutScore.pages)
    4
    >>> lastPage = layoutScore.pages[-1]
    >>> lastPage.measureStart
    64
    >>> lastPage.measureEnd
    80

    the layoutScore is a subclass of stream.Opus:

    >>> layoutScore
    <music21.layout.LayoutScore ...>
    >>> 'Opus' in layoutScore.classes
    True

    Pages are subclasses of Opus also, since they contain Scores

    >>> lastPage
    <music21.layout.Page ...>
    >>> 'Opus' in lastPage.classes
    True


    Each page now has Systems not parts.

    >>> firstPage = layoutScore.pages[0]
    >>> len(firstPage.systems)
    4
    >>> firstSystem = firstPage.systems[0]
    >>> firstSystem.measureStart
    1
    >>> firstSystem.measureEnd
    5

    Systems are a subclass of Score:

    >>> firstSystem
    <music21.layout.System ...>
    >>> isinstance(firstSystem, stream.Score)
    True

    Each System has staves (layout.Staff objects) not parts, though Staff is a subclass of Part

    >>> secondStaff = firstSystem.staves[1]
    >>> print(len(secondStaff.getElementsByClass(stream.Measure)))
    5
    >>> secondStaff
    <music21.layout.Staff ...>
    >>> isinstance(secondStaff, stream.Part)
    True
    '''
    def getRichSystemLayout(inner_allSystemLayouts):
        '''
        If there are multiple systemLayouts in an iterable (list or StreamIterator),
        make a copy of the first one and get information from each successive one into
        a rich system layout.
        '''
        richestSystemLayout = copy.deepcopy(inner_allSystemLayouts[0])
        for sl in inner_allSystemLayouts[1:]:
            for attribute in ('distance', 'topDistance', 'leftMargin', 'rightMargin'):
                if (getattr(richestSystemLayout, attribute) is None
                        and getattr(sl, attribute) is not None):
                    setattr(richestSystemLayout, attribute, getattr(sl, attribute))
        return richestSystemLayout

    pageMeasureTuples = getPageRegionMeasureNumbers(scoreIn)
    systemMeasureTuples = getSystemRegionMeasureNumbers(scoreIn)
    firstMeasureNumber = pageMeasureTuples[0][0]
    lastMeasureNumber = pageMeasureTuples[-1][1]

    scoreLists = LayoutScore()
    scoreLists.definesExplicitPageBreaks = True
    scoreLists.definesExplicitSystemBreaks = True
    scoreLists.measureStart = firstMeasureNumber
    scoreLists.measureEnd = lastMeasureNumber
    for el in scoreIn:
        if not isinstance(el, stream.Part):
            if 'ScoreLayout' in el.classes:
                scoreLists.scoreLayout = el
            scoreLists.insert(scoreIn.elementOffset(el), el)

    pageNumber = 0
    systemNumber = 0
    scoreStaffNumber = 0

    for pageStartM, pageEndM in pageMeasureTuples:
        pageNumber += 1
        if printUpdates is True:
            print('updating page', pageNumber)
        thisPage = Page()
        thisPage.measureStart = pageStartM
        thisPage.measureEnd = pageEndM
        thisPage.pageNumber = pageNumber
        if fastMeasures is True:
            thisPageAll = scoreIn.measures(pageStartM, pageEndM,
                                           collect=[],
                                           gatherSpanners=GatherSpanners.NONE)
        else:
            thisPageAll = scoreIn.measures(pageStartM, pageEndM)
        thisPage.systemStart = systemNumber + 1
        for el in thisPageAll:
            if not isinstance(el.classes and 'StaffGroup' not in el, stream.Part):
                thisPage.insert(thisPageAll.elementOffset(el), el)
        firstMeasureOfFirstPart = thisPageAll.parts.first().getElementsByClass(
            stream.Measure).first()
        for el in firstMeasureOfFirstPart:
            if 'PageLayout' in el.classes:
                thisPage.pageLayout = el

        pageSystemNumber = 0
        for systemStartM, systemEndM in systemMeasureTuples:
            if systemStartM < pageStartM or systemEndM > pageEndM:
                continue
            systemNumber += 1  # global, not on this page...
            pageSystemNumber += 1
            if fastMeasures is True:
                measureStacks = scoreIn.measures(systemStartM, systemEndM,
                                                 collect=[],
                                                 gatherSpanners=GatherSpanners.NONE)
            else:
                measureStacks = scoreIn.measures(systemStartM, systemEndM)
            thisSystem = System()
            thisSystem.systemNumber = systemNumber
            thisSystem.pageNumber = pageNumber
            thisSystem.pageSystemNumber = pageSystemNumber
            thisSystem.mergeAttributes(measureStacks)
            thisSystem.elements = measureStacks
            thisSystem.measureStart = systemStartM
            thisSystem.measureEnd = systemEndM

            systemStaffNumber = 0

            for p in list(thisSystem.parts):
                scoreStaffNumber += 1
                systemStaffNumber += 1

                staffObject = Staff()
                staffObject.mergeAttributes(p)
                staffObject.scoreStaffNumber = scoreStaffNumber
                staffObject.staffNumber = systemStaffNumber
                staffObject.pageNumber = pageNumber
                staffObject.pageSystemNumber = pageSystemNumber

                staffObject.elements = p
                thisSystem.replace(p, staffObject)
                allStaffLayouts: t.List[StaffLayout] = list(p[StaffLayout])
                if not allStaffLayouts:
                    continue
                # else:
                staffObject.staffLayout = allStaffLayouts[0]
                # if len(allStaffLayouts) > 1:
                #    print('Got many staffLayouts')

            allSystemLayouts = thisSystem[SystemLayout]
            if len(allSystemLayouts) >= 2:
                thisSystem.systemLayout = getRichSystemLayout(list(allSystemLayouts))
            elif len(allSystemLayouts) == 1:
                thisSystem.systemLayout = allSystemLayouts[0]
            else:
                thisSystem.systemLayout = None

            thisPage.coreAppend(thisSystem)
        thisPage.systemEnd = systemNumber
        thisPage.coreElementsChanged()
        scoreLists.coreAppend(thisPage)
    scoreLists.coreElementsChanged()
    return scoreLists


def getPageRegionMeasureNumbers(scoreIn):
    return getRegionMeasureNumbers(scoreIn, 'Page')


def getSystemRegionMeasureNumbers(scoreIn):
    return getRegionMeasureNumbers(scoreIn, 'System')


def getRegionMeasureNumbers(scoreIn, region='Page'):
    '''
    get a list where each entry is a 2-tuplet whose first number
    refers to the first measure on a page and whose second number
    is the last measure on the page.
    '''
    if region == 'Page':
        classesToReturn = ['PageLayout']
    elif region == 'System':
        classesToReturn = ['PageLayout', 'SystemLayout']
    else:
        raise ValueError('region must be one of Page or System')

    firstPart = scoreIn.parts.first()
    # first measure could be 1 or 0 (or something else)
    allMeasures = firstPart.getElementsByClass(stream.Measure)
    firstMeasureNumber = allMeasures.first().number
    lastMeasureNumber = allMeasures.last().number
    measureStartList = [firstMeasureNumber]
    measureEndList = []
    allAppropriateLayout = firstPart.flatten().getElementsByClass(classesToReturn)

    for pl in allAppropriateLayout:
        plMeasureNumber = pl.measureNumber
        if pl.isNew is False:
            continue
        if plMeasureNumber not in measureStartList:
            # in case of firstMeasureNumber or system and page layout at same time.
            measureStartList.append(plMeasureNumber)
            measureEndList.append(plMeasureNumber - 1)
    measureEndList.append(lastMeasureNumber)
    measureList = list(zip(measureStartList, measureEndList))
    return measureList


class LayoutScore(stream.Opus):
    '''
    Designation that this Score is
    divided into Pages, Systems, Staves (=Parts),
    Measures, etc.

    Used for computing location of notes, etc.

    If the score does not change between calls to the various getPosition calls,
    it is much faster as it uses a cache.
    '''

    def __init__(self, givenElements=None, **keywords):
        super().__init__(givenElements, **keywords)
        self.scoreLayout = None
        self.measureStart = None
        self.measureEnd = None

    @property
    def pages(self):
        return self.getElementsByClass(Page)

    def show(self, fmt=None, app=None, **keywords):
        '''
        Borrows stream.Score.show

        >>> lp = layout.Page()
        >>> ls = layout.LayoutScore()
        >>> ls.append(lp)
        >>> ls.show('text')
        {0.0} <music21.layout.Page p.1>
        <BLANKLINE>
        '''
        return stream.Score.show(self, fmt=fmt, app=app, **keywords)

    def getPageAndSystemNumberFromMeasureNumber(self, measureNumber):
        '''
        Given a layoutScore from divideByPages and a measureNumber returns a tuple
        of (pageId, systemId).  Note that pageId is probably one less than the page number,
        assuming that the first page number is 1, the pageId for the first page will be 0.

        Similarly, the first systemId on each page will be 0


        >>> lt = corpus.parse('demos/layoutTest.xml')
        >>> l = layout.divideByPages(lt, fastMeasures=True)
        >>> l.getPageAndSystemNumberFromMeasureNumber(80)
        (3, 3)
        '''
        if 'pageAndSystemNumberFromMeasureNumbers' not in self._cache:
            self._cache['pageAndSystemNumberFromMeasureNumbers'] = {}
        dataCache = self._cache['pageAndSystemNumberFromMeasureNumbers']

        if measureNumber in dataCache:
            return dataCache[measureNumber]

        foundPage = None
        foundPageId = None

        for pageId, thisPage in enumerate(self.pages):
            if measureNumber < thisPage.measureStart or measureNumber > thisPage.measureEnd:
                continue
            foundPage = thisPage
            foundPageId = pageId
            break

        if foundPage is None:
            raise LayoutException('Cannot find this measure on any page!')

        foundSystem = None
        foundSystemId = None
        for systemId, thisSystem in enumerate(foundPage.systems):
            if measureNumber < thisSystem.measureStart or measureNumber > thisSystem.measureEnd:
                continue
            foundSystem = thisSystem
            foundSystemId = systemId
            break

        if foundSystem is None:
            raise LayoutException("that's strange, this measure was supposed to be on this page, "
                                  + "but I couldn't find it anywhere!")
        dataCache[measureNumber] = (foundPageId, foundSystemId)
        return (foundPageId, foundSystemId)

    def getMarginsAndSizeForPageId(self, pageId):
        '''
        return a namedtuple of (top, left, bottom, right, width, height)
        margins for a given pageId in tenths

        Default of (100, 100, 100, 100, 850, 1100) if undefined


        >>> #_DOCS_SHOW g = corpus.parse('luca/gloria')
        >>> #_DOCS_SHOW m22 = g.parts[0].getElementsByClass(stream.Measure)[22]
        >>> #_DOCS_SHOW m22.getElementsByClass(layout.PageLayout).first().leftMargin = 204.0
        >>> #_DOCS_SHOW gl = layout.divideByPages(g)
        >>> #_DOCS_SHOW gl.getMarginsAndSizeForPageId(1)
        >>> layout.PageSize(171.0, 204.0, 171.0, 171.0, 1457.0, 1886.0) #_DOCS_HIDE
        PageSize(top=171.0, left=204.0, right=171.0, bottom=171.0, width=1457.0, height=1886.0)
        '''
        if 'marginsAndSizeForPageId' not in self._cache:
            self._cache['marginsAndSizeForPageId'] = {}
        dataCache = self._cache['marginsAndSizeForPageId']
        if pageId in dataCache:
            return dataCache[pageId]

        # define defaults
        pageMarginTop = 100
        pageMarginLeft = 100
        pageMarginRight = 100
        pageMarginBottom = 100
        pageWidth = 850
        pageHeight = 1100

        thisPage = self.pages[pageId]

        # override defaults with scoreLayout
        if self.scoreLayout is not None:
            scl = self.scoreLayout
            if scl.pageLayout is not None:
                pl = scl.pageLayout
                if pl.pageWidth is not None:
                    pageWidth = pl.pageWidth
                if pl.pageHeight is not None:
                    pageHeight = pl.pageHeight
                if pl.topMargin is not None:
                    pageMarginTop = pl.topMargin
                if pl.leftMargin is not None:
                    pageMarginLeft = pl.leftMargin
                if pl.rightMargin is not None:
                    pageMarginRight = pl.rightMargin
                if pl.bottomMargin is not None:
                    pageMarginBottom = pl.bottomMargin

        # override global information with page specific pageLayout
        if thisPage.pageLayout is not None:
            pl = thisPage.pageLayout
            if pl.pageWidth is not None:
                pageWidth = pl.pageWidth
            if pl.pageHeight is not None:
                pageHeight = pl.pageHeight
            if pl.topMargin is not None:
                pageMarginTop = pl.topMargin
            if pl.leftMargin is not None:
                pageMarginLeft = pl.leftMargin
            if pl.rightMargin is not None:
                pageMarginRight = pl.rightMargin
            if pl.bottomMargin is not None:
                pageMarginBottom = pl.bottomMargin

        dataTuple = PageSize(pageMarginTop, pageMarginLeft, pageMarginBottom, pageMarginRight,
                             pageWidth, pageHeight)
        dataCache[pageId] = dataTuple
        return dataTuple

    def getPositionForSystem(self, pageId, systemId):
        '''
        first systems on a page use a different positioning.

        returns a Named tuple of the (top, left, right, and bottom) where each unit is
        relative to the page margins

        N.B. right is NOT the width -- it is different.  It is the offset to the right margin.
        weird, inconsistent, but most useful...bottom is the hard part to compute...


        >>> lt = corpus.parse('demos/layoutTestMore.xml')
        >>> ls = layout.divideByPages(lt, fastMeasures = True)
        >>> ls.getPositionForSystem(0, 0)
        SystemSize(top=211.0, left=70.0, right=0.0, bottom=696.0)
        >>> ls.getPositionForSystem(0, 1)
        SystemSize(top=810.0, left=0.0, right=0.0, bottom=1173.0)
        >>> ls.getPositionForSystem(0, 2)
        SystemSize(top=1340.0, left=67.0, right=92.0, bottom=1610.0)
        >>> ls.getPositionForSystem(0, 3)
        SystemSize(top=1724.0, left=0.0, right=0.0, bottom=2030.0)
        >>> ls.getPositionForSystem(0, 4)
        SystemSize(top=2144.0, left=0.0, right=0.0, bottom=2583.0)
        '''
        if 'positionForSystem' not in self._cache:
            self._cache['positionForSystem'] = {}
        positionForSystemCache = self._cache['positionForSystem']
        cacheKey = f'{pageId}-{systemId}'
        if cacheKey in positionForSystemCache:
            return positionForSystemCache[cacheKey]

        if pageId == 0 and systemId == 4:
            pass

        leftMargin = 0
        rightMargin = 0
        # no top or bottom margins

        # distance from previous
        previousDistance = 0

        # override defaults with scoreLayout
        if self.scoreLayout is not None:
            scl = self.scoreLayout
            if scl.systemLayout is not None:
                sl = scl.systemLayout
                if sl.leftMargin is not None:
                    leftMargin = sl.leftMargin
                if sl.rightMargin is not None:
                    rightMargin = sl.rightMargin
                if systemId == 0:
                    if sl.topDistance is not None:
                        previousDistance = sl.topDistance
                else:
                    if sl.distance is not None:
                        previousDistance = sl.distance

        # override global information with system specific pageLayout
        thisSystem = self.pages[pageId].systems[systemId]

        if thisSystem.systemLayout is not None:
            sl = thisSystem.systemLayout
            if sl.leftMargin is not None:
                leftMargin = sl.leftMargin
            if sl.rightMargin is not None:
                rightMargin = sl.rightMargin
            if systemId == 0:
                if sl.topDistance is not None:
                    previousDistance = sl.topDistance
            else:
                if sl.distance is not None:
                    previousDistance = sl.distance

        if systemId > 0:
            lastSystemDimensions = self.getPositionForSystem(pageId, systemId - 1)
            bottomOfLastSystem = lastSystemDimensions.bottom
        else:
            bottomOfLastSystem = 0

        numStaves = len(thisSystem.staves)
        lastStaff = numStaves - 1  #
        unused_systemStart, systemHeight = self.getPositionForStaff(pageId, systemId, lastStaff)

        top = previousDistance + bottomOfLastSystem
        bottom = top + systemHeight
        dataTuple = SystemSize(float(top), float(leftMargin), float(rightMargin), float(bottom))
        positionForSystemCache[cacheKey] = dataTuple
        return dataTuple

    def getPositionForStaff(self, pageId, systemId, staffId):
        '''
        return a tuple of (top, bottom) for a staff, specified by a given pageId,
        systemId, and staffId in tenths of a staff-space.

        This distance is specified with respect to the top of the system.

        Staff scaling (<staff-details> in musicxml inside an <attributes> object) is
        taken into account, but not non-five-line staves.  Thus, a normally sized staff
        is always of height 40 (4 spaces of 10-tenths each)

        >>> lt = corpus.parse('demos/layoutTest.xml')
        >>> ls = layout.divideByPages(lt, fastMeasures=True)

        The first staff (staff 0) of each page/system always begins at height 0 and should end at
        height 40 if it is a 5-line staff (not taken into account) with no staffSize changes

        >>> ls.getPositionForStaff(0, 0, 0)
        (0.0, 40.0)
        >>> ls.getPositionForStaff(1, 0, 0)
        (0.0, 40.0)

        The second staff (staff 1) begins at the end of staff 0 (40.0) +
        the appropriate staffDistance
        and adds the height of the staff.  Staff 1 here has a size of 80 which means
        80% of the normal staff size.  40 * 0.8 = 32.0:

        >>> ls.getPositionForStaff(0, 0, 1)
        (133.0, 165.0)

        The third staff (staff 2) begins after the second staff (staff 1) but is a normal
        size staff

        >>> ls.getPositionForStaff(0, 0, 2)
        (266.0, 306.0)

        The first staff (staff 0) of the second system (system 1) also begins at 0
        and as a normally-sized staff, has height of 40:

        >>> ls.getPositionForStaff(0, 1, 0)
        (0.0, 40.0)

        The spacing between the staves has changed in the second system, but the
        staff height has not:

        >>> ls.getPositionForStaff(0, 1, 1)
        (183.0, 215.0)
        >>> ls.getPositionForStaff(0, 1, 2)
        (356.0, 396.0)

        In the third system (system 2), the staff distance reverts to the distance
        of system 0, but the staffSize is now 120 or 48 tenths (40 * 1.2 = 48)

        >>> ls.getPositionForStaff(0, 2, 1)
        (117.0, 165.0)

        Page 1 (0), System 4 (3), Staff 2 (1) is a hidden ("optimized") system.
        Thus, its staffLayout notes this:

        >>> staffLayout031 = ls.pages[0].systems[3].staves[1].staffLayout
        >>> staffLayout031
        <music21.layout.StaffLayout distance None, staffNumber None, staffSize 80, staffLines None>
        >>> staffLayout031.hidden
        True

        Thus, the position for this staff will have the same top and bottom, and the
        position for the next staff will have the same top as the previous staff:

        >>> ls.getPositionForStaff(0, 3, 0)
        (0.0, 40.0)
        >>> ls.getPositionForStaff(0, 3, 1)
        (40.0, 40.0)
        >>> ls.getPositionForStaff(0, 3, 2)
        (133.0, 173.0)


        Tests for a score with PartStaff objects:
        >>> lt = corpus.parse('demos/layoutTestMore.xml')
        >>> ls = layout.divideByPages(lt, fastMeasures = True)
        >>> ls.getPositionForStaff(0, 0, 0)
        (0.0, 40.0)
        >>> ls.getPositionForStaff(0, 0, 1)
        (133.0, 173.0)
        >>> ls.getPositionForStaff(0, 0, 2)
        (235.0, 275.0)

        >>> ls.getPositionForStaff(0, 2, 0)
        (0.0, 40.0)
        >>> ls.getPositionForStaff(0, 2, 1)
        (40.0, 40.0)
        >>> ls.getPositionForStaff(0, 2, 2)
        (40.0, 40.0)

        System 4 has the top staff hidden, which has been causing problems:

        >>> ls.getPositionForStaff(0, 4, 0)
        (0.0, 0.0)
        >>> ls.getPositionForStaff(0, 4, 1)
        (0.0, 40.0)
        '''
        # if staffId == 99:
        #    staffId = 1
        if 'positionForStaff' not in self._cache:
            self._cache['positionForStaff'] = {}
        positionForStaffCache = self._cache['positionForStaff']
        cacheKey = f'{pageId}-{systemId}-{staffId}'
        if cacheKey in positionForStaffCache:
            return positionForStaffCache[cacheKey]

        hiddenStaff = self.getStaffHiddenAttribute(pageId, systemId, staffId)  # False
        if hiddenStaff is not True:
            staffDistanceFromPrevious = self.getStaffDistanceFromPrevious(pageId, systemId, staffId)
            staffHeight = self.getStaffSizeFromLayout(pageId, systemId, staffId)
        else:  # hiddenStaff is True
            staffHeight = 0.0
            staffDistanceFromPrevious = 0.0

        if staffId > 0:
            unused_previousStaffTop, previousStaffBottom = self.getPositionForStaff(
                pageId, systemId, staffId - 1)
        else:
            previousStaffBottom = 0

        staffDistanceFromStart = staffDistanceFromPrevious + previousStaffBottom
        staffBottom = staffDistanceFromStart + staffHeight

        dataTuple = (staffDistanceFromStart, staffBottom)
        positionForStaffCache[cacheKey] = dataTuple
        return dataTuple

    def getStaffDistanceFromPrevious(self, pageId, systemId, staffId):
        '''
        return the distance of this staff from the previous staff in the same system

        for staffId = 0, this is always 0.0

        TODO:tests, now that this is out from previous
        '''
        if staffId == 0:
            return 0.0

        if 'distanceFromPrevious' not in self._cache:
            self._cache['distanceFromPrevious'] = {}
        positionForStaffCache = self._cache['distanceFromPrevious']
        cacheKey = f'{pageId}-{systemId}-{staffId}'
        if cacheKey in positionForStaffCache:
            return positionForStaffCache[cacheKey]

        # if this is the first non-hidden staff in the score then also return 0
        foundVisibleStaff = False
        i = staffId - 1
        while i >= 0:
            hiddenStatus = self.getStaffHiddenAttribute(pageId, systemId, i)
            if hiddenStatus is False:
                foundVisibleStaff = True
                break
            else:
                i = i - 1
        if foundVisibleStaff is False:
            positionForStaffCache[cacheKey] = 0.0
            return 0.0

        # nope, not first staff or first visible staff...

        staffDistanceFromPrevious = 60.0  # sensible default?

        if self.scoreLayout is not None:
            scl = self.scoreLayout
            if scl.staffLayoutList:
                for slTemp in scl.staffLayoutList:
                    distanceTemp = slTemp.distance
                    if distanceTemp is not None:
                        staffDistanceFromPrevious = distanceTemp
                        break

        # override global information with staff specific pageLayout
        thisStaff = self.pages[pageId].systems[systemId].staves[staffId]
        firstMeasureOfStaff = thisStaff.getElementsByClass(stream.Measure).first()
        if firstMeasureOfStaff is None:
            firstMeasureOfStaff = stream.Stream()
            environLocal.warn(
                f'No measures found in pageId {pageId}, systemId {systemId}, staffId {staffId}'
            )

        allStaffLayouts = firstMeasureOfStaff.getElementsByClass('StaffLayout')
        if allStaffLayouts:
            # print('Got staffLayouts: ')
            for slTemp in allStaffLayouts:
                distanceTemp = slTemp.distance
                if distanceTemp is not None:
                    staffDistanceFromPrevious = distanceTemp
                    break

        positionForStaffCache[cacheKey] = staffDistanceFromPrevious
        return staffDistanceFromPrevious

    def getStaffSizeFromLayout(self, pageId: int, systemId: int, staffId: int) -> float:
        '''
        Get the currently active staff-size for a given pageId, systemId, and staffId.

        Note that this does not take into account the hidden state of the staff, which,
        if True, makes the effective size 0.0 -- see getStaffHiddenAttribute

        >>> lt = corpus.parse('demos/layoutTest.xml')
        >>> ls = layout.divideByPages(lt, fastMeasures=True)
        >>> ls.getStaffSizeFromLayout(0, 0, 0)
        40.0
        >>> ls.getStaffSizeFromLayout(0, 0, 1)
        32.0
        >>> ls.getStaffSizeFromLayout(0, 0, 2)
        40.0
        >>> ls.getStaffSizeFromLayout(0, 1, 1)
        32.0
        >>> ls.getStaffSizeFromLayout(0, 2, 1)
        48.0
        >>> ls.getStaffSizeFromLayout(0, 3, 1)
        32.0
        '''
        if 'staffSize' not in self._cache:
            self._cache['staffSize'] = {}
        staffSizeCache = self._cache['staffSize']
        cacheKey = f'{pageId}-{systemId}-{staffId}'
        if cacheKey in staffSizeCache:
            return staffSizeCache[cacheKey]

        thisStaff = self.pages[pageId].systems[systemId].staves[staffId]
        firstMeasureOfStaff = thisStaff.getElementsByClass(stream.Measure).first()
        if firstMeasureOfStaff is None:
            firstMeasureOfStaff = stream.Stream()
            environLocal.warn(
                f'No measures found in pageId {pageId}, systemId {systemId}, staffId {staffId}'
            )

        numStaffLines = 5  # TODO: should be taken from staff attributes
        numSpaces = numStaffLines - 1
        staffSizeBase = numSpaces * 10.0
        staffSizeDefinedLocally = False

        staffSize = staffSizeBase

        allStaffLayouts = list(firstMeasureOfStaff.getElementsByClass('StaffLayout'))
        if allStaffLayouts:
            # print('Got staffLayouts: ')
            staffLayoutObj = allStaffLayouts[0]
            if staffLayoutObj.staffSize is not None:
                staffSize = staffSizeBase * (staffLayoutObj.staffSize / 100.0)
                # print(f'Got staffHeight of {staffHeight} for partId {partId}')
                staffSizeDefinedLocally = True

        if staffSizeDefinedLocally is False:
            previousPageId, previousSystemId = self.getSystemBeforeThis(pageId, systemId)
            if previousPageId is None:
                staffSize = staffSizeBase
            else:
                staffSize = self.getStaffSizeFromLayout(previousPageId, previousSystemId, staffId)

        staffSize = float(staffSize)
        staffSizeCache[cacheKey] = staffSize
        return staffSize

    def getStaffHiddenAttribute(self, pageId: int, systemId: int, staffId: int) -> bool:
        '''
        returns the staffLayout.hidden attribute for a staffId, or if it is not
        defined, recursively search through previous staves until one is found.


        >>> lt = corpus.parse('demos/layoutTestMore.xml')
        >>> ls = layout.divideByPages(lt, fastMeasures = True)
        >>> ls.getStaffHiddenAttribute(0, 0, 0)
        False
        >>> ls.getStaffHiddenAttribute(0, 0, 1)
        False
        >>> ls.getStaffHiddenAttribute(0, 1, 1)
        True
        >>> ls.getStaffHiddenAttribute(0, 2, 1)
        True
        >>> ls.getStaffHiddenAttribute(0, 3, 1)
        False
        '''
        if 'staffHiddenAttribute' not in self._cache:
            self._cache['staffHiddenAttribute'] = {}

        staffHiddenCache = self._cache['staffHiddenAttribute']
        cacheKey = f'{pageId}-{systemId}-{staffId}'
        if cacheKey in staffHiddenCache:
            return staffHiddenCache[cacheKey]

        thisStaff = self.pages[pageId].systems[systemId].staves[staffId]

        staffLayoutObject = None
        allStaffLayoutObjects = list(thisStaff.flatten().getElementsByClass('StaffLayout'))
        if allStaffLayoutObjects:
            staffLayoutObject = allStaffLayoutObjects[0]
        if staffLayoutObject is None or staffLayoutObject.hidden is None:
            previousPageId, previousSystemId = self.getSystemBeforeThis(pageId, systemId)
            if previousPageId is None:
                hiddenTag = False
            else:
                hiddenTag = self.getStaffHiddenAttribute(previousPageId, previousSystemId, staffId)
        else:
            hiddenTag = staffLayoutObject.hidden

        staffHiddenCache[cacheKey] = hiddenTag
        return hiddenTag

    def getSystemBeforeThis(
        self,
        pageId: int,
        systemId: int
    ) -> t.Tuple[t.Optional[int], int]:
        # noinspection PyShadowingNames
        '''
        given a pageId and systemId, get the (pageId, systemId) for the previous system.

        return (None, None) if it's the first system on the first page

        This test score has five systems on the first page,
        three on the second, and two on the third

        >>> lt = corpus.parse('demos/layoutTestMore.xml')
        >>> ls = layout.divideByPages(lt, fastMeasures = True)
        >>> systemId = 1
        >>> pageId = 2  # last system, last page
        >>> while pageId is not None:
        ...    pageId, systemId = ls.getSystemBeforeThis(pageId, systemId)
        ...    (pageId, systemId)
        (2, 0) (1, 2) (1, 1) (1, 0) (0, 4) (0, 3) (0, 2) (0, 1) (0, 0) (None, -1)
        '''
        if systemId > 0:
            return pageId, systemId - 1
        else:
            if pageId == 0:
                return (None, -1)
            previousPageId = pageId - 1
            numSystems = len(self.pages[previousPageId].systems)
            return previousPageId, numSystems - 1

    def getPositionForStaffMeasure(self, staffId, measureNumber, returnFormat='tenths'):
        '''
        Given a layoutScore from divideByPages, a staffId, and a measureNumber,
        returns a tuple of ((top, left), (bottom, right), pageId)
        allowing an exact position for the measure on the page.
        If returnFormat is "tenths", then it will be returned in tenths.

        If returnFormat is "float", returns each as a number from 0 to 1 where 0 is the
        top or left of the page, and 1 is the bottom or right of the page.


        >>> lt = corpus.parse('demos/layoutTest.xml')
        >>> ls = layout.divideByPages(lt, fastMeasures = True)

        The first measure of staff one begins at 336 tenths from the top (125 for the
        margin top and 211 for the top-staff-distance).  It begins 170.0 from the
        left (100 for the page-margin-left, 70 for staff-margin-left).  It ends
        40.0 below that (staffHeight) and 247.0 to the right (measure width)

        >>> ls.getPositionForStaffMeasure(0, 1)
        ((336.0, 170.0), (376.0, 417.0), 0)

        The other staves for the same measure are below this one:

        >>> ls.getPositionForStaffMeasure(1, 1)
        ((469.0, 170.0), (501.0, 417.0), 0)
        >>> ls.getPositionForStaffMeasure(2, 1)
        ((602.0, 170.0), (642.0, 417.0), 0)


        If float is requested for returning, then the numbers are the fraction of
        the distance across the page.

        >>> ls.getPositionForStaffMeasure(0, 1, returnFormat='float')
        ((0.152..., 0.0996...), (0.170..., 0.244...), 0)


        Moving over the page boundary:

        >>> ls.getPositionForStaffMeasure(0, 23)
        ((1703.0, 1345.0), (1743.0, 1606.0), 0)
        >>> ls.getPositionForStaffMeasure(1, 23)  # hidden
        ((1743.0, 1345.0), (1743.0, 1606.0), 0)
        >>> ls.getPositionForStaffMeasure(0, 24)
        ((195.0, 100.0), (235.0, 431.0), 1)
        >>> ls.getPositionForStaffMeasure(1, 24)
        ((328.0, 100.0), (360.0, 431.0), 1)
        '''
        if 'positionForPartMeasure' not in self._cache:
            self._cache['positionForPartMeasure'] = {}
        positionForPartMeasureCache = self._cache['positionForPartMeasure']
        if measureNumber not in positionForPartMeasureCache:
            positionForPartMeasureCache[measureNumber] = {}
        dataCache = positionForPartMeasureCache[measureNumber]
        if staffId in dataCache:
            return dataCache[staffId]

        pageId, systemId = self.getPageAndSystemNumberFromMeasureNumber(measureNumber)

        startXMeasure, endXMeasure = self.measurePositionWithinSystem(
            measureNumber, pageId, systemId)
        staffTop, staffBottom = self.getPositionForStaff(pageId, systemId, staffId)
        systemPos = self.getPositionForSystem(pageId, systemId)
        systemTop = systemPos.top
        systemLeft = systemPos.left
        pageSize = self.getMarginsAndSizeForPageId(pageId)

        top = pageSize.top + systemTop + staffTop
        left = pageSize.left + systemLeft + startXMeasure
        bottom = pageSize.top + systemTop + staffBottom
        right = pageSize.left + systemLeft + endXMeasure
        pageWidth = pageSize.width
        pageHeight = pageSize.height

        dataTuple = None
        if returnFormat == 'tenths':
            dataTuple = ((top, left), (bottom, right), pageId)
        else:
            pageWidth = float(pageWidth)
            pageHeight = float(pageHeight)
            topRatio = float(top) / pageHeight
            leftRatio = float(left) / pageWidth
            bottomRatio = float(bottom) / pageHeight
            rightRatio = float(right) / pageWidth
            dataTuple = ((topRatio, leftRatio), (bottomRatio, rightRatio), pageId)

        dataCache[staffId] = dataTuple
        return dataTuple
        # return self.getPositionForStaffIdSystemIdPageIdMeasure(
        #    staffId, systemId, pageId, measureNumber, returnFormat)

    def measurePositionWithinSystem(self, measureNumber, pageId=None, systemId=None):
        '''
        Given a measure number, find the start and end X positions (with respect to
        the system margins) for the measure.

        if pageId and systemId are given, then it will speed up the search. But not necessary

        no staffId is needed since (at least for now) all measures begin and end at the same
        X position


        >>> l = corpus.parse('demos/layoutTest.xml')
        >>> ls = layout.divideByPages(l, fastMeasures = True)
        >>> ls.measurePositionWithinSystem(1, 0, 0)
        (0.0, 247.0)
        >>> ls.measurePositionWithinSystem(2, 0, 0)
        (247.0, 544.0)
        >>> ls.measurePositionWithinSystem(3, 0, 0)
        (544.0, 841.0)

        Measure positions reset at the start of a new system

        >>> ls.measurePositionWithinSystem(6)
        (0.0, 331.0)
        >>> ls.measurePositionWithinSystem(7)
        (331.0, 549.0)
        '''
        if pageId is None or systemId is None:
            pageId, systemId = self.getPageAndSystemNumberFromMeasureNumber(measureNumber)

        thisSystem = self.pages[pageId].systems[systemId]
        startOffset = 0.0
        width = None
        thisSystemStaves = thisSystem.staves
        measureStream = thisSystemStaves[0].getElementsByClass(stream.Measure)
        for i, m in enumerate(measureStream):
            currentWidth = m.layoutWidth
            if currentWidth is None:
                # first system is hidden, thus has no width information
                for j in range(1, len(thisSystemStaves)):
                    searchOtherStaffForWidth = thisSystemStaves[j]
                    searchIter = searchOtherStaffForWidth.iter()
                    searchOtherStaffMeasure = searchIter.getElementsByClass(stream.Measure)[i]
                    if searchOtherStaffMeasure.layoutWidth is not None:
                        currentWidth = searchOtherStaffMeasure.layoutWidth
                        break
            if currentWidth is None:
                # error mode? throw error? or assume default width?  Let's do the latter for now
                environLocal.warn(
                    f'Could not get width for measure {m.number}, using default of 300')
                currentWidth = 300.0
            else:
                currentWidth = float(currentWidth)
            if m.number == measureNumber:
                width = currentWidth
                break
            else:
                startOffset += currentWidth

        return startOffset, startOffset + width

    def getAllMeasurePositionsInDocument(self, returnFormat='tenths', printUpdates=False):
        '''
        returns a list of dictionaries, where each dictionary gives the measure number
        and other information, etc. in the document.


        # >>> g = corpus.parse('luca/gloria')
        # >>> gl = layout.divideByPages(g)
        # >>> gl.getAllMeasurePositionsInDocument()
        '''
        numStaves = len(self.pages[0].systems[0].staves)
        allRetInfo = []
        for mNum in range(self.measureStart, self.measureEnd + 1):
            if printUpdates is True:  # so fast now that it's not needed
                print('Doing measure ', mNum)
            mList = []
            for staffNum in range(numStaves):
                tupleInfo = self.getPositionForStaffMeasure(staffNum, mNum, returnFormat)
                infoDict = {
                    'measureNumberActual': mNum,
                    'measureNumber': mNum - 1,
                    'staffNumber': staffNum,
                    'top': tupleInfo[0][0],
                    'left': tupleInfo[0][1],
                    'bottom': tupleInfo[1][0],
                    'right': tupleInfo[1][1],
                    'pageNumber': tupleInfo[2],
                }
                mList.append(infoDict)
            allRetInfo.append(mList)
        return allRetInfo


class Page(stream.Opus):
    '''
    Designation that all the music in this Stream
    belongs on a single notated page.
    '''

    def __init__(self, givenElements=None, **keywords):
        super().__init__(givenElements, **keywords)
        self.pageNumber = 1
        self.measureStart = None
        self.measureEnd = None
        self.systemStart = None
        self.systemEnd = None
        self.pageLayout = None

    def _reprInternal(self):
        return f'p.{self.pageNumber}'

    @property
    def systems(self):
        return self.getElementsByClass(System)

    def show(self, fmt=None, app=None, **keywords):
        '''
        Borrows stream.Score.show

        >>> ls = layout.System()
        >>> lp = layout.Page()
        >>> lp.append(ls)
        >>> lp.show('text')
        {0.0} <music21.layout.System 0: p.0, sys.0>
        <BLANKLINE>
        '''
        return stream.Score.show(self, fmt=fmt, app=app, **keywords)



class System(stream.Score):
    '''
    Designation that all the music in this Stream
    belongs on a single notated system.

    Attribute systemNumbering says at what point the numbering of
    systems resets.  It can be either "Score" (default), "Opus", or "Page".
    '''
    def __init__(self, givenElements=None, **keywords):
        super().__init__(givenElements, **keywords)
        self.systemNumber = 0

        self.pageNumber = 0
        self.pageSystemNumber = 0

        self.systemLayout = None
        self.systemNumbering = 'Score'  # or Page; when do system numbers reset?
        self.measureStart = None
        self.measureEnd = None

    def _reprInternal(self):
        return f'{self.systemNumber}: p.{self.pageNumber}, sys.{self.pageSystemNumber}'

    @property
    def staves(self):
        return self.getElementsByClass(Staff)


class Staff(stream.Part):
    '''
    Designation that all the music in this Stream
    belongs on a single Staff.
    '''

    def __init__(self, givenElements=None, **keywords):
        super().__init__(givenElements, **keywords)
        self.staffNumber = 1  # number in this system NOT GLOBAL

        self.scoreStaffNumber = 0
        self.pageNumber = 0
        self.pageSystemNumber = 0

        self.optimized = 0
        self.height = None  # None = undefined
        self.inheritedHeight = None
        self.staffLayout = None

    def _reprInternal(self):
        return '{0}: p.{1}, sys.{2}, st.{3}'.format(self.scoreStaffNumber,
                                                    self.pageNumber,
                                                    self.pageSystemNumber,
                                                    self.staffNumber)


_DOC_ORDER = [ScoreLayout, PageLayout, SystemLayout, StaffLayout, LayoutBase,
              LayoutScore, Page, System, Staff]
# ------------------------------------------------------------------------------


class Test(unittest.TestCase):

    def testBasic(self):
        from music21 import note
        from music21.musicxml import m21ToXml
        s = stream.Stream()

        for i in range(1, 11):
            m = stream.Measure()
            m.number = i
            n = note.Note()
            m.append(n)
            s.append(m)

        sl = SystemLayout()
        # sl.isNew = True  # this should not be on first system
        # as this causes all subsequent margins to be distorted
        sl.leftMargin = 300
        sl.rightMargin = 300
        s.getElementsByClass(stream.Measure)[0].insert(0, sl)

        sl = SystemLayout()
        sl.isNew = True
        sl.leftMargin = 200
        sl.rightMargin = 200
        sl.distance = 40
        s.getElementsByClass(stream.Measure)[2].insert(0, sl)

        sl = SystemLayout()
        sl.isNew = True
        sl.leftMargin = 220
        s.getElementsByClass(stream.Measure)[4].insert(0, sl)

        sl = SystemLayout()
        sl.isNew = True
        sl.leftMargin = 60
        sl.rightMargin = 300
        sl.distance = 200
        s.getElementsByClass(stream.Measure)[6].insert(0, sl)

        sl = SystemLayout()
        sl.isNew = True
        sl.leftMargin = 0
        sl.rightMargin = 0
        s.getElementsByClass(stream.Measure)[8].insert(0, sl)

        # systemLayoutList = s[music21.layout.SystemLayout]
        # self.assertEqual(len(systemLayoutList), 4)

        # s.show()
        unused_raw = m21ToXml.GeneralObjectExporter().parse(s)

    def x_testGetPageMeasureNumbers(self):
        from music21 import corpus
        c = corpus.parse('luca/gloria').parts[0]
        # c.show('text')
        retStr = ''
        for x in c.flatten():
            if 'PageLayout' in x.classes:
                retStr += str(x.pageNumber) + ': ' + str(x.measureNumber) + ', '
#        print(retStr)
        self.assertEqual(retStr, '1: 1, 2: 23, 3: 50, 4: 80, 5: 103, ')

    def testGetStaffLayoutFromStaff(self):
        '''
        we have had problems with attributes disappearing.
        '''
        from music21 import corpus
        from music21 import layout
        lt = corpus.parse('demos/layoutTest.xml')
        ls = layout.divideByPages(lt, fastMeasures=True)

        hiddenStaff = ls.pages[0].systems[3].staves[1]
        self.assertTrue(repr(hiddenStaff).endswith('Staff 11: p.1, sys.4, st.2>'),
                        repr(hiddenStaff))
        self.assertIsNotNone(hiddenStaff.staffLayout)


# ------------------------------------------------------------------------------
if __name__ == '__main__':
    import music21
    music21.mainTest(Test)  # , runTest='getStaffLayoutFromStaff')

<|MERGE_RESOLUTION|>--- conflicted
+++ resolved
@@ -120,12 +120,6 @@
     '''
     classSortOrder = -10
 
-<<<<<<< HEAD
-=======
-    def __init__(self, *args, **keywords):
-        super().__init__(**keywords)
-
->>>>>>> 06c3a56a
     def _reprInternal(self):
         return ''
 
@@ -159,11 +153,7 @@
     #     for each page are working together.
 
     def __init__(self,
-<<<<<<< HEAD
                  *,
-=======
-                 *args,
->>>>>>> 06c3a56a
                  scalingMillimeters: t.Union[int, float, None] = None,
                  scalingTenths: t.Union[int, float, None] = None,
                  musicFont: t.Optional[str] = None,
@@ -230,17 +220,11 @@
     This object represents both <print new-page> and <page-layout>
     elements in musicxml.
     '''
-<<<<<<< HEAD
     # TODO -- make sure that the first pageLayout and systemLayout
     #     for each page are working together.
 
     def __init__(self,
                  *,
-=======
-
-    def __init__(self,
-                 *args,
->>>>>>> 06c3a56a
                  pageNumber: t.Optional[int] = None,
                  leftMargin: t.Union[int, float, None] = None,
                  rightMargin: t.Union[int, float, None] = None,
@@ -288,14 +272,8 @@
     >>> sl.isNew
     True
     '''
-<<<<<<< HEAD
     def __init__(self,
                  *,
-=======
-
-    def __init__(self,
-                 *args,
->>>>>>> 06c3a56a
                  leftMargin: t.Union[int, float, None] = None,
                  rightMargin: t.Union[int, float, None] = None,
                  distance: t.Union[int, float, None] = None,
@@ -380,11 +358,7 @@
             ''',
     }
     def __init__(self,
-<<<<<<< HEAD
                  *,
-=======
-                 *args,
->>>>>>> 06c3a56a
                  distance: t.Union[int, float, None] = None,
                  staffNumber: t.Union[int, float, None] = None,
                  staffSize: t.Union[int, float, None] = None,
@@ -451,21 +425,13 @@
         :width: 400
     '''
     def __init__(self,
-<<<<<<< HEAD
                  *spannedElements,
-=======
-                 *arguments,
->>>>>>> 06c3a56a
                  name: t.Optional[str] = None,
                  barTogether: t.Literal[True, False, None, 'Mensurstrich'] = True,
                  abbreviation: t.Optional[str] = None,
                  symbol: t.Literal['bracket', 'line', 'grace', 'square'] = None,
                  **keywords):
-<<<<<<< HEAD
         super().__init__(*spannedElements, **keywords)
-=======
-        super().__init__(*arguments, **keywords)
->>>>>>> 06c3a56a
 
         self.name = name or abbreviation  # if this group has a name
         self.abbreviation = abbreviation
@@ -1712,5 +1678,4 @@
 # ------------------------------------------------------------------------------
 if __name__ == '__main__':
     import music21
-    music21.mainTest(Test)  # , runTest='getStaffLayoutFromStaff')
-
+    music21.mainTest(Test)  # , runTest='getStaffLayoutFromStaff')