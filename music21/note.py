--- conflicted
+++ resolved
@@ -565,21 +565,13 @@
     }
 
     def __init__(self,
-<<<<<<< HEAD
                  *,
-=======
-                 *arguments,
->>>>>>> 06c3a56a
                  duration: t.Optional[Duration] = None,
                  lyric: t.Union[None, str, Lyric] = None,
                  **keywords
                  ):
         if duration is None:
-<<<<<<< HEAD
             # ensure music21base not automatically create a zero duration before we can.
-=======
-            # ensure music21base not automatically create a duration.
->>>>>>> 06c3a56a
             if not keywords or ('type' not in keywords and 'quarterLength' not in keywords):
                 tempDuration = Duration(1.0)
             else:
@@ -980,10 +972,6 @@
     }
 
     def __init__(self,
-<<<<<<< HEAD
-=======
-                 *arguments,
->>>>>>> 06c3a56a
                  beams: t.Optional[beam.Beams] = None,
                  **keywords):
         super().__init__(**keywords)
@@ -1933,7 +1921,6 @@
     >>> r2 = note.Rest(type='whole')
     >>> r2.duration.quarterLength
     4.0
-<<<<<<< HEAD
 
     Or they can just be specified in without a type, and they'll be evaluated automatically
 
@@ -1942,8 +1929,6 @@
     True
     >>> r3.duration.quarterLength
     2.0
-=======
->>>>>>> 06c3a56a
     '''
     isRest = True
     name = 'rest'
@@ -2451,4 +2436,4 @@
 if __name__ == '__main__':
     # sys.arg test options will be used in mainTest()
     import music21
-    music21.mainTest(Test)
+    music21.mainTest(Test)