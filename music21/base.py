--- conflicted
+++ resolved
@@ -27,11 +27,7 @@
 <class 'music21.base.Music21Object'>
 
 >>> music21.VERSION_STR
-<<<<<<< HEAD
-'9.7.2a3'
-=======
-'9.7.2a4'
->>>>>>> 2fcf8747
+'9.7.2a7'
 
 Alternatively, after doing a complete import, these classes are available
 under the module "base":
