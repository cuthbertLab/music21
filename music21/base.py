# -*- coding: utf-8 -*-
# -----------------------------------------------------------------------------
# Name:         base.py
# Purpose:      Music21 base classes and important utilities
#
# Authors:      Michael Scott Cuthbert
#               Christopher Ariza
#
# Copyright:    Copyright © 2006-2021 Michael Scott Cuthbert and the music21
#               Project
# License:      BSD, see license.txt
# -----------------------------------------------------------------------------
'''
`music21.base` is what you get in `music21` if you type ``import music21``. It
contains all the most low-level objects that also appear in the music21 module
(i.e., music21.base.Music21Object is the same as music21.Music21Object).

Music21 base classes for :class:`~music21.stream.Stream` objects and all
elements contained within them including Notes, etc. Additional objects for
defining and manipulating elements are included.

The namespace of this file, as all base.py files, is loaded into the package
that contains this file via __init__.py. Everything in this file is thus
available after importing `music21`.

>>> import music21
>>> music21.Music21Object
<class 'music21.base.Music21Object'>

>>> music21.VERSION_STR
'7.0.0'

Alternatively, after doing a complete import, these classes are available
under the module "base":

>>> base.Music21Object
<class 'music21.base.Music21Object'>
'''
import copy
import sys
import types
import unittest

from collections import namedtuple
from importlib.util import find_spec

# for type annotation only
import fractions
from typing import (
    Any,
    Dict,
    FrozenSet,
    Iterable,
    List,
    Optional,
    Union,
    Tuple,
    TypeVar
)

from music21.sites import SitesException
from music21.sorting import SortTuple, ZeroSortTupleLow, ZeroSortTupleHigh
from music21.common.enums import OffsetSpecial
from music21.common.numberTools import opFrac
from music21 import style  # pylint: disable=unused-import
from music21 import sites
from music21 import environment
from music21 import editorial
from music21 import duration
from music21.derivation import Derivation
from music21 import defaults
from music21 import common
from music21 import prebase
from music21 import exceptions21
from music21._version import __version__, __version_info__
from music21.test.testRunner import mainTest

# This should actually be bound to Music21Object, but cannot import here.
_M21T = TypeVar('_M21T', bound=prebase.ProtoM21Object)

# all other music21 modules below...

# -----------------------------------------------------------------------------
# version string and tuple must be the same

VERSION = __version_info__
VERSION_STR = __version__
# -----------------------------------------------------------------------------
__all__ = [
    'Music21Exception',
    'SitesException',
    'Music21ObjectException',
    'ElementException',

    'Groups',
    'Music21Object',
    'ElementWrapper',

    'VERSION',
    'VERSION_STR',
    'mainTest',
]

# N.B. for PyDev "all" import working, we need to list this
#       separately in "music21/__init__.py"
# so make sure to update in both places

# ----all exceptions are in the exceptions21 package.

Music21Exception = exceptions21.Music21Exception


# ?? pylint does not think that this was used...

_MOD = 'base'
environLocal = environment.Environment(_MOD)

_missingImport = []
for modName in ('matplotlib', 'numpy'):
    loader = find_spec(modName)
    if loader is None:  # pragma: no cover
        _missingImport.append(modName)

del find_spec
del modName

if _missingImport:  # pragma: no cover
    if environLocal['warnings'] in (1, '1', True):
        environLocal.warn(common.getMissingImportStr(_missingImport),
                          header='music21:')


class Music21ObjectException(exceptions21.Music21Exception):
    pass


class ElementException(exceptions21.Music21Exception):
    pass


# -----------------------------------------------------------------------------
# for contextSites searches...
ContextTuple = namedtuple('ContextTuple', 'site offset recurseType')


# pseudo class for returning splitAtX() type commands.
class _SplitTuple(tuple):
    '''
    >>> st = base._SplitTuple([1, 2])
    >>> st.spannerList = [3]
    >>> st
    (1, 2)
    >>> st.spannerList
    [3]
    >>> a, b = st
    >>> a
    1
    >>> b
    2
    >>> st.__class__
    <class 'music21.base._SplitTuple'>
    '''
    def __new__(cls, tupEls):
        # noinspection PyTypeChecker
        return super(_SplitTuple, cls).__new__(cls, tuple(tupEls))

    def __init__(self, tupEls):  # pylint: disable=super-init-not-called
        self.spannerList = []

# -----------------------------------------------------------------------------
# make subclass of set once that is defined properly


class Groups(list):  # no need to inherit from slotted object
    '''
    Groups is a list (subclass) of strings used to identify
    associations that an element might have.

    The Groups object enforces that all elements must be strings, and that
    the same element cannot be provided more than once.

    NOTE: In the future, spaces will not be allowed in group names.


    >>> g = Groups()
    >>> g.append('hello')
    >>> g[0]
    'hello'

    >>> g.append('hello')  # not added as already present
    >>> len(g)
    1

    >>> g
    ['hello']

    >>> g.append(5)
    Traceback (most recent call last):
    music21.exceptions21.GroupException: Only strings can be used as group names, not 5
    '''
    # could be made into a set instance, but actually
    # timing: a subclassed list and a set are almost the same speed
    # and set does not allow calling by number

    # this speeds up creation slightly...
    __slots__ = ()

    def _validName(self, value: str):
        if not isinstance(value, str):
            raise exceptions21.GroupException('Only strings can be used as group names, '
                                              + f'not {value!r}')
        # if ' ' in value:
        #     raise exceptions21.GroupException('Spaces are not allowed as group names')

    def append(self, value: Union[int, str]) -> None:
        self._validName(value)
        if not list.__contains__(self, value):
            list.append(self, value)

    def __setitem__(self, i: int, y: Union[int, str]):
        self._validName(y)
        super().__setitem__(i, y)

    def __eq__(self, other: 'Groups'):
        '''
        Test Group equality. In normal lists, order matters; here it does not. More like a set.

        >>> a = base.Groups()
        >>> a.append('red')
        >>> a.append('green')
        >>> a
        ['red', 'green']

        >>> b = base.Groups()
        >>> b.append('green')
        >>> a == b
        False

        >>> b.append('reD')  # case insensitive
        >>> a == b
        True

        >>> a == ['red', 'green']  # need both to be groups
        False

        >>> c = base.Groups()
        >>> c.append('black')
        >>> c.append('tuba')
        >>> a == c
        False
        '''
        if not isinstance(other, Groups):
            return False

        if len(self) != len(other):
            return False
        sls = sorted(self)
        slo = sorted(other)

        for x in range(len(sls)):
            if sls[x].lower() != slo[x].lower():
                return False
        return True


# -----------------------------------------------------------------------------


class Music21Object(prebase.ProtoM21Object):
    '''
    Base class for all music21 objects.

    All music21 objects have these pieces of information:

    1.  id: identification string unique to the objects container (optional).
        Defaults to the `id()` of the element.
    2.  groups: a Groups object: which is a list of strings identifying
        internal sub-collections (voices, parts, selections) to which this
        element belongs
    3.  duration: Duration object representing the length of the object
    4.  activeSite: a reference to the currently active Stream or None
    5.  offset: a floating point value, generally in quarter lengths,
        specifying the position of the object in a site.
    6.  priority: int representing the position of an object among all
        objects at the same offset.
    7.  sites: a :class:`~music21.base.Sites` object that stores all
        the Streams and Contexts that an
        object is in.
    8.  derivation: a :class:`~music21.derivation.Derivation` object, or None, that shows
        where the object came from.
    9.  style: a :class:`~music21.style.Style` object, that contains Style information
        automatically created if it doesn't exist, so check `.hasStyleInformation` first
        if that is not desired.
    10. editorial: a :class:`~music21.editorial.Editorial` object



    Each of these may be passed in as a named keyword to any music21 object.

    Some of these may be intercepted by the subclassing object (e.g., duration
    within Note)
    '''

    classSortOrder = 20  # default classSortOrder
    # these values permit fast class comparisons for performance critical cases
    isStream = False

    _styleClass = style.Style

    # define order to present names in documentation; use strings
    _DOC_ORDER = []

    # documentation for all attributes (not properties or methods)
    _DOC_ATTR = {
        'id': '''A unique identification string; not to be confused with the
            default `.id()` method. However, if not set, will return
            the `id()` number''',
        'groups': '''An instance of a :class:`~music21.base.Group`
            object which describes
            arbitrary `Groups` that this object belongs to.''',
        'isStream': '''Boolean value for quickly identifying
            :class:`~music21.stream.Stream` objects (False by default).''',
        'classSortOrder': '''Property which returns an number (int or otherwise)
            depending on the class of the Music21Object that
            represents a priority for an object based on its class alone --
            used as a tie for stream sorting in case two objects have the
            same offset and priority.  Lower numbers are sorted to the left
            of higher numbers.  For instance, Clef, KeySignature, TimeSignature
            all come (in that order) before Note.

            All undefined classes have classSortOrder of 20 -- same as note.Note

            >>> m21o = base.Music21Object()
            >>> m21o.classSortOrder
            20

            >>> tc = clef.TrebleClef()
            >>> tc.classSortOrder
            0

            >>> ks = key.KeySignature(3)
            >>> ks.classSortOrder
            2


            New classes can define their own default classSortOrder

            >>> class ExampleClass(base.Music21Object):
            ...     classSortOrder = 5
            ...
            >>> ec1 = ExampleClass()
            >>> ec1.classSortOrder
            5
            ''',
    }

    def __init__(self, *arguments, **keywords):
        # do not call super().__init__() since it just wastes time
        # None is stored as the internal location of an obj w/o any sites
        self._activeSite = None  # type: Optional['music21.stream.Stream']
        # offset when no activeSite is available
        self._naiveOffset = 0.0  # type: float

        # offset when activeSite is already garbage collected/dead,
        # as in short-lived sites
        # like .getElementsByClass().stream()
        self._activeSiteStoredOffset = None  # type: Optional[float]

        # store a derivation object to track derivations from other Streams
        # pass a reference to this object
        self._derivation = None  # type: Optional['music21.derivation.Derivation']

        self._style = None  # type: Optional['music21.style.Style']
        self._editorial = None

        # private duration storage; managed by property
        self._duration = None  # type: Optional['music21.duration.Duration']
        self._priority = 0  # default is zero

        # store cached values here:
        self._cache: Dict[str, Any] = {}


        if 'id' in keywords:
            self.id = keywords['id']
        else:
            self.id = id(self)

        if 'groups' in keywords and keywords['groups'] is not None:
            self.groups = keywords['groups']
        else:
            self.groups = Groups()

        if 'sites' in keywords:
            self.sites = keywords['sites']
        else:
            self.sites = sites.Sites()

        # a duration object is not created until the .duration property is
        # accessed with _getDuration(); this is a performance optimization
        if 'duration' in keywords:
            self.duration = keywords['duration']
        if 'activeSite' in keywords:
            self.activeSite = keywords['activeSite']
        if 'style' in keywords:
            self.style = keywords['style']
        if 'editorial' in keywords:
            self.editorial = keywords['editorial']

    def mergeAttributes(self, other: 'Music21Object') -> None:
        '''
        Merge all elementary, static attributes. Namely,
        `id` and `groups` attributes from another music21 object.
        Can be useful for copy-like operations.

        >>> m1 = base.Music21Object()
        >>> m2 = base.Music21Object()
        >>> m1.id = 'music21Object1'
        >>> m1.groups.append('group1')
        >>> m2.mergeAttributes(m1)
        >>> m2.id
        'music21Object1'
        >>> 'group1' in m2.groups
        True
        '''
        if other.id != id(other):
            self.id = other.id
        self.groups = copy.deepcopy(other.groups)

    # PyCharm 2019 does not know that copy.deepcopy can take a memo argument
    # noinspection PyArgumentList
    def _deepcopySubclassable(self: _M21T,
                              memo=None,
                              ignoreAttributes=None,
                              removeFromIgnore=None) -> _M21T:
        '''
        Subclassable __deepcopy__ helper so that the same attributes
        do not need to be called
        for each Music21Object subclass.

        ignoreAttributes is a set of attributes not to copy via
        the default deepcopy style.
        More can be passed to it.

        removeFromIgnore can be a set of attributes to remove
        from ignoreAttributes of a superclass.

        TODO: move to class attributes to cache.
        '''
        defaultIgnoreSet = {'_derivation', '_activeSite', 'id',
                            'sites', '_duration', '_style', '_cache'}
        if ignoreAttributes is None:
            ignoreAttributes = defaultIgnoreSet
        else:
            ignoreAttributes = ignoreAttributes | defaultIgnoreSet

        if removeFromIgnore is not None:
            ignoreAttributes = ignoreAttributes - removeFromIgnore

        # call class to get a new, empty instance
        # TODO: this creates an extra duration object for notes... optimize...
        new = self.__class__()
        # environLocal.printDebug(['Music21Object.__deepcopy__', self, id(self)])
        # for name in dir(self):
        if '_duration' in ignoreAttributes:
            # this can be done much faster in most cases...
            d = self._duration
            if d is not None:
                clientStore = self._duration._client
                self._duration._client = None
                newValue = copy.deepcopy(self._duration, memo)
                self._duration._client = clientStore
                newValue.client = new
                setattr(new, '_duration', newValue)

        if '_derivation' in ignoreAttributes:
            # was: keep the old ancestor but need to update the client
            # 2.1 : NO, add a derivation of __deepcopy__ to the client
            newDerivation = Derivation(client=new)
            newDerivation.origin = self
            newDerivation.method = '__deepcopy__'
            setattr(new, '_derivation', newDerivation)

        if '_activeSite' in ignoreAttributes:
            # TODO: Fix this so as not to allow incorrect _activeSite (???)
            # keep a reference, not a deepcopy
            # do not use property: .activeSite; set to same weakref obj
            # TODO: restore jan 2020 (was Jan 2018)
            #            setattr(new, '_activeSite', None)
            setattr(new, '_activeSite', self._activeSite)

        if 'id' in ignoreAttributes:
            value = getattr(self, 'id')
            if value != id(self) or (
                common.isNum(value)
                and value < defaults.minIdNumberToConsiderMemoryLocation
            ):
                newValue = value
                setattr(new, 'id', newValue)
        if 'sites' in ignoreAttributes:
            # we make a copy of the sites value even though it is obsolete because
            # the spanners will need to be preserved and then set to the new value
            # elsewhere.  The purgeOrphans call later will remove all but
            # spanners and variants.
            value = getattr(self, 'sites')
            # this calls __deepcopy__ in Sites
            newValue = copy.deepcopy(value, memo)
            setattr(new, 'sites', newValue)
        if '_style' in ignoreAttributes:
            value = getattr(self, '_style', None)
            if value is not None:
                newValue = copy.deepcopy(value, memo)
                setattr(new, '_style', newValue)

        for name in self.__dict__:
            if name.startswith('__'):
                continue
            if name in ignoreAttributes:
                continue

            attrValue = getattr(self, name)
            # attributes that do not require special handling
            try:
                deeplyCopiedObject = copy.deepcopy(attrValue, memo)
                setattr(new, name, deeplyCopiedObject)
            except TypeError as te:  # pragma: no cover
                if not isinstance(attrValue, Music21Object):
                    # shallow copy then...
                    try:
                        shallowlyCopiedObject = copy.copy(attrValue)
                        setattr(new, name, shallowlyCopiedObject)
                        environLocal.printDebug(
                            '__deepcopy__: Could not deepcopy '
                            + f'{name} in {self}, not a Music21Object'
                            + 'so making a shallow copy')
                    except TypeError:
                        # just link...
                        environLocal.printDebug(
                            '__deepcopy__: Could not copy (deep or shallow) '
                            + f'{name} in {self}, not a Music21Object so just making a link'
                        )
                        setattr(new, name, attrValue)
                else:  # raise error for our own problem.  # pragma: no cover
                    raise Music21Exception(
                        '__deepcopy__: Cannot deepcopy Music21Object '
                        + f'{name} probably because it requires a default value in instantiation.'
                    ) from te

        return new

    def __deepcopy__(self: _M21T, memo: Optional[Dict[int, Any]] = None) -> _M21T:
        '''
        Helper method to copy.py's deepcopy function.  Call it from there.

        memo=None is the default as specified in copy.py

        Problem: if an attribute is defined with an underscore (_priority) but
        is also made available through a property (e.g. priority)  using dir(self)
        results in the copy happening twice. Thus, __dict__.keys() is used.

        >>> from copy import deepcopy
        >>> n = note.Note('A')
        >>> n.offset = 1.0
        >>> n.groups.append('flute')
        >>> n.groups
        ['flute']

        >>> idN = n.id
        >>> idN > 10000  # pointer
        True

        >>> b = deepcopy(n)
        >>> b.offset = 2.0

        >>> n is b
        False
        >>> b.id != n.id
        True
        >>> n.pitch.accidental = '-'
        >>> b.name
        'A'
        >>> n.offset
        1.0
        >>> b.offset
        2.0
        >>> n.groups[0] = 'bassoon'
        >>> ('flute' in n.groups, 'flute' in b.groups)
        (False, True)
        '''
        # environLocal.printDebug(['calling Music21Object.__deepcopy__', self])
        new = self._deepcopySubclassable(memo)
        # must do this after copying
        new.purgeOrphans()
        # environLocal.printDebug([self, 'end deepcopy', 'self._activeSite', self._activeSite])
        return new

    def __getstate__(self) -> Dict[str, Any]:
        state = self.__dict__.copy()
        state['_derivation'] = None
        state['_activeSite'] = None
        return state

    def __setstate__(self, state: Dict[str, Any]):
        # defining self.__dict__ upon initialization currently breaks everything
        self.__dict__ = state  # pylint: disable=attribute-defined-outside-init

    # --------------------------------------------------------------------------

    @property
    def hasEditorialInformation(self):
        '''
        Returns True if there is a :class:`~music21.editorial.Editorial` object
        already associated with this object, False otherwise.

        Calling .style on an object will always create a new
        Style object, so even though a new Style object isn't too expensive
        to create, this property helps to prevent creating new Styles more than
        necessary.

        >>> mObj = base.Music21Object()
        >>> mObj.hasEditorialInformation
        False
        >>> mObj.editorial
        <music21.editorial.Editorial {}>
        >>> mObj.hasEditorialInformation
        True
        '''
        return not (self._editorial is None)

    @property
    def editorial(self) -> 'music21.editorial.Editorial':
        '''
        a :class:`~music21.editorial.Editorial` object that stores editorial information
        (comments, footnotes, harmonic information, ficta).

        Created automatically as needed:

        >>> n = note.Note('C4')
        >>> n.editorial
        <music21.editorial.Editorial {}>
        >>> n.editorial.ficta = pitch.Accidental('sharp')
        >>> n.editorial.ficta
        <music21.pitch.Accidental sharp>
        >>> n.editorial
        <music21.editorial.Editorial {'ficta': <music21.pitch.Accidental sharp>}>
        '''
        if self._editorial is None:
            self._editorial = editorial.Editorial()
        return self._editorial

    @editorial.setter
    def editorial(self, ed: 'music21.editorial.Editorial'):
        self._editorial = ed

    @property
    def hasStyleInformation(self) -> bool:
        '''
        Returns True if there is a :class:`~music21.style.Style` object
        already associated with this object, False otherwise.

        Calling .style on an object will always create a new
        Style object, so even though a new Style object isn't too expensive
        to create, this property helps to prevent creating new Styles more than
        necessary.

        >>> mObj = base.Music21Object()
        >>> mObj.hasStyleInformation
        False
        >>> mObj.style
        <music21.style.Style object at 0x10b0a2080>
        >>> mObj.hasStyleInformation
        True
        '''
        return not (self._style is None)

    @property
    def style(self) -> 'music21.style.Style':
        '''
        Returns (or Creates and then Returns) the Style object
        associated with this object, or sets a new
        style object.  Different classes might use
        different Style objects because they might have different
        style needs (such as text formatting or bezier positioning)

        Eventually will also query the groups to see if they have
        any styles associated with them.

        >>> n = note.Note()
        >>> st = n.style
        >>> st
        <music21.style.NoteStyle object at 0x10ba96208>
        >>> st.absoluteX = 20.0
        >>> st.absoluteX
        20.0
        >>> n.style = style.Style()
        >>> n.style.absoluteX is None
        True
        '''
        if self._style is None:
            styleClass = self._styleClass
            self._style = styleClass()
        return self._style

    @style.setter
    def style(self, newStyle: Optional['music21.style.Style']):
        self._style = newStyle

    # --------------------------
    # convenience.  used to be in note.Note, but belongs everywhere:

    @property
    def quarterLength(self) -> Union[float, fractions.Fraction]:
        '''
        Set or Return the Duration as represented in Quarter Length, possibly as a fraction.

        >>> n = note.Note()
        >>> n.quarterLength = 2.0
        >>> n.quarterLength
        2.0
        >>> n.quarterLength = 1/3
        >>> n.quarterLength
        Fraction(1, 3)
        '''
        return self.duration.quarterLength

    @quarterLength.setter
    def quarterLength(self, value: Union[int, float, fractions.Fraction]):
        self.duration.quarterLength = value

    @property
    def derivation(self) -> Derivation:
        '''
        Return the :class:`~music21.derivation.Derivation` object for this element.

        Or create one if none exists:

        >>> n = note.Note()
        >>> n.derivation
        <Derivation of <music21.note.Note C> from None>
        >>> import copy
        >>> n2 = copy.deepcopy(n)
        >>> n2.pitch.step = 'D'  # for seeing easier...
        >>> n2.derivation
        <Derivation of <music21.note.Note D> from <music21.note.Note C> via '__deepcopy__'>
        >>> n2.derivation.origin is n
        True

        Note that (for now at least) derivation.origin is NOT a weakref:

        >>> del n
        >>> n2.derivation
        <Derivation of <music21.note.Note D> from <music21.note.Note C> via '__deepcopy__'>
        >>> n2.derivation.origin
        <music21.note.Note C>
        '''
        if self._derivation is None:
            self._derivation = Derivation(client=self)
        return self._derivation

    @derivation.setter
    def derivation(self, newDerivation: Optional[Derivation]) -> None:
        self._derivation = newDerivation

    def clearCache(self, **keywords):
        '''
        A number of music21 attributes (especially with Chords and RomanNumerals, etc.)
        are expensive to compute and are therefore cached.  Generally speaking
        objects are responsible for making sure that their own caches are up to date,
        but a power user might want to do something in an unusual way (such as manipulating
        private attributes on a Pitch object) and need to be able to clear caches.

        That's what this is here for.  If all goes well, you'll never need to call it
        unless you're expanding music21's core functionality.

        `**keywords` is not used in Music21Object but is included for subclassing.

        Look at :func:`~music21.common.decorators.cacheMethod` for the other half of this
        utility.

        New in v.6 -- exposes previously hidden functionality.
        '''
        self._cache = {}

    def getOffsetBySite(
        self,
        site: 'music21.stream.Stream',
        *,
        returnSpecial=False,
        stringReturns=False,
    ) -> Union[float, fractions.Fraction, str]:
        '''
        If this class has been registered in a container such as a Stream,
        that container can be provided here, and the offset in that object
        can be returned.

        >>> n = note.Note('A-4')  # a Music21Object
        >>> n.offset = 30
        >>> n.getOffsetBySite(None)
        30.0

        >>> s1 = stream.Stream()
        >>> s1.id = 'containingStream'
        >>> s1.insert(20 / 3, n)
        >>> n.getOffsetBySite(s1)
        Fraction(20, 3)
        >>> float(n.getOffsetBySite(s1))
        6.6666...

        n.getOffsetBySite(None) should still return 30.0

        >>> n.getOffsetBySite(None)
        30.0

        If the Stream does not contain the element and the element is not derived from
        an element that does, then a SitesException is raised:

        >>> s2 = stream.Stream()
        >>> s2.id = 'notContainingStream'
        >>> n.getOffsetBySite(s2)
        Traceback (most recent call last):
        music21.sites.SitesException: an entry for this object <music21.note.Note A-> is not
              stored in stream <music21.stream.Stream notContainingStream>

        Consider this use of derivations:

        >>> import copy
        >>> nCopy = copy.deepcopy(n)
        >>> nCopy.derivation
        <Derivation of <music21.note.Note A-> from <music21.note.Note A-> via '__deepcopy__'>
        >>> nCopy.getOffsetBySite(s1)
        Fraction(20, 3)

        nCopy can still find the offset of `n` in `s1`!
        This is the primary difference between element.getOffsetBySite(stream)
        and stream.elementOffset(element)

        >>> s1.elementOffset(nCopy)
        Traceback (most recent call last):
        music21.sites.SitesException: an entry for this object ... is not
            stored in stream <music21.stream.Stream containingStream>

        If the object is stored at the end of the Stream, then the highest time
        is usually returned:

        >>> s3 = stream.Stream()
        >>> n3 = note.Note(type='whole')
        >>> s3.append(n3)
        >>> rb = bar.Barline()
        >>> s3.storeAtEnd(rb)  # s3.rightBarline = rb would do the same...
        >>> rb.getOffsetBySite(s3)
        4.0

        However, setting returnSpecial to True will return OffsetSpecial.AT_END

        >>> rb.getOffsetBySite(s3, returnSpecial=True)
        <OffsetSpecial.AT_END>

        Even with returnSpecial normal offsets are still returned as a float or Fraction:

        >>> n3.getOffsetBySite(s3, returnSpecial=True)
        0.0

        Changed in v7. -- stringReturns renamed to returnSpecial.  Returns an OffsetSpecial Enum.
        '''
        if stringReturns and not returnSpecial:  # pragma: no cover
            returnSpecial = stringReturns
            environLocal.warn('stringReturns is deprecated: use returnSpecial instead')

        if site is None:
            return self._naiveOffset

        try:
            a = None
            tryOrigin = self
            originMemo = set()
            maxSearch = 100
            while a is None:
                try:
                    a = site.elementOffset(tryOrigin, returnSpecial=returnSpecial)
                except AttributeError as ae:
                    raise SitesException(
                        f'You were using {site!r} as a site, when it is not a Stream...'
                    ) from ae
                except Music21Exception as e:  # currently StreamException, but will change
                    if tryOrigin in site._endElements:
                        if returnSpecial is True:
                            return OffsetSpecial.AT_END
                        else:
                            return site.highestTime

                    tryOrigin = self.derivation.origin
                    if id(tryOrigin) in originMemo:
                        raise e
                    originMemo.add(id(tryOrigin))
                    maxSearch -= 1  # prevent infinite recursive searches...
                    if tryOrigin is None or maxSearch < 0:
                        raise e
            return a
        except SitesException as se:
            raise SitesException(
                f'an entry for this object {self!r} is not stored in stream {site!r}'
            ) from se

    def setOffsetBySite(self,
                        site: Optional['music21.stream.Stream'],
                        value: Union[int, float, fractions.Fraction]):
        '''
        Change the offset for a site.  These are equivalent:

            n1.setOffsetBySite(stream1, 20)

        and

            stream1.setElementOffset(n1, 20)

        Which you choose to use will depend on whether you are iterating over a list
        of notes (etc.) or streams.

        >>> import music21
        >>> aSite = stream.Stream()
        >>> aSite.id = 'aSite'
        >>> a = music21.Music21Object()
        >>> aSite.insert(0, a)
        >>> aSite.setElementOffset(a, 20)
        >>> a.setOffsetBySite(aSite, 30)
        >>> a.getOffsetBySite(aSite)
        30.0

        And if it isn't in a Stream? Raises an exception and the offset does not change.

        >>> b = note.Note('D')
        >>> b.setOffsetBySite(aSite, 40)
        Traceback (most recent call last):
        music21.exceptions21.StreamException: Cannot set the offset for element
            <music21.note.Note D>, not in Stream <music21.stream.Stream aSite>.

        >>> b.offset
        0.0

        Setting offset for `None` changes the "naive offset" of an object:

        >>> b.setOffsetBySite(None, 32)
        >>> b.offset
        32.0
        >>> b.activeSite is None
        True

        Running `setOffsetBySite` also changes the `activeSite` of the object.
        '''
        if site is not None:
            site.setElementOffset(self, value)
        else:
            if isinstance(value, int):
                value = float(value)
            self._naiveOffset = value

    def getOffsetInHierarchy(self, site) -> Union[float, fractions.Fraction]:
        '''
        For an element which may not be in site, but might be in a Stream in site (or further
        in streams), find the cumulative offset of the element in that site.

        >>> s = stream.Score(id='mainScore')
        >>> p = stream.Part()
        >>> m = stream.Measure()
        >>> n = note.Note()
        >>> m.insert(5.0, n)
        >>> p.insert(10.0, m)
        >>> s.insert(0.0, p)
        >>> n.getOffsetInHierarchy(s)
        15.0

        If no hierarchy beginning with site contains the element
        and the element is not derived from
        an element that does, then a SitesException is raised:

        >>> s2 = stream.Score(id='otherScore')
        >>> n.getOffsetInHierarchy(s2)
        Traceback (most recent call last):
        music21.sites.SitesException: Element <music21.note.Note C>
            is not in hierarchy of <music21.stream.Score otherScore>

        But if the element is derived from an element in
        a hierarchy then it can get the offset:

        >>> n2 = n.transpose('P5')
        >>> n2.derivation.origin is n
        True
        >>> n2.derivation.method
        'transpose'
        >>> n2.getOffsetInHierarchy(s)
        15.0

        There is no corresponding `.setOffsetInHierarchy()`
        since it's unclear what that would mean.

        See also :meth:`music21.stream.iterator.RecursiveIterator.currentHierarchyOffset`
        for a method that is about 10x faster when running through a recursed stream.

        *new in v.3*

        OMIT_FROM_DOCS

        Timing: 113microseconds for a search vs 1 microsecond for getOffsetBySite
        vs 0.4 for elementOffset.  Hence the short-circuit for easy looking below...

        TODO: If timing permits, replace .flat and .semiFlat with this routine.
        Currently not possible; b = bwv66.6

        %timeit b = corpus.parse('bwv66.6') -- 24.8ms
        %timeit b = corpus.parse('bwv66.6'); b.flat -- 42.9ms
        %timeit b = corpus.parse('bwv66.6'); b.recurse().stream() -- 83.1ms
        '''
        try:
            return self.getOffsetBySite(site)
        except SitesException:
            pass

        # do not use priorityTarget, just slows things down because will need to search
        # all anyhow, since site is not in self.sites.yieldSites()
        for cs in self.contextSites():
            if cs.site is site:
                return cs.offset

        raise SitesException(f'Element {self} is not in hierarchy of {site}')

    def getSpannerSites(self, spannerClassList=None) -> List['music21.spanner.Spanner']:
        '''
        Return a list of all :class:`~music21.spanner.Spanner` objects
        (or Spanner subclasses) that contain
        this element. This method provides a way for
        objects to be aware of what Spanners they
        reside in. Note that Spanners are not Streams
        but specialized Music21Objects that use a
        Stream subclass, SpannerStorage, internally to keep track
        of the elements that are spanned.

        >>> n1 = note.Note('C4')
        >>> n2 = note.Note('D4')
        >>> sp1 = spanner.Slur(n1, n2)
        >>> n1.getSpannerSites() == [sp1]
        True

        Note that not all Spanners are in the spanner module. They
        tend to reside in modules closer to their musical function:

        >>> sp2 = dynamics.Crescendo(n2, n1)

        The order that Spanners are returned is usually the order they
        were created, but on fast computers there can be ties, so use
        a set comparison if you expect multiple:

        >>> set(n2.getSpannerSites()) == {sp1, sp2}
        True

        Optionally a class name or list of class names can be
        specified and only Spanners of that class will be returned

        >>> sp3 = dynamics.Diminuendo(n1, n2)
        >>> n2.getSpannerSites('Diminuendo') == [sp3]
        True

        A larger class name can be used to get all subclasses:

        >>> set(n2.getSpannerSites('DynamicWedge')) == {sp2, sp3}
        True
        >>> set(n2.getSpannerSites(['Slur', 'Diminuendo'])) == {sp1, sp3}
        True


        >>> set(n2.getSpannerSites(['Slur', 'Diminuendo'])) == {sp3, sp1}
        True


        Example: see which pairs of notes are in the same slur.

        >>> n3 = note.Note('E4')
        >>> sp4 = spanner.Slur(n1, n3)

        >>> for n in [n1, n2, n3]:
        ...    for nOther in [n1, n2, n3]:
        ...        if n is nOther:
        ...            continue
        ...        nSlurs = n.getSpannerSites('Slur')
        ...        nOtherSlurs = nOther.getSpannerSites('Slur')
        ...        for thisSlur in nSlurs:
        ...            if thisSlur in nOtherSlurs:
        ...               print(f'{n.name} shares a slur with {nOther.name}')
        C shares a slur with D
        C shares a slur with E
        D shares a slur with C
        E shares a slur with C
        '''
        found = self.sites.getSitesByClass('SpannerStorage')
        post = []
        if spannerClassList is not None:
            if not common.isIterable(spannerClassList):
                spannerClassList = [spannerClassList]

        for obj in found:
            if obj is None:  # pragma: no cover
                continue
            if spannerClassList is None:
                post.append(obj.spannerParent)
            else:
                for spannerClass in spannerClassList:
                    if spannerClass in obj.spannerParent.classes:
                        post.append(obj.spannerParent)
                        break

        return post

    def purgeOrphans(self, excludeStorageStreams=True) -> None:
        '''
        A Music21Object may, due to deep copying or other reasons,
        have a site (with an offset) which
        no longer contains the Music21Object. These lingering sites
        are called orphans. This methods gets rid of them.

        The `excludeStorageStreams` are SpannerStorage and VariantStorage.
        '''
        # environLocal.printDebug(['purging orphans'])
        orphans = []
        # TODO: how can this be optimized to not use getSites, so as to
        # not unwrap weakrefs?
        for s in self.sites.yieldSites(excludeNone=True):
            # of the site does not actually have this Music21Object in
            # its elements list, it is an orphan and should be removed
            # note: this permits non-site context Streams to continue
            if s.isStream and not s.hasElement(self):
                if excludeStorageStreams:
                    # only get those that are not Storage Streams
                    if ('SpannerStorage' not in s.classes
                            and 'VariantStorage' not in s.classes):
                        # environLocal.printDebug(['removing orphan:', s])
                        orphans.append(id(s))
                else:  # get all
                    orphans.append(id(s))
        for i in orphans:
            self.sites.removeById(i)
            p = self._getActiveSite()  # this can be simplified.
            if p is not None and id(p) == i:
                # noinspection PyArgumentList
                self._setActiveSite(None)

    def purgeLocations(self, rescanIsDead=False) -> None:
        '''
        Remove references to all locations in objects that no longer exist.
        '''
        # NOTE: this method is overridden on Spanner
        # and Variant, so not an easy fix to remove...
        self.sites.purgeLocations(rescanIsDead=rescanIsDead)

    # --------------------------------------------------------------------------------
    # contexts...

    def getContextByClass(
        self,
        className,
        *,
        getElementMethod='getElementAtOrBefore',
        sortByCreationTime=False,
        followDerivation=True,
        priorityTargetOnly=False,
    ) -> Optional['Music21Object']:
        # noinspection PyShadowingNames
        '''
        A very powerful method in music21 of fundamental importance: Returns
        the element matching the className that is closest to this element in
        its current hierarchy (or the hierarchy of the derivation origin unless
        `followDerivation` is False.  For instance, take this stream of changing time
        signatures:

        >>> p = converter.parse('tinynotation: 3/4 C4 D E 2/4 F G A B 1/4 c')
        >>> p
        <music21.stream.Part 0x104ce64e0>

        >>> p.show('t')
        {0.0} <music21.stream.Measure 1 offset=0.0>
            {0.0} <music21.clef.BassClef>
            {0.0} <music21.meter.TimeSignature 3/4>
            {0.0} <music21.note.Note C>
            {1.0} <music21.note.Note D>
            {2.0} <music21.note.Note E>
        {3.0} <music21.stream.Measure 2 offset=3.0>
            {0.0} <music21.meter.TimeSignature 2/4>
            {0.0} <music21.note.Note F>
            {1.0} <music21.note.Note G>
        {5.0} <music21.stream.Measure 3 offset=5.0>
            {0.0} <music21.note.Note A>
            {1.0} <music21.note.Note B>
        {7.0} <music21.stream.Measure 4 offset=7.0>
            {0.0} <music21.meter.TimeSignature 1/4>
            {0.0} <music21.note.Note C>
            {1.0} <music21.bar.Barline type=final>

        Let's get the last two notes of the piece, the B and high c:

        >>> m4 = p.measure(4)
        >>> c = m4.notes.first()
        >>> c
        <music21.note.Note C>

        >>> m3 = p.measure(3)
        >>> b = m3.notes.last()
        >>> b
        <music21.note.Note B>

        Now when we run `getContextByClass('TimeSignature')` on c, we get a
        time signature of 1/4.

        >>> c.getContextByClass('TimeSignature')
        <music21.meter.TimeSignature 1/4>

        Doing what we just did wouldn't be hard to do with other methods,
        though `getContextByClass` makes it easier.  But the time signature
        context for b would be much harder to get without this method, since in
        order to do it, it searches backwards within the measure, finds that
        there's nothing there.  It goes to the previous measure and searches
        that one backwards until it gets the proper TimeSignature of 2/4:

        >>> b.getContextByClass('TimeSignature')
        <music21.meter.TimeSignature 2/4>

        The method is smart enough to stop when it gets to the beginning of the
        part.  This is all you need to know for most uses.  The rest of the
        docs are for advanced uses:

        The methods searches both Sites as well as associated objects to find a
        matching class. Returns None if not match is found.

        A reference to the caller is required to find the offset of the object
        of the caller.

        The caller may be a Sites reference from a lower-level object.  If so,
        we can access the location of that lower-level object. However, if we
        need a flat representation, the caller needs to be the source Stream,
        not its Sites reference.

        The `getElementMethod` is a string that selects which Stream method is
        used to get elements for searching. These strings are accepted:

        *    'getElementBefore'
        *    'getElementAfter'
        *    'getElementAtOrBefore' (Default)
        *    'getElementAtOrAfter'

        The "after" do forward contexts -- looking ahead.

        Demonstrations of these keywords:

        Because `b` is a `Note`, `.getContextByClass('Note')` will only find itself:

        >>> b.getContextByClass('Note') is b
        True

        To get the previous `Note`, use `getElementMethod='getElementBefore'`

        >>> a = b.getContextByClass('Note', getElementMethod='getElementBefore')
        >>> a
        <music21.note.Note A>

        This is similar to `.previous('Note')`, though that method is a bit more
        sophisticated:

        >>> b.previous('Note')
        <music21.note.Note A>

        To get the following `Note` use `getElementMethod='getElementAfter'`

        >>> c = b.getContextByClass('Note', getElementMethod='getElementAfter')
        >>> c
        <music21.note.Note C>

        This is similar to `.next('Note')`. though again that method is a bit more
        sophisticated:

        >>> b.next('Note')
        <music21.note.Note C>

        Notice that if searching for a `Stream` context, the element is not
        guaranteed to be in that Stream.  This is obviously true in this case:

        >>> p2 = stream.Part()
        >>> m = stream.Measure(number=1)
        >>> p2.insert(0, m)
        >>> n = note.Note('D')
        >>> m.insert(2.0, n)
        >>> try:
        ...     n.getContextByClass('Part').elementOffset(n)
        ... except Music21Exception:
        ...     print('not there')
        not there

        But it is less clear with something like this:

        >>> import copy
        >>> n2 = copy.deepcopy(n)
        >>> try:
        ...     n2.getContextByClass('Measure').elementOffset(n2)
        ... except Music21Exception:
        ...     print('not there')
        not there

        A measure context is being found, but only through the derivation chain.

        >>> n2.getContextByClass('Measure')
        <music21.stream.Measure 1 offset=0.0>

        To prevent this error, use the `followDerivation=False` setting

        >>> print(n2.getContextByClass('Measure', followDerivation=False))
        None

        Or if you want the offset of the element following the derivation chain,
        call `getOffsetBySite()` on the object:

        >>> n2.getOffsetBySite(n2.getContextByClass('Measure'))
        2.0

        * changed in v.5.7 -- added followDerivation=False and made
            everything but the class keyword only
        * added in v.6 -- added priorityTargetOnly -- see contextSites for description.

        OMIT_FROM_DOCS

        Testing that this works:

        >>> import gc
        >>> _ = gc.collect()
        >>> for site, positionStart, searchType in b.contextSites(
        ...                                 returnSortTuples=True,
        ...                                 sortByCreationTime=False,
        ...                                 followDerivation=True
        ...                                 ):
        ...     print(site, positionStart, searchType)
        <music21.stream.Measure 3 offset=5.0> SortTuple(atEnd=0, offset=1.0, ...) elementsFirst
        <music21.stream.Part 0x1118cadd8> SortTuple(atEnd=0, offset=6.0, ...) flatten
        '''
        def payloadExtractor(checkSite, flatten, innerPositionStart):
            '''
            change the site (stream) to a Tree (using caches if possible),
            then find the node before (or after) the positionStart and
            return the element there or None.

            flatten can be True, 'semiFlat', or False.
            '''
            siteTree = checkSite.asTree(flatten=flatten, classList=className)
            if 'Offset' in getElementMethod:
                # these methods match only by offset.  Used in .getBeat among other places
                if (('At' in getElementMethod and 'Before' in getElementMethod)
                        or ('At' not in getElementMethod and 'After' in getElementMethod)):
                    innerPositionStart = ZeroSortTupleHigh.modify(offset=innerPositionStart.offset)
                elif (('At' in getElementMethod and 'After' in getElementMethod)
                        or ('At' not in getElementMethod and 'Before' in getElementMethod)):
                    innerPositionStart = ZeroSortTupleLow.modify(offset=innerPositionStart.offset)
                else:
                    raise Music21Exception(
                        f'Incorrect getElementMethod: {getElementMethod}')

            if 'Before' in getElementMethod:
                contextNode = siteTree.getNodeBefore(innerPositionStart)
            else:
                contextNode = siteTree.getNodeAfter(innerPositionStart)

            if contextNode is not None:
                payload = contextNode.payload
                return payload
            else:
                return None

        def wellFormed(checkContextEl, checkSite) -> bool:
            '''
            Long explanation for a short method.

            It is possible for a contextEl to be returned that contradicts the
            'Before' or 'After' criterion due to the following:

            (I'll take the example of Before; After is much harder
            to construct, but possible).

            Assume that s is a Score, and tb2 = s.flat[1] and tb1 is the previous element
            (would be s.flat[0]) -- both are at offset 0 in s and are of the same class
            (so same sort order and priority) and are thus ordered entirely by insert
            order.

            in s we have the following.

            s.sortTuple   = 0.0 <0.-20.0>  # not inserted
            tb1.sortTuple = 0.0 <0.-31.1>
            tb2.sortTuple = 0.0 <0.-31.2>

            in s.flat we have:

            s.flat.sortTuple = 0.0 <0.-20.0>  # not inserted
            tb1.sortTuple    = 0.0 <0.-31.3>
            tb2.sortTuple    = 0.0 <0.-31.4>

            Now tb2 is declared through s.flat[1], so its activeSite
            is s.flat.  Calling .previous() finds tb1 in s.flat.  This is normal.

            tb1 calls .previous().  Search of first site finds nothing before tb1,
            so .getContextByClass() is ready to return None.  But other sites need to be checked

            Search returns to s.  .getContextByClass() asks is there anything before tb1's
            sort tuple of 0.0 <0.-31.3> (.3 is the insertIndex) in s?  Yes, it's tb2 at
            0.0 <0.-31.2> (because s was created before s.flat, the insert indices of objects
            in s are lower than the insert indices of objects in s.flat (perhaps insert indices
            should be eventually made global within the context of a stream, but not global
            overall? but that wasn't the solution here).  So we go back to tb2 in s. Then in
            theory we should go to tb1 in s, then s, then None.  This would have certain
            elements appear twice in a .previous() search, which is not optimal, but wouldn't be
            such a huge bug to make this method necessary.

            That'd be the only bug that would occur if we did: sf = s.flat, tb2 = sf[1]. But
            consider the exact phrasing above:  tb2 = s.flat[1].  s.flat is created for an instant,
            it is assigned to tb2's ._activeSite via weakRef, and then tb2's sortTuple is set
            via this temporary stream.

            Suppose tb2 is from that temp s.flat[1].  Then tb1 = tb2.previous() which is found
            in s.flat.  Suppose then that for some reason s._cache['flat'] gets cleaned up
            (It was a bug that s._cache was being cleaned by the positioning of notes during
            s_flat's setOffset,
            but _cache cleanups are allowed to happen at any time,
            so it's not a bug that it's being cleaned; assuming that it wouldn't be cleaned
            would be the bug) and garbage collection runs.

            Now we get tb1.previous() would get tb2 in s. Okay, it's redundant but not a huge deal,
            and tb2.previous() gets tb1.  tb1's ._activeSite is still a weakref to s.flat.
            When tb1's getContextByClass() is called, it needs its .sortTuple().  This looks
            first at .activeSite.  That is None, so it gets it from .offset which is the .offset
            of the last .activeSite (even if it is dead.  A lot of code depends on .offset
            still being available if .activeSite dies, so changing that is not an option for now).
            So its sortTuple is 0.0 <0.-31.3>. which has a .previous() of tb2 in s, which can
            call previous can get tb1, etc. So with really bad timing of cache cleanups and
            garbage collecting, it's possible to get an infinite loop.

            There may be ways to set activeSite on .getContextByClass() call such that this routine
            is not necessary, but I could not find one that was not disruptive for normal
            usages.

            There are some possible issues that one could raise about "wellFormed".
            Suppose for instance, that in one stream (b) we have [tb1, tb2] and
            then in another stream context (a), created earlier,
            we have [tb0, tb1, tb2].  tb1 is set up with (b) as an activeSite. Finding nothing
            previous, it goes to (a) and finds tb2; it then discovers that in (a), tb2 is after
            tb1 so it returns None for this context.  One might say, "wait a second, why
            isn't tb0 returned? It's going to be skipped." To this, I would answer, the original
            context in which .previous() or .getContextByClass() was called was (b). There is
            no absolute obligation to find what was previous in a different site context. It is
            absolutely fair game to say, "there's nothing prior to tb1".  Then why even
            search other streams/sites? Because it's quite common to create a new site
            for say a single measure or .getElementsByOffset(), etc., so that when leaving
            this extracted section, one wants to see how that fits into a larger stream hierarchy.
            '''
            try:
                selfSortTuple = self.sortTuple(checkSite, raiseExceptionOnMiss=True)
                contextSortTuple = checkContextEl.sortTuple(checkSite, raiseExceptionOnMiss=True)
            except SitesException:
                # might be raised by selfSortTuple; should not be by contextSortTuple.
                # It just means that selfSortTuple isn't in the same stream
                # as contextSortTuple, such as
                # when crossing measure borders.  Thus it's well-formed.
                return True

            if 'Before' in getElementMethod and selfSortTuple < contextSortTuple:
                # print(getElementMethod, selfSortTuple.shortRepr(),
                #       contextSortTuple.shortRepr(), self, contextEl)
                return False
            elif 'After' in getElementMethod and selfSortTuple > contextSortTuple:
                # print(getElementMethod, selfSortTuple.shortRepr(),
                #       contextSortTuple.shortRepr(), self, contextEl)
                return False
            else:
                return True

        if className and not common.isListLike(className):
            className = (className,)

        if 'At' in getElementMethod and self.isClassOrSubclass(className):
            return self

        for site, positionStart, searchType in self.contextSites(
            returnSortTuples=True,
            sortByCreationTime=sortByCreationTime,
            followDerivation=followDerivation,
            priorityTargetOnly=priorityTargetOnly,
        ):
            if searchType in ('elementsOnly', 'elementsFirst'):
                contextEl = payloadExtractor(site,
                                             flatten=False,
                                             innerPositionStart=positionStart)

                if contextEl is not None and wellFormed(contextEl, site):
                    try:
                        site.coreSelfActiveSite(contextEl)
                    except SitesException:
                        pass
                    return contextEl
                # otherwise, continue to check for flattening...

            if searchType != 'elementsOnly':  # flatten or elementsFirst
                if ('After' in getElementMethod
                        and (not className
                             or site.isClassOrSubclass(className))):
                    if 'NotSelf' in getElementMethod and self is site:
                        pass
                    elif 'NotSelf' not in getElementMethod:  # for 'After' we can't do the
                        # containing site because that comes before.
                        return site  # if the site itself is the context, return it...

                contextEl = payloadExtractor(site,
                                             flatten='semiFlat',
                                             innerPositionStart=positionStart)
                if contextEl is not None and wellFormed(contextEl, site):
                    try:
                        site.coreSelfActiveSite(contextEl)
                    except SitesException:
                        pass
                    return contextEl

                if ('Before' in getElementMethod
                        and (not className
                             or site.isClassOrSubclass(className))):
                    if 'NotSelf' in getElementMethod and self is site:
                        pass
                    else:
                        return site  # if the site itself is the context, return it...

                # otherwise, continue to check in next contextSite.

        # nothing found...
        return None

    def contextSites(
        self,
        *,
        callerFirst=None,
        memo=None,
        offsetAppend=0.0,
        sortByCreationTime: Union[str, bool] = False,
        priorityTarget=None,
        returnSortTuples=False,
        followDerivation=True,
        priorityTargetOnly=False,
    ):
        '''
        A generator that returns a list of namedtuples of sites to search for a context...

        Each tuple contains three elements:

        .site --  Stream object,
        .offset -- the offset or position (sortTuple) of this element in that Stream
        .recurseType -- the method of searching that should be applied to search for a context.

        The recurseType methods are:

            * 'flatten' -- flatten the stream and then look from this offset backwards.

            * 'elementsOnly' -- only search the stream's personal
               elements from this offset backwards

            * 'elementsFirst' -- search this stream backwards,
               and then flatten and search backwards

        >>> c = corpus.parse('bwv66.6')
        >>> c.id = 'bach'
        >>> n = c[2][4][2]
        >>> n
        <music21.note.Note G#>

        Returning sortTuples are important for distinguishing the order of multiple sites
        at the same offset.

        >>> for csTuple in n.contextSites(returnSortTuples=True):
        ...      yClearer = (csTuple.site, csTuple.offset.shortRepr(), csTuple.recurseType)
        ...      print(yClearer)
        (<music21.stream.Measure 3 offset=9.0>, '0.5 <0.20...>', 'elementsFirst')
        (<music21.stream.Part Alto>, '9.5 <0.20...>', 'flatten')
        (<music21.stream.Score bach>, '9.5 <0.20...>', 'elementsOnly')

        Streams have themselves as the first element in their context sites, at position
        zero and classSortOrder negative infinity.

        This example shows the context sites for Measure 3 of the
        Alto part. We will get the measure object using direct access to
        indices to ensure that no other temporary
        streams are created; normally, we would do `c.parts['Alto'].measure(3)`.

        >>> m = c[2][4]
        >>> m
        <music21.stream.Measure 3 offset=9.0>
        >>> for csTuple in m.contextSites(returnSortTuples=True):
        ...      yClearer = (csTuple.site, csTuple.offset.shortRepr(), csTuple.recurseType)
        ...      print(yClearer)
        (<music21.stream.Measure 3 offset=9.0>, '0.0 <-inf.-20...>', 'elementsFirst')
        (<music21.stream.Part Alto>, '9.0 <0.-20...>', 'flatten')
        (<music21.stream.Score bach>, '9.0 <0.-20...>', 'elementsOnly')

        Here we make a copy of the earlier measure and we see that its contextSites
        follow the derivationChain from the original measure and still find the Part
        and Score of the original Measure 3 even though mCopy is not in any of these
        objects.

        >>> import copy
        >>> mCopy = copy.deepcopy(m)
        >>> mCopy.number = 3333
        >>> for csTuple in mCopy.contextSites():
        ...      print(csTuple, mCopy in csTuple.site)
        ContextTuple(site=<music21.stream.Measure 3333 offset=0.0>,
                     offset=0.0,
                     recurseType='elementsFirst') False
        ContextTuple(site=<music21.stream.Part Alto>,
                     offset=9.0,
                     recurseType='flatten') False
        ContextTuple(site=<music21.stream.Score bach>,
                     offset=9.0,
                     recurseType='elementsOnly') False

        If followDerivation were False, then the Part and Score would not be found.

        >>> for csTuple in mCopy.contextSites(followDerivation=False):
        ...     print(csTuple)
        ContextTuple(site=<music21.stream.Measure 3333 offset=0.0>,
                     offset=0.0,
                     recurseType='elementsFirst')


        >>> partIterator = c.parts
        >>> m3 = partIterator[1].measure(3)
        >>> for csTuple in m3.contextSites():
        ...      print(csTuple)
        ContextTuple(site=<music21.stream.Measure 3 offset=9.0>,
                     offset=0.0,
                     recurseType='elementsFirst')
        ContextTuple(site=<music21.stream.Part Alto>,
                     offset=9.0,
                     recurseType='flatten')
        ContextTuple(site=<music21.stream.Score bach>,
                     offset=9.0,
                     recurseType='elementsOnly')

        Sorting order:

        >>> p1 = stream.Part()
        >>> p1.id = 'p1'
        >>> m1 = stream.Measure()
        >>> m1.number = 1
        >>> n = note.Note()
        >>> m1.append(n)
        >>> p1.append(m1)
        >>> for csTuple in n.contextSites():
        ...     print(csTuple.site)
        <music21.stream.Measure 1 offset=0.0>
        <music21.stream.Part p1>

        >>> p2 = stream.Part()
        >>> p2.id = 'p2'
        >>> m2 = stream.Measure()
        >>> m2.number = 2
        >>> m2.append(n)
        >>> p2.append(m2)

        The keys could have appeared in any order, but by default
        we set set priorityTarget to activeSite.  So this is the same as omitting.

        >>> for y in n.contextSites(priorityTarget=n.activeSite):
        ...     print(y[0])
        <music21.stream.Measure 2 offset=0.0>
        <music21.stream.Part p2>
        <music21.stream.Measure 1 offset=0.0>
        <music21.stream.Part p1>

        We can sort sites by creationTime...

        >>> for csTuple in n.contextSites(sortByCreationTime=True):
        ...     print(csTuple.site)
        <music21.stream.Measure 2 offset=0.0>
        <music21.stream.Part p2>
        <music21.stream.Measure 1 offset=0.0>
        <music21.stream.Part p1>

        oldest first...

        >>> for csTuple in n.contextSites(sortByCreationTime='reverse'):
        ...     print(csTuple.site)
        <music21.stream.Measure 1 offset=0.0>
        <music21.stream.Part p1>
        <music21.stream.Measure 2 offset=0.0>
        <music21.stream.Part p2>

        Note that by default we search all sites, but you might want to only search
        one, for instance:

        >>> c = note.Note('C')
        >>> m1 = stream.Measure()
        >>> m1.append(c)

        >>> d = note.Note('D')
        >>> m2 = stream.Measure()
        >>> m2.append([c, d])

        >>> c.activeSite = m1
        >>> c.next('Note')  # uses contextSites
        <music21.note.Note D>

        There is a particular site in which there is a Note after c,
        but we want to know if there is one in m1 or its hierarchy, so
        we can pass in activeSiteOnly to `.next()` which sets
        `priorityTargetOnly=True` for contextSites

        >>> print(c.next('Note', activeSiteOnly=True))
        None


        *  removed in v3: priorityTarget cannot be set, in order
            to use `.sites.yieldSites()`
        *  changed in v5.5: all arguments are keyword only.
        *  changed in v6: added `priorityTargetOnly=False` to only search in the
            context of the priorityTarget.
        '''
        if memo is None:
            memo = []

        if callerFirst is None:
            callerFirst = self
            if self.isStream and self not in memo:
                recursionType = self.recursionType
                environLocal.printDebug(
                    f'Caller first is {callerFirst} with offsetAppend {offsetAppend}')
                if returnSortTuples:
                    selfSortTuple = self.sortTuple().modify(
                        offset=0.0,
                        priority=float('-inf')
                    )
                    yield ContextTuple(self, selfSortTuple, recursionType)
                else:
                    yield ContextTuple(self, 0.0, recursionType)
                memo.append(self)

        if priorityTarget is None and sortByCreationTime is False:
            priorityTarget = self.activeSite
        else:
            environLocal.printDebug(f'sortByCreationTime {sortByCreationTime}')

        topLevel = self
        for siteObj in self.sites.yieldSites(sortByCreationTime=sortByCreationTime,
                                             priorityTarget=priorityTarget,
                                             excludeNone=True):
            if siteObj in memo:
                continue
            if 'SpannerStorage' in siteObj.classes:
                continue

            try:
                st = self.sortTuple(siteObj)
                if followDerivation:
                    # do not change this to ElementOffset because getOffsetBySite can
                    # follow derivation chains.
                    offsetInStream = self.getOffsetBySite(siteObj)
                else:
                    offsetInStream = siteObj.elementOffset(self)

                newOffset = opFrac(offsetInStream + offsetAppend)

                positionInStream = st.modify(offset=newOffset)
            except SitesException:
                continue  # not a valid site any more.  Could be caught in derivationChain

            recursionType = siteObj.recursionType
            if returnSortTuples:
                yield ContextTuple(siteObj, positionInStream, recursionType)
            else:
                yield ContextTuple(siteObj, positionInStream.offset, recursionType)

            memo.append(siteObj)
            environLocal.printDebug(
                f'looking in contextSites for {siteObj}'
                + f' with position {positionInStream.shortRepr()}')
            for topLevel, inStreamPos, recurType in siteObj.contextSites(
                callerFirst=callerFirst,
                memo=memo,
                offsetAppend=positionInStream.offset,
                returnSortTuples=True,  # ALWAYS
                sortByCreationTime=sortByCreationTime
            ):
                # get activeSite unless sortByCreationTime
                inStreamOffset = inStreamPos.offset
                # now take that offset and use it to modify the positionInStream
                # to get where Exactly the object would be if it WERE in this stream
                hypotheticalPosition = positionInStream.modify(offset=inStreamOffset)

                if topLevel not in memo:
                    # environLocal.printDebug('Yielding {}, {}, {} from contextSites'.format(
                    #                                                topLevel,
                    #                                                inStreamPos.shortRepr(),
                    #                                                recurType))
                    if returnSortTuples:
                        yield ContextTuple(topLevel, hypotheticalPosition, recurType)
                    else:
                        yield ContextTuple(topLevel, inStreamOffset, recurType)
                    memo.append(topLevel)
            if priorityTargetOnly:
                break

        if followDerivation:
            for derivedObject in topLevel.derivation.chain():
                environLocal.printDebug(
                    'looking now in derivedObject, '
                    + f'{derivedObject} with offsetAppend {offsetAppend}')
                for derivedCsTuple in derivedObject.contextSites(
                        callerFirst=None,
                        memo=memo,
                        offsetAppend=0.0,
                        returnSortTuples=True,
                        sortByCreationTime=sortByCreationTime):
                    # get activeSite unless sortByCreationTime
                    if derivedCsTuple.site in memo:
                        continue

                    environLocal.printDebug(
                        f'Yielding {derivedCsTuple} from derivedObject contextSites'
                    )
                    offsetAdjustedCsTuple = ContextTuple(
                        derivedCsTuple.site,
                        derivedCsTuple.offset.modify(offset=derivedCsTuple[1].offset
                                                            + offsetAppend),
                        derivedCsTuple.recurseType)
                    if returnSortTuples:
                        yield offsetAdjustedCsTuple
                    else:
                        yield ContextTuple(offsetAdjustedCsTuple.site,
                                           offsetAdjustedCsTuple.offset.offset,
                                           offsetAdjustedCsTuple.recurseType)
                    memo.append(derivedCsTuple.site)

        environLocal.printDebug('--returning from derivedObject search')

    def getAllContextsByClass(self, className):
        '''
        Returns a generator that yields elements found by `.getContextByClass` and
        then finds the previous contexts for that element.

        >>> s = stream.Stream()
        >>> s.append(meter.TimeSignature('2/4'))
        >>> s.append(note.Note('C'))
        >>> s.append(meter.TimeSignature('3/4'))
        >>> n = note.Note('D')
        >>> s.append(n)


        >>> for ts in n.getAllContextsByClass('TimeSignature'):
        ...     print(ts, ts.offset)
        <music21.meter.TimeSignature 3/4> 1.0
        <music21.meter.TimeSignature 2/4> 0.0

        TODO: make it so that it does not skip over multiple matching classes
        at the same offset. with sortTuple

        '''
        el = self.getContextByClass(className)
        while el is not None:
            yield el
            el = el.getContextByClass(className, getElementMethod='getElementBeforeOffset')

    # -------------------------------------------------------------------------

    def next(self, className=None, *, activeSiteOnly=False):
        '''
        Get the next element found in the activeSite (or other Sites)
        of this Music21Object.

        The `className` can be used to specify one or more classes to match.

        >>> s = corpus.parse('bwv66.6')
        >>> m3 = s.parts[0].measure(3)
        >>> m4 = s.parts[0].measure(4)
        >>> m3
        <music21.stream.Measure 3 offset=9.0>
        >>> m3.show('t')
        {0.0} <music21.layout.SystemLayout>
        {0.0} <music21.note.Note A>
        {0.5} <music21.note.Note B>
        {1.0} <music21.note.Note G#>
        {2.0} <music21.note.Note F#>
        {3.0} <music21.note.Note A>
        >>> m3.next()
        <music21.layout.SystemLayout>
        >>> nextM3 = m3.next('Measure')
        >>> nextM3 is m4
        True

        Note that calling next() repeatedly gives...the same object.  You'll want to
        call next on that object...

        >>> m3.next('Measure') is s.parts[0].measure(4)
        True
        >>> m3.next('Measure') is s.parts[0].measure(4)
        True

        So do this instead:

        >>> o = m3
        >>> for i in range(5):
        ...     print(o)
        ...     o = o.next('Measure')
        <music21.stream.Measure 3 offset=9.0>
        <music21.stream.Measure 4 offset=13.0>
        <music21.stream.Measure 5 offset=17.0>
        <music21.stream.Measure 6 offset=21.0>
        <music21.stream.Measure 7 offset=25.0>

        We can find the next element given a certain class with the `className`:

        >>> n = m3.next('Note')
        >>> n
        <music21.note.Note A>
        >>> n.measureNumber
        3
        >>> n is m3.notes.first()
        True
        >>> n.next()
        <music21.note.Note B>

        Notice though that when we get to the end of the set of measures, something
        interesting happens (maybe it shouldn't? don't count on this...): we descend
        into the last measure and give its elements instead.

        We'll leave o where it is (m8 now) to demonstrate what happens, and also
        print its Part for more information...

        >>> while o is not None:
        ...     print(o, o.getContextByClass('Part'))
        ...     o = o.next()
        <music21.stream.Measure 8 offset=29.0> <music21.stream.Part Soprano>
        <music21.note.Note F#> <music21.stream.Part Soprano>
        <music21.note.Note F#> <music21.stream.Part Soprano>
        <music21.note.Note F#> <music21.stream.Part Soprano>
        <music21.stream.Measure 9 offset=33.0> <music21.stream.Part Soprano>
        <music21.note.Note F#> <music21.stream.Part Soprano>
        <music21.note.Note F#> <music21.stream.Part Soprano>
        <music21.note.Note E#> <music21.stream.Part Soprano>
        <music21.note.Note F#> <music21.stream.Part Soprano>
        <music21.bar.Barline type=final> <music21.stream.Part Soprano>

        * changed in v.6 -- added activeSiteOnly -- see description in `.contextSites()`
        '''
        allSiteContexts = list(self.contextSites(
            returnSortTuples=True,
            priorityTargetOnly=activeSiteOnly,
        ))
        maxRecurse = 20

        thisElForNext = self
        while maxRecurse:
            nextEl = thisElForNext.getContextByClass(
                className=className,
                getElementMethod='getElementAfterNotSelf',
                priorityTargetOnly=activeSiteOnly,
            )

            callContinue = False
            for singleSiteContext, unused_positionInContext, unused_recurseType in allSiteContexts:
                if nextEl is singleSiteContext:
                    if nextEl and nextEl[0] is not self:  # has elements
                        return nextEl[0]

                    thisElForNext = nextEl
                    callContinue = True
                    break

            if callContinue:
                maxRecurse -= 1
                continue

            if nextEl is not self:
                return nextEl
            maxRecurse -= 1

        if maxRecurse == 0:
            raise Music21Exception('Maximum recursion!')

    def previous(self, className=None, *, activeSiteOnly=False):
        '''
        Get the previous element found in the activeSite or other .sites of this
        Music21Object.

        The `className` can be used to specify one or more classes to match.

        >>> s = corpus.parse('bwv66.6')
        >>> m2 = s.parts[0].iter.getElementsByClass('Measure')[2]  # pickup measure
        >>> m3 = s.parts[0].iter.getElementsByClass('Measure')[3]
        >>> m3
        <music21.stream.Measure 3 offset=9.0>
        >>> m3prev = m3.previous()
        >>> m3prev
        <music21.note.Note C#>
        >>> m3prev is m2.notes[-1]
        True
        >>> m3.previous('Measure') is m2
        True

        We'll iterate backwards from the first note of the second measure of the Alto part.

        >>> o = s.parts[1].iter.getElementsByClass('Measure')[2][0]
        >>> while o:
        ...    print(o)
        ...    o = o.previous()
        <music21.note.Note E>
        <music21.stream.Measure 2 offset=5.0>
        <music21.note.Note E>
        <music21.note.Note E>
        <music21.note.Note E>
        <music21.note.Note F#>
        <music21.stream.Measure 1 offset=1.0>
        <music21.note.Note E>
        <music21.meter.TimeSignature 4/4>
        f# minor
        <music21.clef.TrebleClef>
        <music21.stream.Measure 0 offset=0.0>
        P2: Alto: Instrument 2
        <music21.stream.Part Alto>
        <music21.stream.Part Soprano>
        <music21.metadata.Metadata object at 0x11116d080>
        <music21.stream.Score 0x10513af98>

        * changed in v.6 -- added activeSiteOnly -- see description in `.contextSites()`
        '''
        # allSiteContexts = list(self.contextSites(returnSortTuples=True))
        # maxRecurse = 20

        prevEl = self.getContextByClass(className=className,
                                        getElementMethod='getElementBeforeNotSelf',
                                        priorityTargetOnly=activeSiteOnly,
                                        )

        # for singleSiteContext, unused_positionInContext, unused_recurseType in allSiteContexts:
        #     if prevEl is singleSiteContext:
        #         prevElPrev = prevEl.getContextByClass(prevEl.__class__,
        #                                             getElementMethod='getElementBeforeNotSelf')
        #         if prevElPrev and prevElPrev is not self:
        #             return prevElPrev
        isInPart = False
        if self.isStream and prevEl is not None:
            # if self is a Part, ensure that the previous element is not in self
            for cs, unused1, unused2 in prevEl.contextSites():
                if cs is self:
                    isInPart = True
                    break

        if prevEl and prevEl is not self and not isInPart:
            return prevEl
        else:
            # okay, go up to next level
            activeS = self.activeSite  # might be None...
            if activeS is None:
                return None
            asTree = activeS.asTree(classList=className, flatten=False)
            prevNode = asTree.getNodeBefore(self.sortTuple())
            if prevNode is None:
                if className is None or activeS.isClassOrSubclass(className):
                    return activeS
                else:
                    return None
            else:
                return prevNode.payload

    # end contexts...
    # --------------------------------------------------------------------------------

    # -------------------------------------------------------------------------
    # properties

    def _getActiveSite(self):
        # can be None
        if sites.WEAKREF_ACTIVE:
            if self._activeSite is None:  # leave None
                return None
            else:  # even if current activeSite is not a weakref, this will work
                # environLocal.printDebug(['_getActiveSite() called:',
                #                          'self._activeSite', self._activeSite])
                return common.unwrapWeakref(self._activeSite)
        else:  # pragma: no cover
            return self._activeSite

    def _setActiveSite(self, site: Union['music21.stream.Stream', None]):
        # environLocal.printDebug(['_setActiveSite() called:', 'self', self, 'site', site])

        # NOTE: this is a performance intensive call
        if site is not None:
            try:
                storedOffset = site.elementOffset(self)
            except SitesException as se:
                raise SitesException(
                    'activeSite cannot be set for '
                    + f'object {self} not in the Stream {site}'
                ) from se

            self._activeSiteStoredOffset = storedOffset
            # siteId = id(site)
            # if not self.sites.hasSiteId(siteId):  # This should raise a warning, should not happen
            #    # environLocal.warn('Adding a siteDict entry for a ' +
            #    #                        'site that should already be there!')
            #    self.sites.add(site, idKey=siteId)
        else:
            self._activeSiteStoredOffset = None

        if sites.WEAKREF_ACTIVE:
            if site is None:  # leave None alone
                self._activeSite = None
            else:
                self._activeSite = common.wrapWeakref(site)
        else:  # pragma: no cover
            self._activeSite = site

    activeSite = property(_getActiveSite,
                          _setActiveSite,
                          doc='''
        A reference to the most-recent object used to
        contain this object. In most cases, this will be a
        Stream or Stream sub-class. In most cases, an object's
        activeSite attribute is automatically set when an the
        object is attached to a Stream.


        >>> n = note.Note('C#4')
        >>> p = stream.Part()
        >>> p.insert(20.0, n)
        >>> n.activeSite is p
        True
        >>> n.offset
        20.0

        >>> m = stream.Measure()
        >>> m.insert(10.0, n)
        >>> n.activeSite is m
        True
        >>> n.offset
        10.0
        >>> n.activeSite = p
        >>> n.offset
        20.0
        ''')

    def _getOffset(self):
        '''Get the offset for the activeSite.

        >>> n = note.Note()
        >>> m = stream.Measure()
        >>> m.id = 'm1'
        >>> m.insert(3.0, n)
        >>> n.activeSite is m
        True
        >>> n.offset
        3.0

        Still works...

        >>> n.offset
        3.0

        There is a branch that does slow searches.
        See test/testSerialization to have it active.
        '''
        # there is a problem if a new activeSite is being set and no offsets have
        # been provided for that activeSite; when self.offset is called,
        # the first case here would match
        # environLocal.printDebug(['Music21Object._getOffset', 'self.id',
        #                           self.id, 'id(self)', id(self), self.__class__])
        activeSiteWeakRef = self._activeSite
        if activeSiteWeakRef is not None:
            activeSite = self.activeSite
            if activeSite is None:
                # it has died since last visit, as is the case with short-lived streams like
                # .getElementsByClass, so we will return the most recent position
                return self._activeSiteStoredOffset

            try:
                o = activeSite.elementOffset(self)
            except SitesException:
                environLocal.printDebug(
                    'Not in Stream: changing activeSite to None and returning _naiveOffset')
                self.activeSite = None
                o = self._naiveOffset
        else:
            o = self._naiveOffset

        return o

    def _setOffset(self, value):
        '''
        Set the offset for the activeSite.
        '''
        # assume that most times this is a number; in that case, the fastest
        # thing to do is simply try to set the offset w/ float(value)
        try:
            offset = opFrac(value)
        except TypeError:
            offset = value

        if hasattr(value, 'quarterLength'):
            # probably a Duration object, but could be something else -- in any case, we'll take it.
            offset = value.quarterLength

        if self.activeSite is not None:
            self.activeSite.setElementOffset(self, offset)
        else:
            self._naiveOffset = offset

    offset = property(_getOffset,
                      _setOffset,
                      doc='''
        The offset property sets or returns the position of this object
        as a float or fractions.Fraction value
        (generally in `quarterLengths`), depending on what is representable.

        Offsets are measured from the start of the object's `activeSite`,
        that is, the most recently referenced `Stream` or `Stream` subclass such
        as `Part`, `Measure`, or `Voice`.  It is a simpler
        way of calling `o.getOffsetBySite(o.activeSite, returnType='rational')`.

        If we put a `Note` into a `Stream`, we will see the activeSite changes.

        >>> import fractions
        >>> n1 = note.Note('D#3')
        >>> n1.activeSite is None
        True

        >>> m1 = stream.Measure()
        >>> m1.number = 4
        >>> m1.insert(10.0, n1)
        >>> n1.offset
        10.0
        >>> n1.activeSite
        <music21.stream.Measure 4 offset=0.0>

        >>> n1.activeSite is m1
        True

        The most recently referenced `Stream` becomes an object's `activeSite` and
        thus the place where `.offset` looks to find its number.

        >>> m2 = stream.Measure()
        >>> m2.insert(3.0/5, n1)
        >>> m2.number = 5
        >>> n1.offset
        Fraction(3, 5)
        >>> n1.activeSite is m2
        True

        Notice though that `.offset` depends on the `.activeSite` which is the most
        recently accessed/referenced Stream.

        Here we will iterate over the `elements` in `m1` and we
        will see that the `.offset` of `n1` now is its offset in
        `m1` even though we haven't done anything directly to `n1`.
        Simply iterating over a site is enough to change the `.activeSite`
        of its elements:

        >>> for element in m1:
        ...     pass
        >>> n1.offset
        10.0


        The property can also set the offset for the object if no
        container has been set:


        >>> n1 = note.Note()
        >>> n1.id = 'hi'
        >>> n1.offset = 20/3.
        >>> n1.offset
        Fraction(20, 3)
        >>> float(n1.offset)
        6.666...


        >>> s1 = stream.Stream()
        >>> s1.append(n1)
        >>> n1.offset
        0.0
        >>> s2 = stream.Stream()
        >>> s2.insert(30.5, n1)
        >>> n1.offset
        30.5

        After calling `getElementById` on `s1`, the
        returned element's `offset` will be its offset in `s1`.

        >>> n2 = s1.getElementById('hi')
        >>> n2 is n1
        True
        >>> n2.offset
        0.0

        Iterating over the elements in a Stream will
        make its `offset` be the offset in iterated
        Stream.

        >>> for thisElement in s2:
        ...     thisElement.offset
        30.5

        When in doubt, use `.getOffsetBySite(streamObj)`
        which is safer or streamObj.elementOffset(self) which is 3x faster.
        ''')

    def sortTuple(self, useSite=False, raiseExceptionOnMiss=False):
        '''
        Returns a collections.namedtuple called SortTuple(atEnd, offset, priority, classSortOrder,
        isNotGrace, insertIndex)
        which contains the six elements necessary to determine the sort order of any set of
        objects in a Stream.

        1) atEnd = {0, 1}; Elements specified to always stay at
        the end of a stream (``stream.storeAtEnd``)
        sort after normal elements.

        2) offset = float; Offset (with respect to the active site) is the next and most
        important parameter in determining the order of elements in a stream (the note on beat 1
        has offset 0.0, while the note on beat 2 might have offset 1.0).

        3) priority = int; Priority is a
        user-specified property (default 0) that can set the order of
        elements which have the same
        offset (for instance, two Parts both at offset 0.0).

        4) classSortOrder = int or float; ClassSortOrder
        is the third level of comparison that gives an ordering to elements with different classes,
        ensuring, for instance that Clefs (classSortOrder = 0) sort before Notes
        (classSortOrder = 20).

        5) isNotGrace = {0, 1}; 0 = grace, 1 = normal. Grace notes sort before normal notes

        6) The last tie breaker is the creation time (insertIndex) of the site object
        represented by the activeSite.

        >>> n = note.Note()
        >>> n.offset = 4.0
        >>> n.priority = -3
        >>> n.sortTuple()
        SortTuple(atEnd=0, offset=4.0, priority=-3, classSortOrder=20,
                    isNotGrace=1, insertIndex=0)

        >>> st = n.sortTuple()

        Check that all these values are the same as above...

        >>> st.offset == n.offset
        True
        >>> st.priority == n.priority
        True

        An object's classSortOrder comes from the Class object itself:

        >>> st.classSortOrder == note.Note.classSortOrder
        True

        SortTuples have a few methods that are documented in :class:`~music21.sorting.SortTuple`.
        The most useful one for documenting is `.shortRepr()`.

        >>> st.shortRepr()
        '4.0 <-3.20.0>'

        Inserting the note into the Stream will set the insertIndex.  Most implementations of
        music21 will use a global counter rather than an actual timer.  Note that this is a
        last resort, but useful for things such as multiple Parts inserted in order.  It changes
        with each run, so we can't display it here...

        >>> s = stream.Stream()
        >>> s.insert(n)
        >>> n.sortTuple()
        SortTuple(atEnd=0, offset=4.0, priority=-3, classSortOrder=20,
                     isNotGrace=1, insertIndex=...)

        >>> nInsertIndex = n.sortTuple().insertIndex

        If we create another nearly identical note, the insertIndex will be different:

        >>> n2 = note.Note()
        >>> n2.offset = 4.0
        >>> n2.priority = -3
        >>> s.insert(n2)
        >>> n2InsertIndex = n2.sortTuple().insertIndex
        >>> n2InsertIndex > nInsertIndex
        True

        >>> rb = bar.Barline()
        >>> s.storeAtEnd(rb)
        >>> rb.sortTuple()
        SortTuple(atEnd=1, offset=0.0, priority=0, classSortOrder=-5,
                    isNotGrace=1, insertIndex=...)


        Normally if there's a site specified and the element is not in the site,
        the offset of None will be used, but if raiseExceptionOnMiss is set to True
        then a SitesException will be raised:

        >>> aloneNote = note.Note()
        >>> aloneNote.offset = 30
        >>> aloneStream = stream.Stream(id='aloneStream')  # no insert
        >>> aloneNote.sortTuple(aloneStream)
        SortTuple(atEnd=0, offset=30.0, priority=0, classSortOrder=20, isNotGrace=1, insertIndex=0)

        >>> aloneNote.sortTuple(aloneStream, raiseExceptionOnMiss=True)
        Traceback (most recent call last):
        music21.sites.SitesException: an entry for this object 0x... is not stored in
            stream <music21.stream.Stream aloneStream>
        '''
        if useSite is False:  # False or a Site; since None is a valid site, default is False
            useSite = self.activeSite

        if useSite is None:
            foundOffset = self.offset
        else:
            try:
                foundOffset = useSite.elementOffset(self, returnSpecial=True)
            except SitesException:
                if raiseExceptionOnMiss:
                    raise
                # environLocal.warn(r)
                    # activeSite may have vanished! or does not have the element
                foundOffset = self._naiveOffset

        if foundOffset == OffsetSpecial.AT_END:
            offset = 0.0
            atEnd = 1
        else:
            offset = foundOffset
            atEnd = 0

        if self.duration.isGrace:
            isNotGrace = 0
        else:
            isNotGrace = 1

        if (useSite is not False
                and self.sites.hasSiteId(id(useSite))):
            insertIndex = self.sites.siteDict[id(useSite)].globalSiteIndex
        elif self.activeSite is not None:
            insertIndex = self.sites.siteDict[id(self.activeSite)].globalSiteIndex
        else:
            insertIndex = 0

        return SortTuple(atEnd, offset, self.priority,
                          self.classSortOrder, isNotGrace, insertIndex)

    # -----------------------------------------------------------------
    def _getDuration(self):
        '''
        Gets the DurationObject of the object or None
        '''
        # lazy duration creation
        if self._duration is None:
            self._duration = duration.Duration(0)
        return self._duration

    def _setDuration(self, durationObj: 'music21.duration.Duration'):
        '''
        Set the duration as a quarterNote length
        '''
        replacingDuration = not (self._duration is None)

        try:
            ql = durationObj.quarterLength
            self._duration = durationObj
            durationObj.client = self
            if replacingDuration:
                self.informSites({'changedElement': 'duration', 'quarterLength': ql})

        except AttributeError as ae:
            # need to permit Duration object assignment here
            raise Exception(
                f'this must be a Duration object, not {durationObj}'
            ) from ae

    duration = property(_getDuration, _setDuration,
                        doc='''
        Get and set the duration of this object as a Duration object.
        ''')

    def informSites(self, changedInformation=None):
        '''
        trigger called whenever sites need to be informed of a change
        in the parameters of this object.

        `changedInformation` is not used now, but it can be a dictionary
        of what has changed.

        subclass this to do very interesting things.
        '''
        for s in self.sites.get():
            if hasattr(s, 'coreElementsChanged'):
                # noinspection PyCallingNonCallable
                s.coreElementsChanged(updateIsFlat=False, keepIndex=True)

    def _getPriority(self):
        return self._priority

    def _setPriority(self, value):
        '''
        value is an int.

        Informs all sites of the change.
        '''
        if not isinstance(value, int):
            raise ElementException('priority values must be integers.')
        if self._priority != value:
            self._priority = value
            self.informSites({'changedElement': 'priority', 'priority': value})

    priority = property(_getPriority,
                        _setPriority,
                        doc='''
        Get and set the priority integer value.

        Priority specifies the order of processing from left (lowest number)
        to right (highest number) of objects at the same offset.  For
        instance, if you want a key change and a clef change to happen at
        the same time but the key change to appear first, then set:
        keySigElement.priority = 1; clefElement.priority = 2 this might be
        a slightly counterintuitive numbering of priority, but it does
        mean, for instance, if you had two elements at the same offset,
        an allegro tempo change and an andante tempo change, then the
        tempo change with the higher priority number would apply to the
        following notes (by being processed second).

        Default priority is 0; thus negative priorities are encouraged
        to have Elements that appear before non-priority set elements.

        In case of tie, there are defined class sort orders defined in
        `music21.base.classSortOrder`.  For instance, a key signature
        change appears before a time signature change before a
        note at the same offset.  This produces the familiar order of
        materials at the start of a musical score.

        >>> import music21
        >>> a = music21.Music21Object()
        >>> a.priority = 3
        >>> a.priority = 'high'
        Traceback (most recent call last):
        music21.base.ElementException: priority values must be integers.
        ''')

    # -------------------------------------------------------------------------
    # display and writing

    def write(self, fmt=None, fp=None, **keywords):  # pragma: no cover
        '''
        Write out a file of music notation (or an image, etc.) in a given format.  If
        fp is specified as a file path then the file will be placed there.  If it is not
        given then a temporary file will be created.

        If fmt is not given then the default of your Environment's 'writeFormat' will
        be used.  For most people that is musicxml.

        Returns the full path to the file.
        '''
        if fmt is None:  # get setting in environment
            fmt = environLocal['writeFormat']
        elif fmt.startswith('.'):
            fmt = fmt[1:]

        if fmt == 'mxl':
            keywords['compress'] = True

        regularizedConverterFormat, unused_ext = common.findFormat(fmt)
        if regularizedConverterFormat is None:
            raise Music21ObjectException(f'cannot support showing in this format yet: {fmt}')

        formatSubs = fmt.split('.')
        fmt = formatSubs[0]
        subformats = formatSubs[1:]

        scClass = common.findSubConverterForFormat(regularizedConverterFormat)
        formatWriter = scClass()
        return formatWriter.write(self,
                                  regularizedConverterFormat,
                                  fp=fp,
                                  subformats=subformats,
                                  **keywords)

    def _reprText(self, **keywords):
        '''
        Return a text representation possible with line
        breaks. This methods can be overridden by subclasses
        to provide alternative text representations.
        '''
        return repr(self)

    def _reprTextLine(self):
        '''
        Return a text representation without line breaks. This
        methods can be overridden by subclasses to provide
        alternative text representations.
        '''
        return repr(self)

    def show(self, fmt=None, app=None, **keywords):  # pragma: no cover
        '''
        Displays an object in a format provided by the
        fmt argument or, if not provided, the format set in the user's Environment

        Valid formats include (but are not limited to)::
            musicxml
            text
            midi
            lily (or lilypond)
            lily.png
            lily.pdf
            lily.svg
            braille
            vexflow
            musicxml.png

        N.B. score.write('lily') returns a bare lilypond file,
        score.show('lily') runs it through lilypond and displays it as a png.
        '''
        # note that all formats here must be defined in
        # common.VALID_SHOW_FORMATS
        if fmt is None:  # get setting in environment
            if common.runningUnderIPython():
                try:
                    fmt = environLocal['ipythonShowFormat']
                except environment.EnvironmentException:
                    fmt = 'ipython.musicxml.png'
            else:
                fmt = environLocal['showFormat']
        elif fmt.startswith('.'):
            fmt = fmt[1:]
        elif common.runningUnderIPython() and fmt.startswith('midi'):
            fmt = 'ipython.' + fmt

        regularizedConverterFormat, unused_ext = common.findFormat(fmt)
        if regularizedConverterFormat is None:
            raise Music21ObjectException(f'cannot support showing in this format yet:{fmt}')

        formatSubs = fmt.split('.')
        fmt = formatSubs[0]
        subformats = formatSubs[1:]

        scClass = common.findSubConverterForFormat(regularizedConverterFormat)
        formatWriter = scClass()
        return formatWriter.show(self,
                                 regularizedConverterFormat,
                                 app=app,
                                 subformats=subformats,
                                 **keywords)

    # -------------------------------------------------------------------------
    # duration manipulation, processing, and splitting

    def containerHierarchy(
        self,
        *,
        followDerivation=True,
        includeNonStreamDerivations=False
    ):
        '''
        Return a list of Stream subclasses that this object
        is contained within or (if followDerivation is set) is derived from.

        This gives access to the hierarchy that contained or
        created this object.

        >>> s = corpus.parse('bach/bwv66.6')
        >>> noteE = s[1][2][3]
        >>> noteE
        <music21.note.Note E>
        >>> [e for e in noteE.containerHierarchy()]
        [<music21.stream.Measure 1 offset=1.0>,
         <music21.stream.Part Soprano>,
         <music21.stream.Score 0x1049a5668>]


        Note that derived objects also can follow the container hierarchy:

        >>> import copy
        >>> n2 = copy.deepcopy(noteE)
        >>> [e for e in n2.containerHierarchy()]
        [<music21.stream.Measure 1 offset=1.0>,
         <music21.stream.Part Soprano>,
         <music21.stream.Score 0x1049a5668>]

        Unless followDerivation is False:

        >>> [e for e in n2.containerHierarchy(followDerivation=False)]
        []

        if includeNonStreamDerivations is True then n2's containerHierarchy will include
        n even though it's not a container.  It gives a good idea of how the hierarchy is being
        constructed.

        >>> [e for e in n2.containerHierarchy(includeNonStreamDerivations=True)]
        [<music21.note.Note E>,
         <music21.stream.Measure 1 offset=1.0>,
         <music21.stream.Part Soprano>,
         <music21.stream.Score 0x1049a5668>]


        The method follows activeSites, so set the activeSite as necessary.

        >>> p = stream.Part(id='newPart')
        >>> m = stream.Measure(number=20)
        >>> p.insert(0, m)
        >>> m.insert(0, noteE)
        >>> noteE.activeSite
        <music21.stream.Measure 20 offset=0.0>
        >>> noteE.containerHierarchy()
        [<music21.stream.Measure 20 offset=0.0>,
         <music21.stream.Part newPart>]

        * changed in v.5.7: followDerivation and includeNonStreamDerivations are now keyword only
        '''
        post = []
        focus = self
        endMe = 200
        while endMe > 0:
            endMe = endMe - 1  # do not go forever
            # collect activeSite unless activeSite is None;
            # if so, try to get rootDerivation
            candidate = focus.activeSite
            # environLocal.printDebug(['containerHierarchy(): activeSite found:', candidate])
            if candidate is None:  # nothing more to derive
                # if this is a Stream, we might find a root derivation
                if followDerivation is True and hasattr(focus, 'derivation'):
                    # environLocal.printDebug(['containerHierarchy():
                    # found rootDerivation:', focus.rootDerivation])
                    alt = focus.derivation.rootDerivation
                    if alt is None:
                        return post
                    else:
                        candidate = alt
                else:
                    return post
            if includeNonStreamDerivations is True or 'Stream' in candidate.classes:
                post.append(candidate)
            focus = candidate
        return post

    def splitAtQuarterLength(
        self,
        quarterLength,
        retainOrigin=True,
        addTies=True,
        displayTiedAccidentals=False
    ) -> _SplitTuple:
        # noinspection PyShadowingNames
        '''
        Split an Element into two Elements at a provided
        `quarterLength` (offset) into the Element.

        Returns a specialized tuple that also has
        a .spannerList element which is a list of spanners
        that were created during the split, such as by splitting a trill
        note into more than one trill.

        TODO: unite into a "split" function -- document obscure uses.

        >>> a = note.Note('C#5')
        >>> a.duration.type = 'whole'
        >>> a.articulations = [articulations.Staccato()]
        >>> a.lyric = 'hi'
        >>> a.expressions = [expressions.Mordent(), expressions.Trill(), expressions.Fermata()]
        >>> st = a.splitAtQuarterLength(3)
        >>> b, c = st
        >>> b.duration.type
        'half'
        >>> b.duration.dots
        1
        >>> b.duration.quarterLength
        3.0
        >>> b.articulations
        []
        >>> b.lyric
        'hi'
        >>> b.expressions
        [<music21.expressions.Mordent>, <music21.expressions.Trill>]
        >>> c.duration.type
        'quarter'
        >>> c.duration.dots
        0
        >>> c.duration.quarterLength
        1.0
        >>> c.articulations
        [<music21.articulations.Staccato>]
        >>> c.lyric
        >>> c.expressions
        [<music21.expressions.Fermata>]
        >>> c.getSpannerSites()
        [<music21.expressions.TrillExtension <music21.note.Note C#><music21.note.Note C#>>]

        st is a _SplitTuple which can get the spanners from it for inserting into a Stream.

        >>> st.spannerList
        [<music21.expressions.TrillExtension <music21.note.Note C#><music21.note.Note C#>>]



        Make sure that ties and accidentals remain as they should be:

        >>> d = note.Note('D#4')
        >>> d.duration.quarterLength = 3.0
        >>> d.tie = tie.Tie('start')
        >>> e, f = d.splitAtQuarterLength(2.0)
        >>> e.tie, f.tie
        (<music21.tie.Tie start>, <music21.tie.Tie continue>)
        >>> e.pitch.accidental.displayStatus is None
        True
        >>> f.pitch.accidental.displayStatus
        False

        Should be the same for chords...

        >>> g = chord.Chord(['C4', 'E4', 'G#4'])
        >>> g.duration.quarterLength = 3.0
        >>> g[1].tie = tie.Tie('start')
        >>> h, i = g.splitAtQuarterLength(2.0)
        >>> for j in range(3):
        ...   (h[j].tie, i[j].tie)
        (<music21.tie.Tie start>, <music21.tie.Tie stop>)
        (<music21.tie.Tie start>, <music21.tie.Tie continue>)
        (<music21.tie.Tie start>, <music21.tie.Tie stop>)

        >>> h[2].pitch.accidental.displayStatus, i[2].pitch.accidental.displayStatus
        (None, False)


        If quarterLength == self.quarterLength then the second element will be None.

        >>> n = note.Note()
        >>> n.quarterLength = 0.5
        >>> a, b = n.splitAtQuarterLength(0.5)
        >>> b is None
        True
        >>> a is n
        True

        (same with retainOrigin off)

        >>> n = note.Note()
        >>> n.quarterLength = 0.5
        >>> a, b = n.splitAtQuarterLength(0.5, retainOrigin=False)
        >>> a is n
        False


        If quarterLength > self.quarterLength then a DurationException will be raised:

        >>> n = note.Note()
        >>> n.quarterLength = 0.5
        >>> a, b = n.splitAtQuarterLength(0.7)
        Traceback (most recent call last):
        music21.duration.DurationException: cannot split a duration (0.5)
            at this quarterLength (7/10)
        '''
        # needed for temporal manipulations; not music21 objects
        from music21 import tie
        quarterLength = opFrac(quarterLength)

        if quarterLength > self.duration.quarterLength:
            raise duration.DurationException(
                f'cannot split a duration ({self.duration.quarterLength}) '
                + f'at this quarterLength ({quarterLength})'
            )

        if retainOrigin is True:
            e = self
        else:
            e = copy.deepcopy(self)
        eRemain = copy.deepcopy(self)

        # clear lyrics from remaining parts
        if hasattr(eRemain, 'lyrics') and not callable(eRemain.lyrics):
            # lyrics is a function on Streams...
            eRemain.lyrics = []  # pylint: disable=attribute-defined-outside-init

        spannerList = []
        for listType in ('expressions', 'articulations'):
            if hasattr(e, listType):
                temp = getattr(e, listType)
                setattr(e, listType, [])  # pylint: disable=attribute-defined-outside-init
                setattr(eRemain, listType, [])
                for thisExpression in temp:  # using thisExpression as a shortcut for expr or art.
                    if hasattr(thisExpression, 'splitClient'):  # special method (see Trill)
                        spanners = thisExpression.splitClient([e, eRemain])
                        for s in spanners:
                            spannerList.append(s)
                    elif hasattr(thisExpression, 'tieAttach'):
                        if thisExpression.tieAttach == 'first':
                            eList = getattr(e, listType)
                            eList.append(thisExpression)
                        elif thisExpression.tieAttach == 'last':
                            eRemainList = getattr(eRemain, listType)
                            eRemainList.append(thisExpression)
                        else:  # default = 'all'
                            eList = getattr(e, listType)
                            eList.append(thisExpression)
                            eRemainList = getattr(eRemain, listType)
                            eRemainList.append(thisExpression)
                    else:  # default = 'all'
                        eList = getattr(e, listType)
                        eList.append(thisExpression)
                        eRemainList = getattr(eRemain, listType)
                        eRemainList.append(thisExpression)

        if abs(quarterLength - self.duration.quarterLength) < 0:
            quarterLength = self.duration.quarterLength

        lenEnd = self.duration.quarterLength - quarterLength
        lenStart = self.duration.quarterLength - lenEnd

        d1 = duration.Duration()
        d1.quarterLength = lenStart

        d2 = duration.Duration()
        d2.quarterLength = lenEnd

        e.duration = d1
        eRemain.duration = d2

        # some higher-level classes need this functionality
        # set ties
        if addTies and ('Note' in e.classes
                        or 'Unpitched' in e.classes):

            forceEndTieType = 'stop'
            if hasattr(e, 'tie') and e.tie is not None:
                # the last tie of what was formally a start should
                # continue
                if e.tie.type == 'start':
                    # keep start  if already set
                    forceEndTieType = 'continue'
                # a stop was ending a previous tie; we know that
                # the first is now a continue
                elif e.tie.type == 'stop':
                    forceEndTieType = 'stop'
                    e.tie.type = 'continue'
                elif e.tie.type == 'continue':
                    forceEndTieType = 'continue'
                    # keep continue if already set
            elif hasattr(e, 'tie'):
                e.tie = tie.Tie('start')  # pylint: disable=attribute-defined-outside-init
                # #need a tie object

            if hasattr(eRemain, 'tie'):
                # pylint: disable=attribute-defined-outside-init
                eRemain.tie = tie.Tie(forceEndTieType)

        elif addTies and 'Chord' in e.classes:
            for i in range(len(e.notes)):
                component = e.notes[i]
                remainComponent = eRemain.notes[i]
                forceEndTieType = 'stop'
                if component.tie is not None:
                    # the last tie of what was formally a start should
                    # continue
                    if component.tie.type == 'start':
                        # keep start  if already set
                        forceEndTieType = 'continue'
                    # a stop was ending a previous tie; we know that
                    # the first is now a continue
                    elif component.tie.type == 'stop':
                        forceEndTieType = 'stop'
                        component.tie.type = 'continue'
                    elif component.tie.type == 'continue':
                        forceEndTieType = 'continue'
                        # keep continue if already set
                else:
                    component.tie = tie.Tie('start')  # need a tie object
                remainComponent.tie = tie.Tie(forceEndTieType)

        # hide accidentals on tied notes where previous note
        # had an accidental that was shown
        if addTies and hasattr(e, 'pitches'):
            for i, p in enumerate(e.pitches):
                remainP = eRemain.pitches[i]
                if hasattr(p, 'accidental') and p.accidental is not None:
                    if not displayTiedAccidentals:  # if False
                        if p.accidental.displayType != 'even-tied':
                            remainP.accidental.displayStatus = False
                    else:  # display tied accidentals
                        remainP.accidental.displayType = 'even-tied'
                        remainP.accidental.displayStatus = True

        if eRemain.duration.quarterLength > 0.0:
            st = _SplitTuple([e, eRemain])
        else:
            st = _SplitTuple([e, None])

        if spannerList:
            st.spannerList = spannerList

        return st

    def splitByQuarterLengths(
        self,
        quarterLengthList: List[Union[int, float]],
        addTies=True,
        displayTiedAccidentals=False
    ) -> _SplitTuple:
        '''
        Given a list of quarter lengths, return a list of
        Music21Object objects, copied from this Music21Object,
        that are partitioned and tied with the specified quarter
        length list durations.

        TODO: unite into a "split" function -- document obscure uses.

        >>> n = note.Note()
        >>> n.quarterLength = 3
        >>> post = n.splitByQuarterLengths([1, 1, 1])
        >>> [n.quarterLength for n in post]
        [1.0, 1.0, 1.0]
        '''
        if opFrac(sum(quarterLengthList)) != self.duration.quarterLength:
            raise Music21ObjectException(
                'cannot split by quarter length list whose sum is not '
                + 'equal to the quarterLength duration of the source: '
                + f'{quarterLengthList}, {self.duration.quarterLength}'
            )

        # if nothing to do
        if len(quarterLengthList) == 1:
            # return a copy of self in a list
            return _SplitTuple([copy.deepcopy(self)])
        elif len(quarterLengthList) <= 1:
            raise Music21ObjectException(
                f'cannot split by this quarter length list: {quarterLengthList}.')

        eList = []
        spannerList = []  # this does not fully work with trills over multiple splits yet.
        eRemain = copy.deepcopy(self)
        for qlIndex in range(len(quarterLengthList) - 1):
            qlSplit = quarterLengthList[qlIndex]
            st = eRemain.splitAtQuarterLength(qlSplit,
                                              addTies=addTies,
                                              displayTiedAccidentals=displayTiedAccidentals)
            newEl, eRemain = st
            eList.append(newEl)
            spannerList.extend(st.spannerList)

        if eRemain is not None:
            eList.append(eRemain)

        stOut = _SplitTuple(eList)
        stOut.spannerList = spannerList
        return stOut

    def splitAtDurations(self: _M21T) -> _SplitTuple:
        '''
        Takes a Music21Object (e.g., a note.Note) and returns a list of similar
        objects with only a single duration.DurationTuple in each.
        Ties are added if the object supports ties.

        Articulations only appear on the first note.  Same with lyrics.

        Fermatas should be on last note, but not done yet.

        >>> a = note.Note()
        >>> a.duration.clear()  # remove defaults
        >>> a.duration.addDurationTuple(duration.durationTupleFromTypeDots('half', 0))
        >>> a.duration.quarterLength
        2.0
        >>> a.duration.addDurationTuple(duration.durationTupleFromTypeDots('whole', 0))
        >>> a.duration.quarterLength
        6.0
        >>> b = a.splitAtDurations()
        >>> b
        (<music21.note.Note C>, <music21.note.Note C>)
        >>> b[0].pitch == b[1].pitch
        True
        >>> b[0].duration
        <music21.duration.Duration 2.0>
        >>> b[0].duration.type
        'half'
        >>> b[1].duration.type
        'whole'
        >>> b[0].quarterLength, b[1].quarterLength
        (2.0, 4.0)

        >>> c = note.Note()
        >>> c.quarterLength = 2.5
        >>> d, e = c.splitAtDurations()
        >>> d.duration.type
        'half'
        >>> e.duration.type
        'eighth'
        >>> d.tie.type
        'start'
        >>> print(e.tie)
        <music21.tie.Tie stop>

        Assume c is tied to the next note.  Then the last split note should also be tied

        >>> c.tie = tie.Tie('start')
        >>> d, e = c.splitAtDurations()
        >>> d.tie.type
        'start'
        >>> e.tie.type
        'continue'

        Rests have no ties:

        >>> f = note.Rest()
        >>> f.quarterLength = 2.5
        >>> g, h = f.splitAtDurations()
        >>> (g.duration.type, h.duration.type)
        ('half', 'eighth')
        >>> f.tie is None
        True
        >>> g.tie is None
        True


        It should work for complex notes with tuplets.

        (this duration occurs in Modena A, Le greygnour bien, from the ars subtilior, c. 1380;
        hence how I discovered this bug)

        >>> n = note.Note()
        >>> n.duration.quarterLength = 0.5 + 0.0625  # eighth + 64th
        >>> t = duration.Tuplet(4, 3)
        >>> n.duration.appendTuplet(t)
        >>> first, last = n.splitAtDurations()
        >>> (first.duration, last.duration)
        (<music21.duration.Duration 0.375>, <music21.duration.Duration 0.046875>)

        Notice that this duration could have been done w/o tuplets, so no tuplets in output:

        >>> (first.duration.type, first.duration.dots, first.duration.tuplets)
        ('16th', 1, ())
        >>> (last.duration.type, last.duration.dots, last.duration.tuplets)
        ('128th', 1, ())

        Test of one with tuplets that cannot be split:

        >>> n = note.Note()
        >>> n.duration.quarterLength = 0.5 + 0.0625  # eighth + 64th
        >>> t = duration.Tuplet(3, 2, 'eighth')
        >>> n.duration.appendTuplet(t)
        >>> (n.duration.type, n.duration.dots, n.duration.tuplets)
        ('complex', 0, (<music21.duration.Tuplet 3/2/eighth>,))

        >>> first, last = n.splitAtDurations()
        >>> (first.duration, last.duration)
        (<music21.duration.Duration 1/3>, <music21.duration.Duration 1/24>)

        >>> (first.duration.type, first.duration.dots, first.duration.tuplets)
        ('eighth', 0, (<music21.duration.Tuplet 3/2/eighth>,))
        >>> (last.duration.type, last.duration.dots, last.duration.tuplets)
        ('64th', 0, (<music21.duration.Tuplet 3/2/64th>,))


        TODO: unite this and other functions into a "split" function -- document obscure uses.

        '''
        atm = self.duration.aggregateTupletMultiplier()
        quarterLengthList = [c.quarterLength * atm for c in self.duration.components]
        splitList = self.splitByQuarterLengths(quarterLengthList)
        return splitList
    # -------------------------------------------------------------------------
    # temporal and beat based positioning

    @property
    def measureNumber(self) -> Optional[int]:
        # noinspection PyShadowingNames
        '''
        Return the measure number of a :class:`~music21.stream.Measure` that contains this
        object if the object is in a measure.

        Returns None if the object is not in a measure.  Also note that by
        default Measure objects
        have measure number 0.

        If an object belongs to multiple measures (not in the same hierarchy...)
        then it returns the
        measure number of the :meth:`~music21.base.Music21Object.activeSite` if that is a
        :class:`~music21.stream.Measure` object.  Otherwise it will use
        :meth:`~music21.base.Music21Object.getContextByClass`
        to find the number of the measure it was most recently added to.

        >>> m = stream.Measure()
        >>> m.number = 12
        >>> n = note.Note()
        >>> m.append(n)
        >>> n.measureNumber
        12

        >>> n2 = note.Note()
        >>> n2.measureNumber is None
        True
        >>> m2 = stream.Measure()
        >>> m2.append(n2)
        >>> n2.measureNumber
        0

        This updates live if the measure number changes:

        >>> m2.number = 11
        >>> n2.measureNumber
        11


        The most recent measure added to is used unless activeSite is a measure:

        >>> m.append(n2)
        >>> n2.measureNumber
        12
        >>> n2.activeSite = m2
        >>> n2.measureNumber
        11

        Copies can retain measure numbers until set themselves:

        >>> import copy
        >>> nCopy = copy.deepcopy(n2)
        >>> nCopy.measureNumber
        12
        >>> m3 = stream.Measure()
        >>> m3.number = 4
        >>> m3.append(nCopy)
        >>> nCopy.measureNumber
        4
        '''
        mNumber = None  # default for not defined
        if self.activeSite is not None and self.activeSite.isMeasure:
            mNumber = self.activeSite.number
        else:
            # testing sortByCreationTime == true; this may be necessary
            # as we often want the most recent measure
            for cs in self.contextSites():
                m = cs[0]
                if 'Measure' in m.classes:
                    mNumber = m.number
        return mNumber

    def _getMeasureOffset(self, includeMeasurePadding=True) -> Union[float, fractions.Fraction]:
        # noinspection PyShadowingNames
        '''
        Try to obtain the nearest Measure that contains this object,
        and return the offset of this object within that Measure.

        If a Measure is found, and that Measure has padding
        defined as `paddingLeft` (for pickup measures, etc.), padding will be added to the
        native offset gathered from the object.

        >>> n = note.Note()
        >>> n.quarterLength = 2
        >>> m = stream.Measure()
        >>> n._getMeasureOffset()  # returns zero when not assigned
        0.0
        >>> n.quarterLength = 0.5

        >>> m = stream.Measure()
        >>> m.repeatAppend(n, 4)
        >>> [n._getMeasureOffset() for n in m.notes]
        [0.0, 0.5, 1.0, 1.5]

        >>> m.paddingLeft = 2
        >>> [n._getMeasureOffset() for n in m.notes]
        [2.0, 2.5, 3.0, 3.5]
        >>> [n._getMeasureOffset(includeMeasurePadding=False) for n in m.notes]
        [0.0, 0.5, 1.0, 1.5]
        '''
        activeS = self.activeSite
        if activeS is not None and activeS.isMeasure:
            # environLocal.printDebug(['found activeSite as Measure, using for offset'])
            offsetLocal = activeS.elementOffset(self)
            if includeMeasurePadding:
                offsetLocal += activeS.paddingLeft
        else:
            # environLocal.printDebug(['did not find activeSite as Measure,
            #    doing context search', 'self.activeSite', self.activeSite])
            # testing sortByCreationTime == true; this may be necessary
            # as we often want the most recent measure
            m = self.getContextByClass('Measure', sortByCreationTime=True)
            if m is not None:
                # environLocal.printDebug(['using found Measure for offset access'])
                try:
                    offsetLocal = m.elementOffset(self)
                    if includeMeasurePadding:
                        offsetLocal += m.paddingLeft
                except SitesException:
                    offsetLocal = self.offset

            else:  # hope that we get the right one
                # environLocal.printDebug(
                #  ['_getMeasureOffset(): cannot find a Measure; using standard offset access'])
                offsetLocal = self.offset

        # environLocal.printDebug(
        #     ['_getMeasureOffset(): found local offset as:', offsetLocal, self])
        return offsetLocal

    def _getTimeSignatureForBeat(self) -> 'music21.meter.TimeSignature':
        '''
        used by all the _getBeat, _getBeatDuration, _getBeatStrength functions.

        extracted to make sure that all three of the routines use the same one.
        '''
        ts: Optional['music21.meter.TimeSignature'] = self.getContextByClass(
            'TimeSignature', getElementMethod='getElementAtOrBeforeOffset')
        if ts is None:
            raise Music21ObjectException('this object does not have a TimeSignature in Sites')
        return ts

    @property
    def beat(self) -> Union[fractions.Fraction, float]:
        # noinspection PyShadowingNames
        '''
        Return the beat of this object as found in the most
        recently positioned Measure. Beat values count from 1 and
        contain a floating-point designation between 0 and 1 to
        show proportional progress through the beat.

        >>> n = note.Note()
        >>> n.quarterLength = 0.5
        >>> m = stream.Measure()
        >>> m.timeSignature = meter.TimeSignature('3/4')
        >>> m.repeatAppend(n, 6)
        >>> [n.beat for n in m.notes]
        [1.0, 1.5, 2.0, 2.5, 3.0, 3.5]


        Fractions are returned for positions that cannot be represented perfectly using floats:

        >>> m.timeSignature = meter.TimeSignature('6/8')
        >>> [n.beat for n in m.notes]
        [1.0, Fraction(4, 3), Fraction(5, 3), 2.0, Fraction(7, 3), Fraction(8, 3)]

        >>> s = stream.Stream()
        >>> s.insert(0, meter.TimeSignature('3/4'))
        >>> s.repeatAppend(note.Note(), 8)
        >>> [n.beat for n in s.notes]
        [1.0, 2.0, 3.0, 1.0, 2.0, 3.0, 1.0, 2.0]


        Notes inside flat streams can still find the original beat placement from outer
        streams:

        >>> p = stream.Part()
        >>> ts = meter.TimeSignature('2/4')
        >>> p.insert(0, ts)

        >>> n = note.Note('C4', type='eighth')
        >>> m1 = stream.Measure(number=1)
        >>> m1.repeatAppend(n, 4)

        >>> m2 = stream.Measure(number=2)
        >>> m2.repeatAppend(n, 4)

        >>> p.append([m1, m2])
        >>> [n.beat for n in p.flat.notes]
        [1.0, 1.5, 2.0, 2.5, 1.0, 1.5, 2.0, 2.5]


        Fractions print out as improper fraction strings

        >>> m = stream.Measure()
        >>> m.timeSignature = meter.TimeSignature('4/4')
        >>> n = note.Note()
        >>> n.quarterLength = 1/3
        >>> m.repeatAppend(n, 12)
        >>> for n in m.notes[:5]:
        ...    print(n.beat)
        1.0
        4/3
        5/3
        2.0
        7/3

        If there is no TimeSignature object in sites then returns the special float
        'nan' meaning "Not a Number":

        >>> isolatedNote = note.Note('E4')
        >>> isolatedNote.beat
        nan

        Not-a-number objects do not compare equal to themselves:

        >>> isolatedNote.beat == isolatedNote.beat
        False

        Instead to test for nan, import the math module and use `isnan()`:

        >>> import math
        >>> math.isnan(isolatedNote.beat)
        True


        Changed in v.6.3 -- returns `nan` if
        there is no TimeSignature in sites.  Previously raised an exception.
        '''
        try:
            ts = self._getTimeSignatureForBeat()
            return ts.getBeatProportion(ts.getMeasureOffsetOrMeterModulusOffset(self))
        except Music21ObjectException:
            return float('nan')

    @property
    def beatStr(self) -> str:
        '''
        Return a string representation of the beat of
        this object as found in the most recently positioned
        Measure. Beat values count from 1 and contain a
        fractional designation to show progress through the beat.


        >>> n = note.Note(type='eighth')
        >>> m = stream.Measure()
        >>> m.timeSignature = meter.TimeSignature('3/4')
        >>> m.repeatAppend(n, 6)

        >>> [n.beatStr for n in m.notes]
        ['1', '1 1/2', '2', '2 1/2', '3', '3 1/2']

        >>> m.timeSignature = meter.TimeSignature('6/8')
        >>> [n.beatStr for n in m.notes]
        ['1', '1 1/3', '1 2/3', '2', '2 1/3', '2 2/3']

        >>> s = stream.Stream()
        >>> s.insert(0, meter.TimeSignature('3/4'))
        >>> s.repeatAppend(note.Note(type='quarter'), 8)
        >>> [n.beatStr for n in s.notes]
        ['1', '2', '3', '1', '2', '3', '1', '2']

        If there is no TimeSignature object in sites then returns 'nan' for not a number.

        >>> isolatedNote = note.Note('E4')
        >>> isolatedNote.beatStr
        'nan'

        Changed in v.6.3 -- returns 'nan' if
        there is no TimeSignature in sites.  Previously raised an exception.
        '''
        try:
            ts = self._getTimeSignatureForBeat()
            return ts.getBeatProportionStr(ts.getMeasureOffsetOrMeterModulusOffset(self))
        except Music21ObjectException:
            return 'nan'

    @property
    def beatDuration(self) -> 'music21.duration.Duration':
        '''
        Return a :class:`~music21.duration.Duration` of the beat
        active for this object as found in the most recently
        positioned Measure.

        If extending beyond the Measure, or in a Stream with a TimeSignature,
        the meter modulus value will be returned.

        >>> n = note.Note('C4', type='eighth')
        >>> n.duration
        <music21.duration.Duration 0.5>

        >>> m = stream.Measure()
        >>> m.timeSignature = meter.TimeSignature('3/4')
        >>> m.repeatAppend(n, 6)
        >>> n0 = m.notes.first()
        >>> n0.beatDuration
        <music21.duration.Duration 1.0>

        Notice that the beat duration is the same for all these notes
        and has nothing to do with the duration of the element itself

        >>> [n.beatDuration.quarterLength for n in m.notes]
        [1.0, 1.0, 1.0, 1.0, 1.0, 1.0]

        Changing the time signature changes the beat duration:

        >>> m.timeSignature = meter.TimeSignature('6/8')
        >>> [n.beatDuration.quarterLength for n in m.notes]
        [1.5, 1.5, 1.5, 1.5, 1.5, 1.5]

        Complex time signatures will give different note lengths:

        >>> s = stream.Stream()
        >>> s.insert(0, meter.TimeSignature('2/4+3/4'))
        >>> s.repeatAppend(note.Note(type='quarter'), 8)
        >>> [n.beatDuration.quarterLength for n in s.notes]
        [2.0, 2.0, 3.0, 3.0, 3.0, 2.0, 2.0, 3.0]


        If there is no TimeSignature object in sites then returns a duration object
        of Zero length.

        >>> isolatedNote = note.Note('E4')
        >>> isolatedNote.beatDuration
        <music21.duration.Duration 0.0>

        Changed in v.6.3 -- returns a duration.Duration object of length 0 if
        there is no TimeSignature in sites.  Previously raised an exception.
        '''
        try:
            ts = self._getTimeSignatureForBeat()
            return ts.getBeatDuration(ts.getMeasureOffsetOrMeterModulusOffset(self))
        except Music21ObjectException:
            return duration.Duration(0)

    @property
    def beatStrength(self) -> float:
        '''
        Return the metrical accent of this object
        in the most recently positioned Measure. Accent values
        are between zero and one, and are derived from the local
        TimeSignature's accent MeterSequence weights. If the offset
        of this object does not match a defined accent weight, a
        minimum accent weight will be returned.


        >>> n = note.Note(type='eighth')
        >>> m = stream.Measure()
        >>> m.timeSignature = meter.TimeSignature('3/4')
        >>> m.repeatAppend(n, 6)

        The first note of a measure is (generally?) always beat strength 1.0:

        >>> m.notes.first().beatStrength
        1.0

        Notes on weaker beats have lower strength:

        >>> [n.beatStrength for n in m.notes]
        [1.0, 0.25, 0.5, 0.25, 0.5, 0.25]

        >>> m.timeSignature = meter.TimeSignature('6/8')
        >>> [n.beatStrength for n in m.notes]
        [1.0, 0.25, 0.25, 0.5, 0.25, 0.25]


        Importantly, the actual numbers here have no particular meaning.  You cannot
        "add" two beatStrengths of 0.25 and say that they have the same beat strength
        as one note of 0.5.  Only the ordinal relations really matter.  Even taking
        an average of beat strengths is a tiny bit methodologically suspect (though
        it is common in research for lack of a better method).

        We can also get the beatStrength for elements not in
        a measure, if the enclosing stream has a :class:`~music21.meter.TimeSignature`.
        We just assume that the time signature carries through to
        hypothetical following measures:

        >>> n = note.Note('E-3', type='quarter')
        >>> s = stream.Stream()
        >>> s.insert(0.0, meter.TimeSignature('2/2'))
        >>> s.repeatAppend(n, 12)
        >>> [n.beatStrength for n in s.notes]
        [1.0, 0.25, 0.5, 0.25, 1.0, 0.25, 0.5, 0.25, 1.0, 0.25, 0.5, 0.25]


        Changing the meter changes the output, of course, as can be seen from the
        fourth quarter note onward:

        >>> s.insert(4.0, meter.TimeSignature('3/4'))
        >>> [n.beatStrength for n in s.notes]
        [1.0, 0.25, 0.5, 0.25, 1.0, 0.5, 0.5, 1.0, 0.5, 0.5, 1.0, 0.5]


        The method returns correct numbers for the prevailing time signature
        even if no measures have been made:

        >>> n = note.Note('E--3', type='half')
        >>> s = stream.Stream()
        >>> s.isMeasure
        False

        >>> s.insert(0, meter.TimeSignature('2/2'))
        >>> s.repeatAppend(n, 16)
        >>> s.notes[0].beatStrength
        1.0
        >>> s.notes[1].beatStrength
        0.5
        >>> s.notes[4].beatStrength
        1.0
        >>> s.notes[5].beatStrength
        0.5

        Getting the beatStrength of an object without a time signature in its context
        returns the not-a-number special object 'nan':

        >>> n2 = note.Note(type='whole')
        >>> n2.beatStrength
        nan
        >>> from math import isnan
        >>> isnan(n2.beatStrength)
        True

        Changed in v6.3 -- return 'nan' instead of raising an exception.
        '''
        try:
            ts = self._getTimeSignatureForBeat()
            meterModulus = ts.getMeasureOffsetOrMeterModulusOffset(self)

            return ts.getAccentWeight(meterModulus,
                                      forcePositionMatch=True,
                                      permitMeterModulus=False)
        except Music21ObjectException:
            return float('nan')

    def _getSeconds(self) -> float:
        # do not search of duration is zero
        if self.duration.quarterLength == 0.0:
            return 0.0

        ti = self.getContextByClass('TempoIndication')
        if ti is None:
            return float('nan')
        mm = ti.getSoundingMetronomeMark()
        # once we have mm, simply pass in this duration
        return mm.durationToSeconds(self.duration)

    def _setSeconds(self, value: Union[int, float]) -> None:
        ti = self.getContextByClass('TempoIndication')
        if ti is None:
            raise Music21ObjectException('this object does not have a TempoIndication in Sites')
        mm = ti.getSoundingMetronomeMark()
        self.duration = mm.secondsToDuration(value)
        for s in self.sites.get(excludeNone=True):
            if self in s.elements:
                s.coreElementsChanged()  # highest time is changed.

    seconds = property(_getSeconds, _setSeconds, doc='''
        Get or set the duration of this object in seconds, assuming
        that this object has a :class:`~music21.tempo.MetronomeMark`
        or :class:`~music21.tempo.MetricModulation`
        (or any :class:`~music21.tempo.TempoIndication`) in its past context.

        >>> s = stream.Stream()
        >>> for i in range(3):
        ...    s.append(note.Note(type='quarter'))
        ...    s.append(note.Note(type='quarter', dots=1))
        >>> s.insert(0, tempo.MetronomeMark(number=60))
        >>> s.insert(2, tempo.MetronomeMark(number=120))
        >>> s.insert(4, tempo.MetronomeMark(number=30))
        >>> [n.seconds for n in s.notes]
        [1.0, 1.5, 0.5, 0.75, 2.0, 3.0]

        Setting the number of seconds on a music21 object changes its duration:

        >>> lastNote = s.notes[-1]
        >>> lastNote.duration.fullName
        'Dotted Quarter'
        >>> lastNote.seconds = 4.0
        >>> lastNote.duration.fullName
        'Half'

        Any object of length 0 has zero-second length:

        >>> tc = clef.TrebleClef()
        >>> tc.seconds
        0.0

        If an object has positive duration but no tempo indication in its context,
        then the special number 'nan' for "not-a-number" is returned:

        >>> r = note.Rest(type='whole')
        >>> r.seconds
        nan

        Check for 'nan' with the `math.isnan()` routine:

        >>> import math
        >>> math.isnan(r.seconds)
        True

        Setting seconds for an element without a tempo-indication in its sites raises
        a Music21ObjectException:

        >>> r.seconds = 2.0
        Traceback (most recent call last):
        music21.base.Music21ObjectException: this object does not have a TempoIndication in Sites

        Note that if an object is in multiple Sites with multiple Metronome marks,
        the activeSite (or the hierarchy of the activeSite)
        determines its seconds for getting or setting:

        >>> r = note.Rest(type='whole')
        >>> m1 = stream.Measure()
        >>> m1.insert(0, tempo.MetronomeMark(number=60))
        >>> m1.append(r)
        >>> r.seconds
        4.0

        >>> m2 = stream.Measure()
        >>> m2.insert(0, tempo.MetronomeMark(number=120))
        >>> m2.append(r)
        >>> r.seconds
        2.0
        >>> r.activeSite = m1
        >>> r.seconds
        4.0
        >>> r.seconds = 1.0
        >>> r.duration.type
        'quarter'
        >>> r.activeSite = m2
        >>> r.seconds = 1.0
        >>> r.duration.type
        'half'

        Changed in v6.3 -- return nan instead of raising an exception.
        ''')


# ------------------------------------------------------------------------------


class ElementWrapper(Music21Object):
    '''
    An ElementWrapper is a way of containing any object that is not a
    :class:`~music21.base.Music21Object`, so that that object can be positioned
    within a :class:`~music21.stream.Stream`.

    The object stored within ElementWrapper is available from the
    :attr:`~music21.base.ElementWrapper.obj` attribute.  All the attributes of
    the stored object (except .id and anything else that conflicts with a
    Music21Object attribute) are gettable and settable by querying the
    ElementWrapper.  This feature makes it possible easily to mix
    Music21Objects and non-Music21Objects with similarly named attributes in
    the same Stream.

    This example inserts 10 random wave files into a music21 Stream and then
    reports their filename and number of audio channels (in this example, it's
    always 2) if they fall on a strong beat in fast 6/8

    >>> import music21
    >>> #_DOCS_SHOW import wave
    >>> import random
    >>> class Wave_read: #_DOCS_HIDE
    ...    def getnchannels(self): return 2 #_DOCS_HIDE

    >>> s = stream.Stream()
    >>> s.id = 'mainStream'
    >>> s.append(meter.TimeSignature('fast 6/8'))
    >>> for i in range(10):
    ...    #_DOCS_SHOW fileName = 'thisSound_' + str(random.randint(1, 20)) + '.wav'
    ...    fileName = 'thisSound_' + str(1 + ((i * 100) % 19)) + '.wav' #_DOCS_HIDE
    ...    soundFile = Wave_read() #_DOCS_HIDE # #make a more predictable "random" set.
    ...    #_DOCS_SHOW soundFile = wave.open(fileName)
    ...    soundFile.fileName = fileName
    ...    el = music21.ElementWrapper(soundFile)
    ...    s.insert(i, el)

    >>> for j in s.getElementsByClass('ElementWrapper'):
    ...    if j.beatStrength > 0.4:
    ...        (j.offset, j.beatStrength, j.getnchannels(), j.fileName)
    (0.0, 1.0, 2, 'thisSound_1.wav')
    (3.0, 1.0, 2, 'thisSound_16.wav')
    (6.0, 1.0, 2, 'thisSound_12.wav')
    (9.0, 1.0, 2, 'thisSound_8.wav')
    >>> for j in s.getElementsByClass('ElementWrapper'):
    ...    if j.beatStrength > 0.4:
    ...        (j.offset, j.beatStrength, j.getnchannels() + 1, j.fileName)
    (0.0, 1.0, 3, 'thisSound_1.wav')
    (3.0, 1.0, 3, 'thisSound_16.wav')
    (6.0, 1.0, 3, 'thisSound_12.wav')
    (9.0, 1.0, 3, 'thisSound_8.wav')

    Test representation of an ElementWrapper

    >>> for i, j in enumerate(s.getElementsByClass('ElementWrapper')):
    ...     if i == 2:
    ...         j.id = None
    ...     else:
    ...         j.id = str(i) + '_wrapper'
    ...     if i <=2:
    ...         print(j)
    <music21.base.ElementWrapper id=0_wrapper offset=0.0 obj='<...Wave_read object...'>
    <music21.base.ElementWrapper id=1_wrapper offset=1.0 obj='<...Wave_read object...'>
    <music21.base.ElementWrapper offset=2.0 obj='<...Wave_read object...>'>
    '''
    _id = None
    obj = None

    _DOC_ORDER = ['obj']
    _DOC_ATTR = {
        'obj': 'The object this wrapper wraps. It should not be a Music21Object.',
    }

    def __init__(self, obj=None):
        super().__init__()
        self.obj = obj  # object stored here
        # the unlinkedDuration is the duration that is inherited from
        # Music21Object
        # self._unlinkedDuration = None

    # -------------------------------------------------------------------------

    def _reprInternal(self):
        shortObj = (str(self.obj))[0:30]
        if len(str(self.obj)) > 30:
            shortObj += '...'
            if shortObj[0] == '<':
                shortObj += '>'

        if self.id is not None:
            return f'id={self.id} offset={self.offset} obj={shortObj!r}'
        else:
            return f'offset={self.offset} obj={shortObj!r}'

    def __eq__(self, other) -> bool:
        '''Test ElementWrapper equality

        >>> import music21
        >>> n = note.Note('C#')
        >>> a = music21.ElementWrapper(n)
        >>> a.offset = 3.0
        >>> b = music21.ElementWrapper(n)
        >>> b.offset = 3.0
        >>> a == b
        True
        >>> a is not b
        True
        >>> c = music21.ElementWrapper(n)
        >>> c.offset = 2.0
        >>> c.offset
        2.0
        >>> a == c
        False
        '''
        for other_prop in ('obj', 'offset', 'priority', 'groups', 'activeSite', 'duration'):
            if not hasattr(other, other_prop):
                return False

        if (self.obj == other.obj
                and self.offset == other.offset
                and self.priority == other.priority
                and self.groups == other.groups
                and self.duration == self.duration):
            return True
        else:
            return False

    def __setattr__(self, name: str, value: Any) -> None:
        # environLocal.printDebug(['calling __setattr__ of ElementWrapper', name, value])

        # if in the ElementWrapper already, set that first
        if name in self.__dict__:
            object.__setattr__(self, name, value)

        # if not, change the attribute in the stored object
        storedObj = object.__getattribute__(self, 'obj')
        if (name not in ('offset', '_offset', '_activeSite')
                and storedObj is not None
                and hasattr(storedObj, name)):
            setattr(storedObj, name, value)
        # unless neither has the attribute, in which case add it to the ElementWrapper
        else:
            object.__setattr__(self, name, value)

    def __getattr__(self, name: str) -> Any:
        '''This method is only called when __getattribute__() fails.
        Using this also avoids the potential recursion problems of subclassing
        __getattribute__()_

        see: http://stackoverflow.com/questions/371753/python-using-getattribute-method
        for examples
        '''
        storedObj = Music21Object.__getattribute__(self, 'obj')
        if storedObj is None:
            raise AttributeError(f'Could not get attribute {name!r} in an object-less element')
        return object.__getattribute__(storedObj, name)

    def isTwin(self, other: 'ElementWrapper') -> bool:
        '''
        A weaker form of equality.  a.isTwin(b) is true if
        a and b store either the same object OR objects that are equal.
        In other words, it is essentially the same object in a different context

        >>> import copy
        >>> import music21

        >>> aE = music21.ElementWrapper(obj='hello')

        >>> bE = copy.copy(aE)
        >>> aE is bE
        False
        >>> aE == bE
        True
        >>> aE.isTwin(bE)
        True

        >>> bE.offset = 14.0
        >>> bE.priority = -4
        >>> aE == bE
        False
        >>> aE.isTwin(bE)
        True
        '''
        if not hasattr(other, 'obj'):
            return False

        if self.obj is other.obj or self.obj == other.obj:
            return True
        else:
            return False


# -----------------------------------------------------------------------------


class TestMock(Music21Object):
    pass


class Test(unittest.TestCase):

    def testCopyAndDeepcopy(self):
        '''
        Test copying all objects defined in this module
        '''
        for part in sys.modules[self.__module__].__dict__:
            match = False
            for skip in ['_', '__', 'Test', 'Exception']:
                if part.startswith(skip) or part.endswith(skip):
                    match = True
            if match:
                continue
            name = getattr(sys.modules[self.__module__], part)
            # noinspection PyTypeChecker
            if callable(name) and not isinstance(name, types.FunctionType):
                try:  # see if obj can be made w/ args
                    obj = name()
                except TypeError:
                    continue
                try:
                    i = copy.copy(obj)
                    j = copy.deepcopy(obj)
                except TypeError as e:
                    self.fail(f'Could not copy {obj}: {e}')

    def testM21ObjRepr(self):
        from music21 import base
        a = base.Music21Object()
        address = hex(id(a))
        self.assertEqual(repr(a), f'<music21.base.Music21Object object at {address}>')

    def testObjectCreation(self):
        a = TestMock()
        a.groups.append('hello')
        a.id = 'hi'
        a.offset = 2.0
        self.assertEqual(a.offset, 2.0)

    def testElementEquality(self):
        from music21 import note
        n = note.Note('F-')
        a = ElementWrapper(n)
        a.offset = 3.0
        c = ElementWrapper(n)
        c.offset = 3.0
        self.assertEqual(a, c)
        self.assertIsNot(a, c)
        b = ElementWrapper(n)
        b.offset = 2.0
        self.assertNotEqual(a, b)

    def testNoteCreation(self):
        from music21 import note
        n = note.Note('A')
        n.offset = 1.0  # duration.Duration('quarter')
        n.groups.append('flute')

        b = copy.deepcopy(n)
        b.offset = 2.0  # duration.Duration('half')

        self.assertFalse(n is b)
        n.pitch.accidental = '-'
        self.assertEqual(b.name, 'A')
        self.assertEqual(n.offset, 1.0)
        self.assertEqual(b.offset, 2.0)
        n.groups[0] = 'bassoon'
        self.assertFalse('flute' in n.groups)
        self.assertTrue('flute' in b.groups)

    def testOffsets(self):
        from music21 import note
        a = ElementWrapper(note.Note('A#'))
        a.offset = 23.0
        self.assertEqual(a.offset, 23.0)

    def testObjectsAndElements(self):
        from music21 import note, stream
        note1 = note.Note('B-')
        note1.duration.type = 'whole'
        stream1 = stream.Stream()
        stream1.append(note1)
        unused_subStream = stream1.notes

    def testM21BaseDeepcopy(self):
        '''
        Test copying
        '''
        a = Music21Object()
        a.id = 'test'
        b = copy.deepcopy(a)
        self.assertNotEqual(a, b)
        self.assertEqual(b.id, 'test')

    def testM21BaseSites(self):
        '''
        Basic testing of M21 base object sites
        '''
        from music21 import stream, base  # self import needed.
        a = base.Music21Object()
        b = stream.Stream()

        # storing a single offset does not add a Sites entry
        a.offset = 30
        # all offsets are store in locations
        self.assertEqual(len(a.sites), 1)
        self.assertEqual(a._naiveOffset, 30.0)
        self.assertEqual(a.offset, 30.0)

        # assigning a activeSite directly  # v2.1. no longer allowed if not in site
        def assignActiveSite(aa, bb):
            aa.activeSite = bb

        self.assertRaises(SitesException, assignActiveSite, a, b)
        # now we have two offsets in locations
        b.insert(a)
        self.assertEqual(len(a.sites), 2)
        self.assertEqual(a.activeSite, b)

        a.offset = 40
        # still have activeSite
        self.assertEqual(a.activeSite, b)
        # now the offset returns the value for the current activeSite
        # b.setElementOffset(a, 40.0)
        self.assertEqual(a.offset, 40.0)

        # assigning a activeSite to None
        a.activeSite = None
        # properly returns original offset
        self.assertEqual(a.offset, 30.0)
        # we still have two locations stored
        self.assertEqual(len(a.sites), 2)
        self.assertEqual(a.getOffsetBySite(b), 40.0)

    def testM21BaseLocationsCopy(self):
        '''
        Basic testing of M21 base object
        '''
        from music21 import stream, base
        a = stream.Stream()
        a.id = 'a obj'
        b = base.Music21Object()
        b.id = 'b obj'

        b.id = 'test'
        a.insert(0, b)
        c = copy.deepcopy(b)
        c.id = 'c obj'

        # have two locations: None, and that set by assigning activeSite
        self.assertEqual(len(b.sites), 2)
        dummy = c.sites
        # c is in 1 site, None, because it is a copy of b
        self.assertEqual(len(c.sites), 1)

    def testM21BaseLocationsCopyB(self):
        # the active site of a deepcopy should not be the same?
        # self.assertEqual(post[-1].activeSite, a)
        from music21 import stream, base
        a = stream.Stream()
        b = base.Music21Object()
        b.id = 'test'
        a.insert(30, b)
        b.activeSite = a

        d = stream.Stream()
        self.assertEqual(b.activeSite, a)
        self.assertEqual(len(b.sites), 2)
        c = copy.deepcopy(b)
        self.assertIs(c.activeSite, None)
        d.insert(20, c)
        self.assertEqual(len(c.sites), 2)

        # this works because the activeSite is being set on the object
        # the copied activeSite has been deepcopied, and cannot now be accessed
        # this fails! post[-1].getOffsetBySite(a)

    def testSitesSearch(self):
        from music21 import note, stream, clef

        n1 = note.Note('A')
        n2 = note.Note('B')

        s1 = stream.Stream(id='s1')
        s1.insert(10, n1)
        s1.insert(100, n2)

        c1 = clef.TrebleClef()
        c2 = clef.BassClef()

        s2 = stream.Stream(id='s2')
        s2.insert(0, c1)
        s2.insert(100, c2)
        s2.insert(10, s1)  # placing s1 here should result in c2 being before n2

        self.assertEqual(s1.getOffsetBySite(s2), 10)
        # make sure in the context of s1 things are as we expect
        self.assertEqual(s2.flat.getElementAtOrBefore(0), c1)
        self.assertEqual(s2.flat.getElementAtOrBefore(100), c2)
        self.assertEqual(s2.flat.getElementAtOrBefore(20), n1)
        self.assertEqual(s2.flat.getElementAtOrBefore(110), n2)

        # note: we cannot do this
        #    self.assertEqual(s2.flat.getOffsetBySite(n2), 110)
        # we can do this:
        self.assertEqual(n2.getOffsetBySite(s2.flat), 110)

        # this seems more idiomatic
        self.assertEqual(s2.flat.elementOffset(n2), 110)

        # both notes can find the treble clef in the activeSite stream
        post = n1.getContextByClass(clef.TrebleClef)
        self.assertIsInstance(post, clef.TrebleClef)

        post = n2.getContextByClass(clef.TrebleClef)
        self.assertIsInstance(post, clef.TrebleClef)

        # n1 cannot find a bass clef because it is before the bass clef
        post = n1.getContextByClass(clef.BassClef)
        self.assertEqual(post, None)

        # n2 can find a bass clef, due to its shifted position in s2
        post = n2.getContextByClass(clef.BassClef)
        self.assertIsInstance(post, clef.BassClef)

    def testSitesMeasures(self):
        '''Can a measure determine the last Clef used?
        '''
        from music21 import corpus, clef, stream
        a = corpus.parse('bach/bwv324.xml')
        measures = a.parts[0].getElementsByClass('Measure').stream()  # measures of first part

        # the activeSite of measures[1] is set to the new output stream
        self.assertEqual(measures[1].activeSite, measures)
        # the source Part should still be a context of this measure
        self.assertIn(a.parts[0], measures[1].sites)

        # from the first measure, we can get the clef by using
        # getElementsByClass
        post = measures[0].getElementsByClass(clef.Clef)
        self.assertIsInstance(post[0], clef.TrebleClef)

        # make sure we can find offset in a flat representation
        self.assertRaises(SitesException, a.parts[0].flat.elementOffset, a.parts[0][3])

        # for the second measure
        post = a.parts[0][3].getContextByClass(clef.Clef)
        self.assertIsInstance(post, clef.TrebleClef)

        # for the second measure accessed from measures
        # we can get the clef, now that getContextByClass uses semiFlat
        post = measures[3].getContextByClass(clef.Clef)
        self.assertIsInstance(post, clef.TrebleClef)

        # add the measure to a new stream
        newStream = stream.Stream()
        newStream.insert(0, measures[3])
        # all previous locations are still available as a context
        self.assertTrue(newStream in measures[3].sites)
        self.assertTrue(measures in measures[3].sites)
        self.assertTrue(a.parts[0] in measures[3].sites)
        # we can still access the clef through this measure on this
        # new stream
        post = newStream[0].getContextByClass(clef.Clef)
        self.assertTrue(isinstance(post, clef.TrebleClef), post)

    def testSitesClef(self):
        from music21 import note, stream, clef
        sOuter = stream.Stream()
        sOuter.id = 'sOuter'
        sInner = stream.Stream()
        sInner.id = 'sInner'

        n = note.Note()
        sInner.append(n)
        sOuter.append(sInner)

        # append clef to outer stream
        altoClef = clef.AltoClef()
        altoClef.priority = -1
        sOuter.insert(0, altoClef)
        pre = sOuter.getElementAtOrBefore(0, [clef.Clef])
        self.assertTrue(isinstance(pre, clef.AltoClef), pre)

        # we should be able to find a clef from the lower-level stream
        post = sInner.getContextByClass(clef.Clef)
        self.assertTrue(isinstance(post, clef.AltoClef), post)

        post = sInner.getClefs(clef.Clef)
        self.assertTrue(isinstance(post[0], clef.AltoClef), post[0])

    def testBeatAccess(self):
        '''Test getting beat data from various Music21Objects.
        '''
        from music21 import corpus
        s = corpus.parse('bach/bwv66.6.xml')
        p1 = s.parts['Soprano']

        # this does not work; cannot get these values from Measures
        #    self.assertEqual(p1.getElementsByClass('Measure')[3].beat, 3)

        # clef/ks can get its beat; these objects are in a pickup,
        # and this give their bar offset relative to the bar
        eClef = p1.flat.getElementsByClass('Clef').first()
        self.assertEqual(eClef.beat, 4.0)
        self.assertEqual(eClef.beatDuration.quarterLength, 1.0)
        self.assertEqual(eClef.beatStrength, 0.25)

        eKS = p1.flat.getElementsByClass('KeySignature').first()
        self.assertEqual(eKS.beat, 4.0)
        self.assertEqual(eKS.beatDuration.quarterLength, 1.0)
        self.assertEqual(eKS.beatStrength, 0.25)

        # ts can get beatStrength, beatDuration
        eTS = p1.flat.getElementsByClass('TimeSignature').first()
        self.assertEqual(eTS.beatDuration.quarterLength, 1.0)
        self.assertEqual(eTS.beatStrength, 0.25)

        # compare offsets found with items positioned in Measures
        # as the first bar is a pickup, the measure offset here is returned
        # with padding (resulting in 3)
        post = []
        for n in p1.flat.notesAndRests:
            post.append(n._getMeasureOffset())
        self.assertEqual(post, [3.0, 3.5, 0.0, 1.0, 2.0, 3.0, 0.0,
                                1.0, 2.0, 3.0, 0.0, 0.5, 1.0, 2.0,
                                3.0, 0.0, 1.0, 2.0, 3.0, 0.0, 1.0,
                                2.0, 3.0, 0.0, 1.0, 2.0, 3.0, 0.0,
                                1.0, 2.0, 0.0, 2.0, 3.0, 0.0, 1.0, 1.5, 2.0])

        # compare derived beat string
        post = []
        for n in p1.flat.notesAndRests:
            post.append(n.beatStr)
        self.assertEqual(post, ['4', '4 1/2', '1', '2', '3', '4', '1',
                                '2', '3', '4', '1', '1 1/2', '2', '3',
                                '4', '1', '2', '3', '4', '1', '2', '3',
                                '4', '1', '2', '3', '4', '1', '2', '3',
                                '1', '3', '4', '1', '2', '2 1/2', '3'])

        # for stream and Stream subclass, overridden methods not yet
        # specialized
        # _getMeasureOffset gets the offset within the activeSite
        # this shows that measure offsets are accommodating pickup
        post = []
        for m in p1.getElementsByClass('Measure'):
            post.append(m._getMeasureOffset())
        self.assertEqual(post, [0.0, 1.0, 5.0, 9.0, 13.0, 17.0, 21.0, 25.0, 29.0, 33.0])

        # all other methods define None
        post = []
        for n in p1.getElementsByClass('Measure'):
            post.append(n.beat)
        self.assertEqual(post, [None, None, None, None, None, None, None, None, None, None])

        post = []
        for n in p1.getElementsByClass('Measure'):
            post.append(n.beatStr)
        self.assertEqual(post, [None, None, None, None, None, None, None, None, None, None])

        post = []
        for n in p1.getElementsByClass('Measure'):
            post.append(n.beatDuration)
        self.assertEqual(post, [None, None, None, None, None, None, None, None, None, None])

    def testGetBeatStrengthA(self):
        from music21 import stream, note, meter

        n = note.Note('g')
        n.quarterLength = 1
        s = stream.Stream()
        s.insert(0, meter.TimeSignature('4/4'))
        s.repeatAppend(n, 8)
        # match = []
        self.assertEqual([e.beatStrength for e in s.notes],
                         [1.0, 0.25, 0.5, 0.25, 1.0, 0.25, 0.5, 0.25])

        n = note.Note('E--3', type='quarter')
        s = stream.Stream()
        s.insert(0.0, meter.TimeSignature('2/2'))
        s.repeatAppend(n, 12)
        match = [s.notes[i].beatStrength for i in range(12)]
        self.assertEqual([1.0, 0.25, 0.5, 0.25, 1.0, 0.25, 0.5, 0.25, 1.0, 0.25, 0.5, 0.25], match)

    def testMeasureNumberAccess(self):
        '''Test getting measure number data from various Music21Objects.
        '''
        from music21 import corpus, stream, note

        s = corpus.parse('bach/bwv66.6.xml')
        p1 = s.parts['Soprano']
        for classStr in ['Clef', 'KeySignature', 'TimeSignature']:
            self.assertEqual(p1.flat.getElementsByClass(
                classStr)[0].measureNumber, 0)

        match = []
        for n in p1.flat.notesAndRests:
            match.append(n.measureNumber)
        self.assertEqual(match, [0, 0, 1, 1, 1, 1, 2, 2, 2, 2, 3, 3, 3, 3, 3,
                                 4, 4, 4, 4, 5, 5, 5, 5, 6, 6, 6, 6, 7, 7, 7,
                                 8, 8, 8, 9, 9, 9, 9])

        # create a note and put it in different measures
        m1 = stream.Measure()
        m1.number = 3
        m2 = stream.Measure()
        m2.number = 74
        n = note.Note()
        self.assertEqual(n.measureNumber, None)  # not in a Measure
        m1.append(n)
        self.assertEqual(n.measureNumber, 3)
        m2.append(n)
        self.assertEqual(n.measureNumber, 74)

    def testPickupMeasuresBuilt(self):
        from music21 import stream, meter, note

        s = stream.Score()

        m1 = stream.Measure()
        m1.timeSignature = meter.TimeSignature('4/4')
        n1 = note.Note('d2')
        n1.quarterLength = 1.0
        m1.append(n1)
        # barDuration is based only on TS
        self.assertEqual(m1.barDuration.quarterLength, 4.0)
        # duration shows the highest offset in the bar
        self.assertEqual(m1.duration.quarterLength, 1.0)
        # presently, the offset of the added note is zero
        self.assertEqual(n1.getOffsetBySite(m1), 0.0)
        # the _getMeasureOffset method is called by all methods that evaluate
        # beat position; this takes padding into account
        self.assertEqual(n1._getMeasureOffset(), 0.0)
        self.assertEqual(n1.beat, 1.0)

        # the Measure.padAsAnacrusis() method looks at the barDuration and,
        # if the Measure is incomplete, assumes its an anacrusis and adds
        # the appropriate padding
        m1.padAsAnacrusis()
        # app values are the same except _getMeasureOffset()
        self.assertEqual(m1.barDuration.quarterLength, 4.0)
        self.assertEqual(m1.duration.quarterLength, 1.0)
        self.assertEqual(n1.getOffsetBySite(m1), 0.0)
        # lowest offset inside of Measure still returns 0
        self.assertEqual(m1.lowestOffset, 0.0)
        # these values are now different
        self.assertEqual(n1._getMeasureOffset(), 3.0)
        self.assertEqual(n1.beat, 4.0)

        # appending this measure to the Score
        s.append(m1)
        # score duration is correct: 1
        self.assertEqual(s.duration.quarterLength, 1.0)
        # lowest offset is that of the first bar
        self.assertEqual(s.lowestOffset, 0.0)
        self.assertEqual(s.highestTime, 1.0)

        m2 = stream.Measure()
        n2 = note.Note('e2')
        n2.quarterLength = 4.0
        m2.append(n2)
        # based on contents
        self.assertEqual(m2.duration.quarterLength, 4.0)
        # we cannot get a bar duration b/c we have not associated a ts
        try:
            m2.barDuration.quarterLength
        except exceptions21.StreamException:
            pass

        # append to Score
        s.append(m2)
        # m2 can now find a time signature by looking to activeSite stream
        self.assertEqual(m2.duration.quarterLength, 4.0)
        # highest time of score takes into account new measure
        self.assertEqual(s.highestTime, 5.0)
        # offset are contiguous when accessed in a flat form
        self.assertEqual([n.offset for n in s.flat.notesAndRests], [0.0, 1.0])

        m3 = stream.Measure()
        n3 = note.Note('f#2')
        n3.quarterLength = 3.0
        m3.append(n3)

        # add to stream
        s.append(m3)
        # m3 can now find a time signature by looking to activeSite stream
        self.assertEqual(m2.duration.quarterLength, 4.0)
        # highest time of score takes into account new measure
        self.assertEqual(s.highestTime, 8.0)
        # offset are contiguous when accessed in a flat form
        self.assertEqual([n.offset for n in s.flat.notesAndRests], [0.0, 1.0, 5.0])

    def testPickupMeasuresImported(self):
        from music21 import corpus
        self.maxDiff = None
        s = corpus.parse('bach/bwv103.6')

        p = s.parts['soprano']
        m1 = p.getElementsByClass('Measure').first()

        self.assertEqual([n.offset for n in m1.notesAndRests], [0.0, 0.5])
        self.assertEqual(m1.paddingLeft, 3.0)

        offsets = [n.offset for n in p.flat.notesAndRests]
        # offsets for flat representation have proper spacing
        self.assertEqual(offsets,
                         [0.0, 0.5, 1.0, 2.0, 3.0, 4.0, 5.0, 6.0, 7.0, 8.0,
                          9.0, 10.0, 11.0, 12.0, 12.5, 13.0, 15.0, 16.0, 17.0,
                          18.0, 18.5, 18.75, 19.0, 19.5, 20.0, 21.0, 22.0, 23.0, 24.0,
                          25.0, 26.0, 27.0, 28.0, 29.0, 31.0, 32.0, 32.5, 33.0, 34.0,
                          35.0, 36.0, 37.0, 38.0, 39.0, 40.0, 41.0, 42.0,
                          43.0, 44.0, 44.5, 45.0, 47.0])

    def testHighestTime(self):
        from music21 import stream, note, bar
        s = stream.Stream()
        n1 = note.Note()
        n1.quarterLength = 30
        n2 = note.Note()
        n2.quarterLength = 20

        b1 = bar.Barline()
        s.append(n1)
        self.assertEqual(s.highestTime, 30.0)
<<<<<<< HEAD
        s.coreSetElementOffset(b1, 'highestTime', addElement=True)
=======
        s.coreSetElementOffset(b1, OffsetSpecial.AT_END, addElement=True)
>>>>>>> 68417b70

        self.assertEqual(b1.getOffsetBySite(s), 30.0)

        s.append(n2)
        self.assertEqual(s.highestTime, 50.0)
        self.assertEqual(b1.getOffsetBySite(s), 50.0)

    def testRecurseByClass(self):
        from music21 import note, stream, clef
        s1 = stream.Stream()
        s2 = stream.Stream()
        s3 = stream.Stream()

        n1 = note.Note('C')
        n2 = note.Note('D')
        n3 = note.Note('E')
        c1 = clef.TrebleClef()
        c2 = clef.BassClef()
        c3 = clef.PercussionClef()

        s1.append(c1)
        s1.append(n1)

        s2.append(c2)
        s2.append(n2)

        s3.append(c3)
        s3.append(n3)

        # only get n1 here, as that is only level available
        self.assertEqual(s1.recurse().getElementsByClass('Note').first(), n1)
        self.assertEqual(s2.recurse().getElementsByClass('Note').first(), n2)
        self.assertEqual(s1.recurse().getElementsByClass('Clef').first(), c1)
        self.assertEqual(s2.recurse().getElementsByClass('Clef').first(), c2)

        # attach s2 to s1
        s2.append(s1)
        # stream 1 gets both notes
        self.assertEqual(list(s2.recurse().getElementsByClass('Note')), [n2, n1])

    def testSetEditorial(self):
        b2 = Music21Object()
        self.assertIsNone(b2._editorial)
        b2_ed = b2.editorial
        self.assertIsInstance(b2_ed, editorial.Editorial)
        self.assertIsNotNone(b2._editorial)

    def testStoreLastDeepCopyOf(self):
        from music21 import note

        n1 = note.Note()
        n2 = copy.deepcopy(n1)
        self.assertEqual(id(n2.derivation.origin), id(n1))

    def testHasElement(self):
        from music21 import note, stream
        n1 = note.Note()
        s1 = stream.Stream()
        s1.append(n1)
        s2 = copy.deepcopy(s1)
        n2 = s2[0]  # this is a new instance; not the same as n1
        self.assertFalse(s2.hasElement(n1))
        self.assertTrue(s2.hasElement(n2))

        self.assertFalse(s1 in n2.sites)
        self.assertTrue(s2 in n2.sites)

    def testGetContextByClassA(self):
        from music21 import stream, note, tempo

        p = stream.Part()
        m1 = stream.Measure()
        m1.repeatAppend(note.Note(quarterLength=1), 4)
        m2 = copy.deepcopy(m1)
        mm1 = tempo.MetronomeMark(number=50, referent=0.25)
        m1.insert(0, mm1)
        mm2 = tempo.MetronomeMark(number=150, referent=0.5)
        m2.insert(0, mm2)
        p.append([m1, m2])
        # p.show('t')
        # if done with default args, we get the same object, as we are using
        # getElementAtOrBefore
        self.assertEqual(str(mm2.getContextByClass('MetronomeMark')),
                         '<music21.tempo.MetronomeMark Eighth=150>')
        # if we provide the getElementMethod parameter, we can use
        # getElementBeforeOffset
        self.assertEqual(str(mm2.getContextByClass('MetronomeMark',
                                                   getElementMethod='getElementBeforeOffset')),
                         '<music21.tempo.MetronomeMark lento 16th=50>')

    def testElementWrapperOffsetAccess(self):
        from music21 import stream, meter
        from music21 import base

        class Mock:
            pass

        s = stream.Stream()
        s.append(meter.TimeSignature('fast 6/8'))
        storage = []
        for i in range(2):
            mock = Mock()
            el = base.ElementWrapper(mock)
            storage.append(el)
            s.insert(i, el)

        for ew in storage:
            self.assertTrue(s.hasElement(ew))

        match = [e.getOffsetBySite(s) for e in storage]
        self.assertEqual(match, [0.0, 1.0])

        self.assertEqual(s.elementOffset(storage[0]), 0.0)
        self.assertEqual(s.elementOffset(storage[1]), 1.0)

    def testGetActiveSiteTimeSignature(self):
        from music21 import base
        from music21 import stream, meter

        class Wave_read:
            def getnchannels(self):
                return 2

        s = stream.Stream()
        s.append(meter.TimeSignature('fast 6/8'))
        # s.show('t')
        storage = []
        for i in range(6):
            soundFile = Wave_read()  # _DOCS_HIDE
            # el = music21.Music21Object()
            el = base.ElementWrapper(soundFile)
            storage.append(el)
            self.assertEqual(el.obj, soundFile)
            s.insert(i, el)

        for ew in storage:
            self.assertTrue(s.hasElement(ew))

        matchOffset = []
        matchBeatStrength = []
        matchAudioChannels = []

        for j in s.getElementsByClass('ElementWrapper'):
            matchOffset.append(j.offset)
            matchBeatStrength.append(j.beatStrength)
            matchAudioChannels.append(j.getnchannels())
        self.assertEqual(matchOffset, [0.0, 1.0, 2.0, 3.0, 4.0, 5.0])
        self.assertEqual(matchBeatStrength, [1.0, 0.25, 0.25, 1.0, 0.25, 0.25])
        self.assertEqual(matchAudioChannels, [2, 2, 2, 2, 2, 2])

    def testGetMeasureOffsetOrMeterModulusOffsetA(self):
        # test getting metric position in a Stream with a TS
        from music21 import stream, note, meter

        s = stream.Stream()
        s.repeatAppend(note.Note(), 12)
        s.insert(0, meter.TimeSignature('3/4'))

        match = [n.beat for n in s.notes]
        self.assertEqual(match, [1.0, 2.0, 3.0, 1.0, 2.0, 3.0, 1.0, 2.0, 3.0, 1.0, 2.0, 3.0])

        match = [n.beatStr for n in s.notes]
        self.assertEqual(match, ['1', '2', '3', '1', '2', '3', '1', '2', '3', '1', '2', '3'])

        match = [n.beatDuration.quarterLength for n in s.notes]
        self.assertEqual(match, [1.0, 1.0, 1.0, 1.0, 1.0, 1.0, 1.0, 1.0, 1.0, 1.0, 1.0, 1.0])

        match = [n.beatStrength for n in s.notes]
        self.assertEqual(match, [1.0, 0.5, 0.5, 1.0, 0.5, 0.5, 1.0, 0.5, 0.5, 1.0, 0.5, 0.5])

    def testGetMeasureOffsetOrMeterModulusOffsetB(self):
        from music21 import stream, note, meter

        s = stream.Stream()
        s.repeatAppend(note.Note(), 12)
        s.insert(0.0, meter.TimeSignature('3/4'))
        s.insert(3.0, meter.TimeSignature('4/4'))
        s.insert(7.0, meter.TimeSignature('2/4'))

        match = [n.beat for n in s.notes]
        self.assertEqual(match, [1.0, 2.0, 3.0, 1.0, 2.0, 3.0, 4.0, 1.0, 2.0, 1.0, 2.0, 1.0])

        match = [n.beatStr for n in s.notes]
        self.assertEqual(match, ['1', '2', '3', '1', '2', '3', '4', '1', '2', '1', '2', '1'])

        match = [n.beatStrength for n in s.notes]
        self.assertEqual(match, [1.0, 0.5, 0.5, 1.0, 0.25, 0.5, 0.25, 1.0, 0.5, 1.0, 0.5, 1.0])

    def testSecondsPropertyA(self):
        from music21 import stream, note, tempo
        s = stream.Stream()
        s.repeatAppend(note.Note(), 12)
        s.insert(0, tempo.MetronomeMark(number=120))

        self.assertEqual([n.seconds for n in s.notes],
                         [0.5, 0.5, 0.5, 0.5, 0.5, 0.5, 0.5, 0.5, 0.5, 0.5, 0.5, 0.5])

        # changing tempo mid-stream
        s.insert(6, tempo.MetronomeMark(number=240))
        self.assertEqual([n.seconds for n in s.notes],
                         [0.5, 0.5, 0.5, 0.5, 0.5, 0.5, 0.25, 0.25, 0.25, 0.25, 0.25, 0.25])

        # adding notes based on seconds
        s2 = stream.Stream()
        s2.insert(0, tempo.MetronomeMark(number=120))
        s2.append(note.Note())
        s2.notes.first().seconds = 2.0
        self.assertEqual(s2.notes.first().quarterLength, 4.0)
        self.assertEqual(s2.duration.quarterLength, 4.0)

        s2.append(note.Note('C4', type='half'))
        s2.notes[1].seconds = 0.5
        self.assertEqual(s2.notes[1].quarterLength, 1.0)
        self.assertEqual(s2.duration.quarterLength, 5.0)

        s2.append(tempo.MetronomeMark(number=30))
        s2.append(note.Note())
        s2.notes[2].seconds = 0.5
        self.assertEqual(s2.notes[2].quarterLength, 0.25)
        self.assertEqual(s2.duration.quarterLength, 5.25)

    def testGetContextByClass2015(self):
        from music21 import converter
        p = converter.parse('tinynotation: 3/4 C4 D E 2/4 F G A B 1/4 c')
        b = p.measure(3).notes[-1]
        c = b.getContextByClass('Note', getElementMethod='getElementAfterOffset')
        self.assertEqual(c.name, 'C')

    def testGetContextByClassB(self):
        from music21 import stream, note, meter

        s = stream.Score()

        p1 = stream.Part()
        m1 = stream.Measure()
        m1.repeatAppend(note.Note(), 3)
        m1.timeSignature = meter.TimeSignature('3/4')
        m2 = stream.Measure()
        m2.repeatAppend(note.Note(), 3)
        p1.append(m1)
        p1.append(m2)

        p2 = stream.Part()
        m3 = stream.Measure()
        m3.timeSignature = meter.TimeSignature('3/4')
        m3.repeatAppend(note.Note(), 3)
        m4 = stream.Measure()
        m4.repeatAppend(note.Note(), 3)
        p2.append(m3)
        p2.append(m4)

        s.insert(0, p1)
        s.insert(0, p2)

        p3 = stream.Part()
        m5 = stream.Measure()
        m5.timeSignature = meter.TimeSignature('3/4')
        m5.repeatAppend(note.Note(), 3)
        m6 = stream.Measure()
        m6.repeatAppend(note.Note(), 3)
        p3.append(m5)
        p3.append(m6)

        p4 = stream.Part()
        m7 = stream.Measure()
        m7.timeSignature = meter.TimeSignature('3/4')
        m7.repeatAppend(note.Note(), 3)
        m8 = stream.Measure()
        m8.repeatAppend(note.Note(), 3)
        p4.append(m7)
        p4.append(m8)

        s.insert(0, p3)
        s.insert(0, p4)

        # self.targetMeasures = m4
        # n1 = m2[-1]  # last element is a note
        n2 = m4[-1]  # last element is a note

        # environLocal.printDebug(['getContextByClass()'])
        # self.assertEqual(str(n1.getContextByClass('TimeSignature')),
        #    '<music21.meter.TimeSignature 3/4>')
        environLocal.printDebug(['getContextByClass()'])
        self.assertEqual(str(n2.getContextByClass('TimeSignature')),
                         '<music21.meter.TimeSignature 3/4>')

    def testNextA(self):
        from music21 import stream, scale, note
        s = stream.Stream()
        sc = scale.MajorScale()
        notes = []
        for i in sc.pitches:
            n = note.Note()
            s.append(n)
            notes.append(n)  # keep for reference and testing

        self.assertEqual(notes[0], s[0])  # leave as get index query.
        s0Next = s[0].next()
        self.assertEqual(notes[1], s0Next)
        self.assertEqual(notes[0], s[1].previous())

        self.assertEqual(id(notes[5]), id(s[4].next()))
        self.assertEqual(id(notes[3]), id(s[4].previous()))

        # if a note has more than one site, what happens
        self.assertEqual(notes[6], s.notes[5].next())
        self.assertEqual(notes[7], s.notes[6].next())

    def testNextB(self):
        from music21 import stream, note

        m1 = stream.Measure()
        m1.number = 1
        n1 = note.Note('C')
        m1.append(n1)

        m2 = stream.Measure()
        m2.number = 2
        n2 = note.Note('D')
        m2.append(n2)

        # n1 cannot be connected to n2 as no common site
        n1next = n1.next()
        self.assertEqual(n1next, None)

        p1 = stream.Part()
        p1.append(m1)
        p1.append(m2)
        n1next = n1.next()
        self.assertEqual(n1next, m2)
        self.assertEqual(n1.next('Note'), n2)

    def testNextC(self):
        from music21 import corpus
        s = corpus.parse('bwv66.6')

        # getting time signature and key sig
        p1 = s.parts[0]
        nLast = p1.flat.notes[-1]
        self.assertEqual(str(nLast.previous('TimeSignature')),
                         '<music21.meter.TimeSignature 4/4>')
        self.assertEqual(str(nLast.previous('KeySignature')),
                         'f# minor')

        # iterating at the Measure level, showing usage of flattenLocalSites
        measures = p1.getElementsByClass('Measure').stream()
        m3 = measures[3]
        m3prev = m3.previous()
        self.assertEqual(m3prev, measures[2][-1])
        m3Prev2 = measures[3].previous().previous()
        self.assertEqual(m3Prev2, measures[2][-2])
        self.assertTrue(m3Prev2.expressions)  # fermata

        m3n = measures[3].next()
        self.assertEqual(m3n, measures[3][0])  # same as next line
        self.assertEqual(measures[3].next('Note'), measures[3].notes[0])
        self.assertEqual(m3n.next(), measures[3][1])

        m3nm = m3.next('Measure')
        m3nn = m3nm.next('Measure')
        self.assertEqual(m3nn, measures[5])
        m3nnn = m3nn.next('Measure')
        self.assertEqual(m3nnn, measures[6])

        self.assertEqual(measures[3].previous('Measure').previous('Measure'), measures[1])
        m0viaPrev = measures[3].previous('Measure').previous('Measure').previous('Measure')
        self.assertEqual(m0viaPrev, measures[0])

        m0viaPrev.activeSite = s.parts[0]  # otherwise there are no instruments...
        sopranoInst = m0viaPrev.previous()
        self.assertEqual(str(sopranoInst), 'P1: Soprano: Instrument 1')

        # set active site back to measure stream...
        self.assertEqual(str(measures[0].previous()), str(p1))

    def testActiveSiteCopyingA(self):
        from music21 import note, stream

        n1 = note.Note()
        s1 = stream.Stream()
        s1.append(n1)
        self.assertEqual(n1.activeSite, s1)

        n2 = copy.deepcopy(n1)
        self.assertIs(n2._activeSite, None)
        self.assertIs(n2.derivation.origin.activeSite, s1)

    def testSpannerSites(self):
        from music21 import note, spanner, dynamics

        n1 = note.Note('C4')
        n2 = note.Note('D4')
        sp1 = spanner.Slur(n1, n2)
        ss = n1.getSpannerSites()
        self.assertEqual(ss, [sp1])

        # test same for inherited classes and multiple sites, in order...
        sp2 = dynamics.Crescendo(n2, n1)
        # can return in arbitrary order esp. if speed is fast...
        # TODO: use Ordered Dict.
        self.assertEqual(set(n2.getSpannerSites()), {sp1, sp2})

        # Optionally a class name or list of class names can be
        # specified and only Spanners of that class will be returned

        sp3 = dynamics.Diminuendo(n1, n2)
        self.assertEqual(n2.getSpannerSites('Diminuendo'), [sp3])

        # A larger class name can be used to get all subclasses:

        self.assertEqual(set(n2.getSpannerSites('DynamicWedge')), {sp2, sp3})
        self.assertEqual(set(n2.getSpannerSites(['Slur', 'Diminuendo'])), {sp1, sp3})

        # The order spanners are returned is generally the order that they were
        # added, but that is not guaranteed, so for safety sake, use set comparisons:

        self.assertEqual(set(n2.getSpannerSites(['Slur', 'Diminuendo'])), {sp3, sp1})

    def testContextSitesA(self):
        from music21 import corpus
        self.maxDiff = None
        c = corpus.parse('bwv66.6')
        c.id = 'bach'
        n = c[2][4][2]
        self.assertEqual(repr(n), '<music21.note.Note G#>')
        siteList = []
        for y in n.contextSites():
            yTup = (y.site, y.offset, y.recurseType)
            siteList.append(repr(yTup))
        self.assertEqual(siteList,
                         ["(<music21.stream.Measure 3 offset=9.0>, 0.5, 'elementsFirst')",
                          "(<music21.stream.Part Alto>, 9.5, 'flatten')",
                          "(<music21.stream.Score bach>, 9.5, 'elementsOnly')"])

        m = c[2][4]
        self.assertEqual(repr(m), '<music21.stream.Measure 3 offset=9.0>')

        siteList = []
        for y in m.contextSites():
            yTup = (y.site, y.offset, y.recurseType)
            siteList.append(repr(yTup))
        self.assertEqual(siteList,
                         ["(<music21.stream.Measure 3 offset=9.0>, 0.0, 'elementsFirst')",
                          "(<music21.stream.Part Alto>, 9.0, 'flatten')",
                          "(<music21.stream.Score bach>, 9.0, 'elementsOnly')"])

        m2 = copy.deepcopy(m)
        m2.number = 3333
        siteList = []
        # environLocal.warn('#########################')
        for y in m2.contextSites():
            yTup = (y.site, y.offset, y.recurseType)
            siteList.append(repr(yTup))
        self.assertEqual(siteList,
                         ["(<music21.stream.Measure 3333 offset=0.0>, 0.0, 'elementsFirst')",
                          "(<music21.stream.Part Alto>, 9.0, 'flatten')",
                          "(<music21.stream.Score bach>, 9.0, 'elementsOnly')"])
        siteList = []

        cParts = c.parts.stream()  # need this otherwise it could possibly be garbage collected.
        cParts.id = 'partStream'  # to make it easier to see below, will be cached...
        pTemp = cParts[1]
        m3 = pTemp.measure(3)
        self.assertIs(m, m3)
        for y in m3.contextSites():
            yTup = (y.site, y.offset, y.recurseType)
            siteList.append(repr(yTup))

        self.assertEqual(siteList,
                         ["(<music21.stream.Measure 3 offset=9.0>, 0.0, 'elementsFirst')",
                          "(<music21.stream.Part Alto>, 9.0, 'flatten')",
                          "(<music21.stream.Score partStream>, 9.0, 'elementsOnly')",
                          "(<music21.stream.Score bach>, 9.0, 'elementsOnly')"])

    def testContextSitesB(self):
        from music21 import stream, note
        p1 = stream.Part()
        p1.id = 'p1'
        m1 = stream.Measure()
        m1.number = 1
        n = note.Note()
        m1.append(n)
        p1.append(m1)
        siteList = []
        for y in n.contextSites():
            siteList.append(repr(y.site))
        self.assertEqual(siteList, ['<music21.stream.Measure 1 offset=0.0>',
                                    '<music21.stream.Part p1>'])
        p2 = stream.Part()
        p2.id = 'p2'
        m2 = stream.Measure()
        m2.number = 2
        m2.append(n)
        p2.append(m2)

        siteList = []
        for y in n.contextSites():
            siteList.append(repr(y.site))
        self.assertEqual(siteList, ['<music21.stream.Measure 2 offset=0.0>',
                                    '<music21.stream.Part p2>',
                                    '<music21.stream.Measure 1 offset=0.0>',
                                    '<music21.stream.Part p1>'])

        siteList = []
        for y in n.contextSites(sortByCreationTime=True):
            siteList.append(repr(y.site))
        self.assertEqual(siteList, ['<music21.stream.Measure 2 offset=0.0>',
                                    '<music21.stream.Part p2>',
                                    '<music21.stream.Measure 1 offset=0.0>',
                                    '<music21.stream.Part p1>'])

        siteList = []
        for y in n.contextSites(sortByCreationTime='reverse'):
            siteList.append(repr(y.site))
        self.assertEqual(siteList, ['<music21.stream.Measure 1 offset=0.0>',
                                    '<music21.stream.Part p1>',
                                    '<music21.stream.Measure 2 offset=0.0>',
                                    '<music21.stream.Part p2>'])

# great isolation test, but no asserts for now...
#     def testPreviousA(self):
#         from music21 import corpus
#         s = corpus.parse('bwv66.6')
#         o = s.parts[0].iter.getElementsByClass('Measure')[2][1]
#         i = 20
#         while o and i:
#             print(o)
#             if 'Part' in o.classes:
#                 pass
#             o = o.previous()
#             i -= 1
#

#     def testPreviousB(self):
#         '''
#         fixed a memo problem which could cause .previous() to run forever
#         on flat/derived streams.
#         '''
#         from music21 import corpus
#         s = corpus.parse('luca/gloria')
#         sf = s.flat
#         o = sf[1]
#         # o = s[2]
#         i = 200
#         while o and i:
#             print(o, o.activeSite, o.sortTuple().shortRepr())
#             o = o.previous()
# #            cc = s._cache
# #             for x in cc:
# #                 if x.startswith('elementTree'):
# #                     print(repr(cc[x]))
#             i -= 1

    def testPreviousAfterDeepcopy(self):
        from music21 import stream, note
        e1 = note.Note('C')
        e2 = note.Note('D')
        s = stream.Stream()
        s.insert(0, e1)
        s.insert(1, e2)
        self.assertIs(e2.previous(), e1)
        self.assertIs(s[1].previous(), e1)
        t = copy.deepcopy(s)
        self.assertIs(t[1].previous(), t[0])

        e1 = note.Note('C')
        e2 = note.Note('D')

        v = stream.Part()
        m1 = stream.Measure()
        m1.number = 1
        m1.insert(0, e1)
        v.insert(0, m1)
        m2 = stream.Measure()
        m2.insert(0, e2)
        m2.number = 2
        v.append(m2)
        self.assertIs(e2.previous('Note'), e1)
        self.assertIs(v[1][0], e2)
        self.assertIs(v[1][0].previous('Note'), e1)

        w = v.transpose('M3')  # same as deepcopy,
        # but more instructive in debugging since pitches change...
        #    w = copy.deepcopy(v)
        eCopy1 = w[0][0]
        self.assertEqual(eCopy1.pitch.name, 'E')
        eCopy2 = w[1][0]
        self.assertEqual(eCopy2.pitch.name, 'F#')
        prev = eCopy2.previous('Note')
        self.assertIs(prev, eCopy1)


# ------------------------------------------------------------------------------
# define presented order in documentation
_DOC_ORDER = [Music21Object, ElementWrapper]

del (Any,
     Dict,
     FrozenSet,
     Iterable,
     List,
     Optional,
     Union,
     Tuple,
     TypeVar)


# -----------------------------------------------------------------------------
if __name__ == '__main__':
    import music21
    music21.mainTest(Test)  # , runTest='testPreviousB')
<|MERGE_RESOLUTION|>--- conflicted
+++ resolved
@@ -4426,11 +4426,7 @@
         b1 = bar.Barline()
         s.append(n1)
         self.assertEqual(s.highestTime, 30.0)
-<<<<<<< HEAD
-        s.coreSetElementOffset(b1, 'highestTime', addElement=True)
-=======
         s.coreSetElementOffset(b1, OffsetSpecial.AT_END, addElement=True)
->>>>>>> 68417b70
 
         self.assertEqual(b1.getOffsetBySite(s), 30.0)
 
@@ -5041,4 +5037,4 @@
 # -----------------------------------------------------------------------------
 if __name__ == '__main__':
     import music21
-    music21.mainTest(Test)  # , runTest='testPreviousB')
+    music21.mainTest(Test)  # , runTest='testPreviousB')