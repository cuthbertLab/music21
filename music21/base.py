--- conflicted
+++ resolved
@@ -55,10 +55,7 @@
     Optional,
     Union,
     Tuple,
-<<<<<<< HEAD
     Type,
-=======
->>>>>>> 172a81c4
     TypeVar,
 )
 
@@ -5175,4 +5172,4 @@
 # -----------------------------------------------------------------------------
 if __name__ == '__main__':
     import music21
-    music21.mainTest(Test)  # , runTest='testPreviousB')
+    music21.mainTest(Test)  # , runTest='testPreviousB')