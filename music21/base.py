# -*- coding: utf-8 -*-
# -----------------------------------------------------------------------------
# Name:         base.py
# Purpose:      Music21 base classes and important utilities
#
# Authors:      Michael Scott Asato Cuthbert
#               Christopher Ariza
#
# Copyright:    Copyright © 2006-2025 Michael Scott Asato Cuthbert
# License:      BSD, see license.txt
# -----------------------------------------------------------------------------
'''
`music21.base` is what you get in `music21` if you type ``import music21``. It
contains all the most low-level objects that also appear in the music21 module
(i.e., music21.base.Music21Object is the same as music21.Music21Object).

Music21 base classes for :class:`~music21.stream.Stream` objects and all
elements contained within them including Notes, etc. Additional objects for
defining and manipulating elements are included.

The namespace of this file, as all base.py files, is loaded into the package
that contains this file via __init__.py. Everything in this file is thus
available after importing `music21`.

>>> import music21
>>> music21.Music21Object
<class 'music21.base.Music21Object'>

>>> music21.VERSION_STR
<<<<<<< HEAD
'9.7.2'
=======
'9.7.1'
>>>>>>> 0ea1e005

Alternatively, after doing a complete import, these classes are available
under the module "base":

>>> base.Music21Object
<class 'music21.base.Music21Object'>
'''
from __future__ import annotations

import builtins
from collections.abc import Generator, Iterable
import copy
import functools
from importlib.util import find_spec
import typing as t
from typing import overload  # Pycharm can't do alias
import unittest
import warnings
import weakref

from music21._version import __version__, __version_info__
from music21 import common
from music21.common.enums import ElementSearch, OffsetSpecial
from music21.common.numberTools import opFrac
from music21.common.types import OffsetQL, OffsetQLIn
from music21 import defaults
from music21.derivation import Derivation
from music21.duration import Duration, DurationException
from music21.editorial import Editorial  # import class directly to not conflict with property.
from music21 import environment
from music21 import exceptions21
from music21 import prebase
from music21.sites import Sites, SitesException, WEAKREF_ACTIVE
from music21.style import Style
from music21.sorting import SortTuple, ZeroSortTupleLow, ZeroSortTupleHigh
# needed for temporal manipulations; not music21 objects
from music21 import tie

if t.TYPE_CHECKING:
    import fractions
    from io import IOBase
    import pathlib
    from music21 import meter
    from music21 import stream
    from music21 import spanner

    _M21T = t.TypeVar('_M21T', bound='music21.base.Music21Object')

# all other music21 modules below

# -----------------------------------------------------------------------------
# version string and tuple must be the same

VERSION = __version_info__
VERSION_STR = __version__
# -----------------------------------------------------------------------------
__all__ = [
    'Music21Exception',
    'SitesException',
    'Music21ObjectException',
    'ElementException',

    'Groups',
    'Music21Object',
    'ElementWrapper',

    'VERSION',
    'VERSION_STR',
]

# N.B. for PyDev "all" import working, we need to list this
#       separately in "music21/__init__.py"
# so make sure to update in both places

# ----all exceptions are in the exceptions21 package.

Music21Exception = exceptions21.Music21Exception

environLocal = environment.Environment('base')

_missingImport = []
for modName in ('matplotlib', 'numpy'):
    loader = find_spec(modName)
    if loader is None:  # pragma: no cover
        _missingImport.append(modName)

del find_spec
del modName

if _missingImport:  # pragma: no cover
    if environLocal['warnings'] in (1, '1', True):
        environLocal.warn(common.getMissingImportStr(_missingImport),
                          header='music21:')


class Music21ObjectException(exceptions21.Music21Exception):
    pass


class ElementException(exceptions21.Music21Exception):
    pass


# -----------------------------------------------------------------------------
# for contextSites searches
class ContextTuple(t.NamedTuple):
    site: stream.Stream
    offset: OffsetQL
    recurseType: stream.enums.RecursionType

class ContextSortTuple(t.NamedTuple):
    site: stream.Stream
    offset: SortTuple
    recurseType: stream.enums.RecursionType


# pseudo class for returning splitAtX() type commands.
class _SplitTuple(tuple):
    '''
    >>> st = base._SplitTuple([1, 2])
    >>> st.spannerList = [expressions.Trill()]
    >>> st
    (1, 2)
    >>> st.spannerList
    [<music21.expressions.Trill>]
    >>> a, b = st
    >>> a
    1
    >>> b
    2
    >>> st.__class__
    <class 'music21.base._SplitTuple'>

    OMIT_FROM_DOCS

    Might have been a mistake to make an implicit return make sure that
    normal tuple comparisons work, but that things do not hash the same.

    st2 has the same (1, 2) value as st1 but no spanners

    >>> st2 = base._SplitTuple([1, 2])
    >>> st == st2
    False
    >>> c = set()
    >>> c.add(st)
    >>> st2 in c
    False

    >>> st3 = base._SplitTuple([1, 2])
    >>> st2 == st3
    True

    >>> st_big = base._SplitTuple([1, 3])
    >>> st2 < st_big
    True
    '''
    def __new__(cls, tupEls):
        # noinspection PyTypeChecker
        return super(_SplitTuple, cls).__new__(cls, tuple(tupEls))

    def __init__(self, tupEls: t.Any) -> None:
        self.spannerList: list[spanner.Spanner] = []

    def __eq__(self, other):
        if not isinstance(other, _SplitTuple):
            return False
        if self.spannerList != other.spannerList:
            return False
        return super().__eq__(other)

    def __hash__(self):
        h1 = super().__hash__()
        h2 = id(self.spannerList)
        return hash((h1, h2))

# -----------------------------------------------------------------------------
# make subclass of set once that is defined properly


class Groups(list):  # no need to inherit from slotted object
    '''
    Groups is a list (subclass) of strings used to identify
    associations that an element might have.

    (in the future, Groups will become a set subclass)

    The Groups object enforces that all elements must be strings, and that
    the same element cannot be provided more than once.

    NOTE: In the future, spaces will not be allowed in group names.


    >>> g = Groups()
    >>> g.append('hello')
    >>> g[0]
    'hello'

    >>> g.append('hello')  # not added as already present
    >>> len(g)
    1

    >>> g
    ['hello']

    >>> g.append(5)  # type: ignore
    Traceback (most recent call last):
    music21.exceptions21.GroupException: Only strings can be used as group names, not 5
    '''
    # could be made into a set instance, but actually
    # timing: a subclassed list and a set are almost the same speed
    # and set does not allow calling by number

    # this speeds up creation slightly
    __slots__ = ()

    def _validName(self, value: str) -> None:
        if not isinstance(value, str):
            raise exceptions21.GroupException('Only strings can be used as group names, '
                                              + f'not {value!r}')
        # if ' ' in value:
        #     raise exceptions21.GroupException('Spaces are not allowed as group names')

    def append(self, value: str) -> None:
        self._validName(value)
        if not list.__contains__(self, value):
            list.append(self, value)

    def __setitem__(self, i, y):
        self._validName(y)
        super().__setitem__(i, y)

    def __eq__(self, other: object):
        '''
        Test Group equality. In normal lists, order matters; here it does not. More like a set.

        >>> a = base.Groups()
        >>> a.append('red')
        >>> a.append('green')
        >>> a
        ['red', 'green']

        >>> b = base.Groups()
        >>> b.append('green')
        >>> a == b
        False

        >>> b.append('reD')  # case insensitive
        >>> a == b
        True

        >>> a == ['red', 'green']  # need both to be groups
        False

        >>> c = base.Groups()
        >>> c.append('black')
        >>> c.append('tuba')
        >>> a == c
        False
        '''
        if not isinstance(other, Groups):
            return False

        if len(self) != len(other):
            return False

        for eSelf, eOther in zip(sorted(self), sorted(other)):
            if eSelf.lower() != eOther.lower():
                return False
        return True


# -----------------------------------------------------------------------------
# these are two sentinel objects that are returned when getattr(self, attr) or
# getattr(other, attr) fail, that ensure that the two failed attributes will
# never equal each other.
_EQUALITY_SENTINEL_SELF = object()
_EQUALITY_SENTINEL_OTHER = object()


@functools.cache
def _getEqualityAttributes(cls) -> frozenset[str]:
    '''
    Get equality attributes for a class.  Cached.

    >>> base._getEqualityAttributes(base.Music21Object)
    frozenset({'duration'})
    >>> 'location' in base._getEqualityAttributes(bar.Barline)
    True
    >>> 'pitch' in base._getEqualityAttributes(bar.Barline)
    False

    '''
    equalityAttributes = set()
    # equalityAttributesIgnore works, but not yet needed.
    # equalityAttributesIgnore = set()
    # for klass in [cls, *cls.mro()]:
    #     if hasattr(klass, 'equalityAttributesIgnore'):
    #         ka = klass.equalityAttributesIgnore
    #         if isinstance(ka, str):  # mistake.  Happens TOO often:
    #             ka = (ka,)
    #         equalityAttributesIgnore |= set(ka)

    for klass in [cls, *cls.mro()]:
        if hasattr(klass, 'equalityAttributes'):
            ka = klass.equalityAttributes
            if isinstance(ka, str):  # mistake.  Happens TOO often:
                ka = (ka,)
            equalityAttributes |= set(ka)
    # equalityAttributes.difference_update(equalityAttributesIgnore)
    return frozenset(equalityAttributes)


class Music21Object(prebase.ProtoM21Object):
    '''
    Music21Object is the base class for all elements that can go into Streams.
    Notes, Clefs, TimeSignatures are all sublcasses of Music21Object.  Durations
    and Pitches (which need to be attached to Notes, etc.) are not.

    All music21 objects have these pieces of information:

    1.  id: identification string unique to the object's container (optional).
        Defaults to the `id()` of the element.
    2.  groups: a :class:`~music21.base.Groups` object: which is a
        list of strings identifying internal sub-collections
        (voices, parts, selections) to which this element belongs
    3.  duration: :class:`~music21.duration.Duration` object representing the length of the object
    4.  activeSite: a reference to the currently active :class:`~music21.stream.Stream` or None
    5.  offset: a floating point or Fraction value, generally in quarter lengths,
        specifying the position of the object in a site.
    6.  priority: int representing the position of an object among all
        objects at the same offset.
    7.  sites: a :class:`~music21.base.Sites` object that stores all
        the Streams and Contexts that an
        object is in.
    8.  derivation: a :class:`~music21.derivation.Derivation` object, or None, that shows
        where the object came from.
    9.  style: a :class:`~music21.style.Style` object, that contains Style information
        automatically created if it doesn't exist, so check `.hasStyleInformation` first
        if that is not desired.
    10. editorial: a :class:`~music21.editorial.Editorial` object

    Each of these may be passed in as a named keyword to any music21 object.

    Some of these may be intercepted by the subclassing object (e.g., duration
    within Note)

    **Equality**

    For historical reasons, music21 uses a different idea of object equality
    for Music21Objects than recommended by modern Python standards.

    Two Music21Objects are equal if they are the same class and same duration.

    Their offset, activeSite, id, and groups do not matter for equality.

    Since these two objects are therefore not interchangable, they do not have
    the same hash value.

    >>> obj1 = base.Music21Object(id='obj1')
    >>> obj2 = base.Music21Object(id='obj2')
    >>> obj1 == obj2
    True
    >>> hash(obj1) == hash(obj2)
    False

    This has the stange side effect that structures that use equality to
    report containment (such as lists and tuples) will report differently from
    structures that use hash values to report containment (such as dicts and sets):

    >>> obj1 in [obj2]
    True
    >>> obj1 in {obj2}
    False

    Subclasses need to apply stricter criteria for equality, like Barline does here
    with `.location`

    >>> bar1 = bar.Barline('double', 'left')
    >>> bar2 = bar.Barline('double', 'right')
    >>> bar1 == bar2
    False
    >>> bar2.location = 'left'
    >>> bar1 == bar2
    True
    >>> bar1.duration.type = 'whole'  # Buh?
    >>> bar1 == bar2
    False

    In general, a subclass of Music21Object must match all super-class criteria for
    equality before they can be considered equal themselves.  However, there are some
    exceptions.  For instance, RomanNumeral objects with the same figure and key are
    equal even if their notes are in different octaves or have different doublings.

    Developers creating their own Music21Object subclasses should add a class attribute
    `equalityAttributes = ('one', 'two')`.  (Remember that as a tuple of strings, if there
    is only one string, don't forget the trailing comma: `('only',)`.

    >>> class CarolineShawBreathMark(base.Music21Object):
    ...     equalityAttributes = ('direction',)
    ...     def __init__(self, direction, speed):
    ...         super().__init__(self)
    ...         self.direction = direction
    ...         self.speed = speed
    >>> bm1 = CarolineShawBreathMark('in', 'fast')
    >>> bm2 = CarolineShawBreathMark('out', 'fast')
    >>> bm1 == bm2
    False

    "speed" is not in the equalityAttributes so it can differ while objects are still
    equal.

    >>> bm3 = CarolineShawBreathMark('in', 'slow')
    >>> bm1 == bm3
    True
    '''

    classSortOrder: int|float = 20  # default classSortOrder
    # these values permit fast class comparisons for performance critical cases
    isStream = False

    _styleClass: type[Style] = Style

    equalityAttributes: tuple[str, ...] = ('duration',)
    # equalityAttributesIgnore: tuple[str, ...] = ()  # this must be defined anew in each subclass.

    # define order for presenting names in documentation; use strings
    _DOC_ORDER: list[str] = []

    # documentation for all attributes (not properties or methods)
    _DOC_ATTR: dict[str, str] = {
        'groups': '''An instance of a :class:`~music21.base.Groups`
            object which describes
            arbitrary `Groups` that this object belongs to.''',
        'sites': '''a :class:`~music21.sites.Sites` object that stores
            references to Streams that hold this object.''',
        'isStream': '''Boolean value for quickly identifying
            :class:`~music21.stream.Stream` objects (False by default).''',
        'classSortOrder': '''Property which returns an number (int or otherwise)
            depending on the class of the Music21Object that
            represents a priority for an object based on its class alone --
            used as a tie for stream sorting in case two objects have the
            same offset and priority.  Lower numbers are sorted to the left
            of higher numbers.  For instance, Clef, KeySignature, TimeSignature
            all come (in that order) before Note.

            All undefined classes have classSortOrder of 20 -- same as note.Note

            >>> m21o = base.Music21Object()
            >>> m21o.classSortOrder
            20

            >>> tc = clef.TrebleClef()
            >>> tc.classSortOrder
            0

            >>> ks = key.KeySignature(3)
            >>> ks.classSortOrder
            2


            New classes can define their own default classSortOrder

            >>> class ExampleClass(base.Music21Object):
            ...     classSortOrder = 5
            ...
            >>> ec1 = ExampleClass()
            >>> ec1.classSortOrder
            5
            ''',
    }

    def __init__(self,
                 id: str|int|None = None,  # pylint: disable=redefined-builtin
                 groups: Groups|None = None,
                 sites: Sites|None = None,
                 duration: Duration|None = None,
                 activeSite: stream.Stream|None = None,
                 style: Style|None = None,
                 editorial: Editorial|None = None,
                 offset: OffsetQL = 0.0,
                 quarterLength: OffsetQLIn|None = None,
                 **keywords):
        # do not call super().__init__() since it just wastes time
        self._id: str|int|None = id
        # None is stored as the internal location of an obj w/o any sites
        self._activeSite: stream.Stream|weakref.ReferenceType|None = None
        # offset when no activeSite is available
        self._naiveOffset: OffsetQL = offset

        # offset when activeSite is already garbage collected/dead,
        # as in short-lived sites
        # like .getElementsByClass().stream()
        self._activeSiteStoredOffset: float|fractions.Fraction|None = None

        # store a derivation object to track derivations from other Streams
        # pass a reference to this object
        self._derivation: Derivation|None = None

        self._style: Style|None = style
        self._editorial: Editorial|None = None

        # private duration storage; managed by property
        self._duration: Duration|None = duration
        if duration is not None:
            duration.client = self
        self._priority = 0  # default is zero

        # store cached values here:
        self._cache: dict[str, t.Any] = {}

        self.groups = groups or Groups()
        self.sites = sites or Sites()

        # a duration object is not created until the .duration property is
        # accessed with _getDuration(); this is a performance optimization
        if activeSite is not None:
            self.activeSite = activeSite
        if quarterLength is not None:
            self.duration.quarterLength = quarterLength

    def __eq__(self: _M21T, other) -> t.TypeGuard[_M21T]:
        '''
        Define equality for Music21Objects.  See main class docs.
        '''
        cls = t.cast(type, self.__class__)
        if not isinstance(other, cls):
            return False

        for attr in _getEqualityAttributes(cls):
            if (getattr(self, attr, _EQUALITY_SENTINEL_SELF)
                    != getattr(other, attr, _EQUALITY_SENTINEL_OTHER)):
                return False
        return True

    def __hash__(self) -> int:
        '''
        Restore hashing, but only on id(self)
        '''
        return id(self) >> 4

    @property
    def id(self) -> int|str:
        '''
        A unique identification string or int; not to be confused with Python's
        built-in `id()` method. However, if not set, will return
        Python's `id()` number.

        "Unique" is intended with respect to the stream hierarchy one is likely
        to query with :meth:`~music21.stream.Stream.getElementById`. For
        instance, the `.id` of a Voice should be unique in any single Measure,
        but the id's may reset from measure to measure across a Part.
        '''
        if self._id is not None:
            return self._id
        return builtins.id(self)

    @id.setter
    def id(self, new_id: int|str):
        if isinstance(new_id, int) and new_id > defaults.minIdNumberToConsiderMemoryLocation:
            msg = 'Setting an ID that could be mistaken for a memory location '
            msg += f'is discouraged: got {new_id}'
            warnings.warn(msg)
        self._id = new_id

    def mergeAttributes(self, other: Music21Object) -> None:
        '''
        Merge all elementary, static attributes. Namely,
        `id` and `groups` attributes from another music21 object.
        Can be useful for copy-like operations.

        >>> m1 = base.Music21Object()
        >>> m2 = base.Music21Object()
        >>> m1.id = 'music21Object1'
        >>> m1.groups.append('group1')
        >>> m2.mergeAttributes(m1)
        >>> m2.id
        'music21Object1'
        >>> 'group1' in m2.groups
        True
        '''
        if other.id != id(other):
            self.id = other.id
        self.groups = copy.deepcopy(other.groups)

    def _deepcopySubclassable(self: _M21T,
                              memo: dict[int, t.Any]|None = None,
                              *,
                              ignoreAttributes: set[str]|None = None) -> _M21T:
        '''
        Subclassable __deepcopy__ helper so that the same attributes
        do not need to be called for each Music21Object subclass.

        ignoreAttributes is a set of attributes not to copy via
        the default deepcopy style. More can be passed to it.  But calling
        functions are responsible

        * Changed in v9: removeFromIgnore removed;
          never used and this is performance critical.
        '''
        defaultIgnoreSet = {'_derivation', '_activeSite', '_sites', '_cache'}
        if not self.groups:
            defaultIgnoreSet.add('groups')
        # duration is smart enough to do itself.
        # sites is smart enough to do itself

        if ignoreAttributes is None:
            ignoreAttributes = defaultIgnoreSet
        else:
            ignoreAttributes = ignoreAttributes | defaultIgnoreSet

        new = common.defaultDeepcopy(self, memo, ignoreAttributes=ignoreAttributes)
        setattr(new, '_cache', {})
        setattr(new, '_sites', Sites())
        if 'groups' in defaultIgnoreSet:
            new.groups = Groups()

        # was: keep the old ancestor but need to update the client
        # 2.1 : NO, add a derivation of __deepcopy__ to the client
        newDerivation = Derivation(client=new)
        newDerivation.origin = self
        newDerivation.method = '__deepcopy__'
        setattr(new, '_derivation', newDerivation)
        # None activeSite is correct for new value

        # must do this after copying
        new.purgeOrphans()

        return new

    def __deepcopy__(self: _M21T, memo: dict[int, t.Any]|None = None) -> _M21T:
        '''
        Helper method to copy.py's deepcopy function.  Call it from there.

        memo=None is the default as specified in copy.py

        Problem: if an attribute is defined with an underscore (_priority) but
        is also made available through a property (e.g. priority)  using dir(self)
        results in the copy happening twice. Thus, __dict__.keys() is used.

        >>> from copy import deepcopy
        >>> n = note.Note('A')
        >>> n.offset = 1.0
        >>> n.groups.append('flute')
        >>> n.groups
        ['flute']

        >>> idN = n.id
        >>> idN > 10000  # pointer
        True

        >>> b = deepcopy(n)
        >>> b.offset = 2.0

        >>> n is b
        False
        >>> b.id != n.id
        True
        >>> n.pitch.accidental = '-'
        >>> b.name
        'A'
        >>> n.offset
        1.0
        >>> b.offset
        2.0
        >>> n.groups[0] = 'bassoon'
        >>> ('flute' in n.groups, 'flute' in b.groups)
        (False, True)
        '''
        return self._deepcopySubclassable(memo)

    def __getstate__(self) -> dict[str, t.Any]:
        state = self.__dict__.copy()
        state['_derivation'] = None
        state['_activeSite'] = None
        return state

    def __setstate__(self, state: dict[str, t.Any]):
        # defining self.__dict__ upon initialization currently breaks everything
        object.__setattr__(self, '__dict__', state)

    def _reprInternal(self) -> str:
        '''
        If `x.id` is not the same as `id(x)`, then that id is used instead:

        >>> b = base.Music21Object()
        >>> b._reprInternal()
        'object at 0x129a903b1'
        >>> b.id = 'hi'
        >>> b._reprInternal()
        'id=hi'
        '''
        # hasattr is here because of Metadata.__getattr__()
        if not hasattr(self, 'id') or self.id == id(self):
            return super()._reprInternal()
        reprId = self.id
        try:
            reprId = hex(int(reprId))
        except (ValueError, TypeError):
            pass
        return f'id={reprId}'

    # --------------------------------------------------------------------------

    @property
    def hasEditorialInformation(self) -> bool:
        '''
        Returns True if there is a :class:`~music21.editorial.Editorial` object
        already associated with this object, False otherwise.

        Calling .editorial on an object will always create a new
        Editorial object, so even though a new Editorial object isn't too expensive
        to create, this property helps to prevent creating new Editorial objects
        more than is necessary.

        >>> mObj = base.Music21Object()
        >>> mObj.hasEditorialInformation
        False
        >>> mObj.editorial
        <music21.editorial.Editorial {}>
        >>> mObj.hasEditorialInformation
        True
        '''
        # anytime something is changed here, change in style.StyleMixin and vice-versa
        return not (self._editorial is None)

    @property
    def editorial(self) -> Editorial:
        '''
        a :class:`~music21.editorial.Editorial` object that stores editorial information
        (comments, footnotes, harmonic information, ficta).

        Created automatically as needed:

        >>> n = note.Note('C4')
        >>> n.editorial
        <music21.editorial.Editorial {}>
        >>> n.editorial.ficta = pitch.Accidental('sharp')
        >>> n.editorial.ficta
        <music21.pitch.Accidental sharp>
        >>> n.editorial
        <music21.editorial.Editorial {'ficta': <music21.pitch.Accidental sharp>}>
        '''
        # Dev note: because the property "editorial" shadows module editorial,
        # typing has to be in quotes.

        # anytime something is changed here, change in style.StyleMixin and vice-versa
        if self._editorial is None:
            self._editorial = Editorial()
        return self._editorial

    @editorial.setter
    def editorial(self, ed: Editorial):
        self._editorial = ed

    @property
    def hasStyleInformation(self) -> bool:
        '''
        Returns True if there is a :class:`~music21.style.Style` object
        already associated with this object, False otherwise.

        Calling .style on an object will always create a new
        Style object, so even though a new Style object isn't too expensive
        to create, this property helps to prevent creating new Styles more than
        necessary.

        >>> mObj = base.Music21Object()
        >>> mObj.hasStyleInformation
        False
        >>> mObj.style
        <music21.style.Style object at 0x10b0a2080>
        >>> mObj.hasStyleInformation
        True
        '''
        # anytime something is changed here, change in style.StyleMixin and vice-versa
        return not (self._style is None)

    @property
    def style(self) -> Style:
        '''
        Returns (or Creates and then Returns) the Style object
        associated with this object, or sets a new
        style object.  Different classes might use
        different Style objects because they might have different
        style needs (such as text formatting or bezier positioning)

        Eventually will also query the groups to see if they have
        any styles associated with them.

        >>> n = note.Note()
        >>> st = n.style
        >>> st
        <music21.style.NoteStyle object at 0x10ba96208>
        >>> st.absoluteX = 20.0
        >>> st.absoluteX
        20.0
        >>> n.style = style.Style()
        >>> n.style.absoluteX is None
        True
        '''
        # anytime something is changed here, change in style.StyleMixin and vice-versa
        if not self.hasStyleInformation:
            StyleClass = self._styleClass
            self._style = StyleClass()
        assert self._style is not None  # for mypy.
        return self._style

    @style.setter
    def style(self, newStyle: Style):
        self._style = newStyle

    # convenience.

    @property
    def quarterLength(self) -> OffsetQL:
        '''
        Set or Return the Duration as represented in Quarter Length, possibly as a fraction.

        Same as setting `.duration.quarterLength`.

        >>> n = note.Note()
        >>> n.quarterLength = 2.0
        >>> n.quarterLength
        2.0
        >>> n.quarterLength = 1/3
        >>> n.quarterLength
        Fraction(1, 3)
        '''
        return self.duration.quarterLength

    @quarterLength.setter
    def quarterLength(self, value: OffsetQLIn):
        self.duration.quarterLength = value

    @property
    def derivation(self) -> Derivation:
        '''
        Return the :class:`~music21.derivation.Derivation` object for this element.

        Or create one if none exists:

        >>> n = note.Note()
        >>> n.derivation
        <Derivation of <music21.note.Note C> from None>

        Make a copy of n but change the pitch to D to see which is which later:

        >>> import copy
        >>> n2 = copy.deepcopy(n)
        >>> n2.pitch.step = 'D'

        Because n2 was originally a copy of n, it has a derivation set to show it.

        >>> n2.derivation
        <Derivation of <music21.note.Note D> from <music21.note.Note C> via '__deepcopy__'>
        >>> n2.derivation.origin is n
        True

        Note that (for now at least) derivation.origin is NOT a weakref:

        >>> del n
        >>> n2.derivation
        <Derivation of <music21.note.Note D> from <music21.note.Note C> via '__deepcopy__'>
        >>> n2.derivation.origin
        <music21.note.Note C>
        '''
        if self._derivation is None:
            self._derivation = Derivation(client=self)
        return self._derivation

    @derivation.setter
    def derivation(self, newDerivation: Derivation|None) -> None:
        self._derivation = newDerivation

    def clearCache(self, **keywords) -> None:
        '''
        A number of music21 attributes (especially with Chords and RomanNumerals, etc.)
        are expensive to compute and are therefore cached.  Generally speaking
        objects are responsible for making sure that their own caches are up to date,
        but a power user might want to do something in an unusual way (such as manipulating
        private attributes on a Pitch object) and need to be able to clear caches.

        That's what this is here for.  If all goes well, you'll never need to call it
        unless you're expanding music21's core functionality.

        `**keywords` is not used in Music21Object but is included for subclassing.

        Look at :func:`~music21.common.decorators.cacheMethod` for the other half of this
        utility.

        * New in v6: exposes previously hidden functionality.
        '''
        # do not replace with self._cache.clear() -- leaves terrible
        # state for shallow copies.
        self._cache = {}

    @overload
    def getOffsetBySite(
        self,
        site: stream.Stream|None,
        *,
        returnSpecial: t.Literal[False] = False,
    ) -> OffsetQL:
        ...

    @overload
    def getOffsetBySite(
        self,
        site: stream.Stream|None,
        *,
        returnSpecial: bool = False,
    ) -> OffsetQL|OffsetSpecial:
        ...

    def getOffsetBySite(
        self,
        site: stream.Stream|None,
        *,
        returnSpecial: bool = False,
    ) -> OffsetQL|OffsetSpecial:
        '''
        If this class has been registered in a container such as a Stream,
        that container can be provided here, and the offset in that object
        can be returned.

        >>> n = note.Note('A-4')  # a Music21Object
        >>> n.offset = 30
        >>> n.getOffsetBySite(None)
        30.0

        >>> s1 = stream.Stream()
        >>> s1.id = 'containingStream'
        >>> s1.insert(20 / 3, n)
        >>> n.getOffsetBySite(s1)
        Fraction(20, 3)
        >>> float(n.getOffsetBySite(s1))
        6.6666...

        n.getOffsetBySite(None) should still return 30.0

        >>> n.getOffsetBySite(None)
        30.0

        If the Stream does not contain the element and the element is not derived from
        an element that does, then a SitesException is raised:

        >>> s2 = stream.Stream()
        >>> s2.id = 'notContainingStream'
        >>> n.getOffsetBySite(s2)
        Traceback (most recent call last):
        music21.sites.SitesException: an entry for this object <music21.note.Note A-> is not
              stored in stream <music21.stream.Stream notContainingStream>

        Consider this use of derivations:

        >>> import copy
        >>> nCopy = copy.deepcopy(n)
        >>> nCopy.derivation
        <Derivation of <music21.note.Note A-> from <music21.note.Note A-> via '__deepcopy__'>
        >>> nCopy.getOffsetBySite(s1)
        Fraction(20, 3)

        nCopy can still find the offset of `n` in `s1`!
        This is the primary difference between element.getOffsetBySite(stream)
        and stream.elementOffset(element)

        >>> s1.elementOffset(nCopy)
        Traceback (most recent call last):
        music21.sites.SitesException: an entry for this object ... is not
            stored in stream <music21.stream.Stream containingStream>

        If the object is stored at the end of the Stream, then the highest time
        is usually returned:

        >>> s3 = stream.Stream()
        >>> n3 = note.Note(type='whole')
        >>> s3.append(n3)
        >>> rb = bar.Barline()
        >>> s3.storeAtEnd(rb)  # s3.rightBarline = rb would do the same
        >>> rb.getOffsetBySite(s3)
        4.0

        However, setting returnSpecial to True will return OffsetSpecial.AT_END

        >>> rb.getOffsetBySite(s3, returnSpecial=True)
        <OffsetSpecial.AT_END>

        Even with returnSpecial normal offsets are still returned as a float or Fraction:

        >>> n3.getOffsetBySite(s3, returnSpecial=True)
        0.0

        * Changed in v7: stringReturns renamed to returnSpecial.
          Returns an OffsetSpecial Enum.
        '''
        if site is None:
            return self._naiveOffset

        try:
            a = None
            tryOrigin: Music21Object = self
            originMemo = set()
            maxSearch = 100
            while a is None:
                try:
                    a = site.elementOffset(tryOrigin, returnSpecial=returnSpecial)
                except AttributeError as ae:
                    raise SitesException(
                        f'You were using {site!r} as a site, when it is not a Stream.'
                    ) from ae
                except Music21Exception as e:  # currently StreamException, but will change
                    if tryOrigin in site._endElements:
                        if returnSpecial is True:
                            return OffsetSpecial.AT_END
                        else:
                            return site.highestTime

                    possiblyNoneTryOrigin = self.derivation.origin
                    if possiblyNoneTryOrigin is None:
                        raise e
                    tryOrigin = possiblyNoneTryOrigin

                    if id(tryOrigin) in originMemo:
                        raise e
                    originMemo.add(id(tryOrigin))
                    maxSearch -= 1  # prevent infinite recursive searches
                    if maxSearch < 0:
                        raise e
            return a
        except SitesException as se:
            raise SitesException(
                f'an entry for this object {self!r} is not stored in stream {site!r}'
            ) from se

    def setOffsetBySite(self,
                        site: stream.Stream|None,
                        value: OffsetQLIn):
        '''
        Change the offset for a site.  These are equivalent:

            n1.setOffsetBySite(stream1, 20)

        and

            stream1.setElementOffset(n1, 20)

        Which you choose to use will depend on whether you are iterating over a list
        of notes (etc.) or streams.

        >>> import music21
        >>> aSite = stream.Stream()
        >>> aSite.id = 'aSite'
        >>> a = music21.Music21Object()
        >>> aSite.insert(0, a)
        >>> aSite.setElementOffset(a, 20)
        >>> a.setOffsetBySite(aSite, 30)
        >>> a.getOffsetBySite(aSite)
        30.0

        And if it isn't in a Stream? Raises an exception and the offset does not change.

        >>> b = note.Note('D')
        >>> b.setOffsetBySite(aSite, 40)
        Traceback (most recent call last):
        music21.exceptions21.StreamException: Cannot set the offset for element
            <music21.note.Note D>, not in Stream <music21.stream.Stream aSite>.

        >>> b.offset
        0.0

        Setting offset for `None` changes the "naive offset" of an object:

        >>> b.setOffsetBySite(None, 32)
        >>> b.offset
        32.0
        >>> b.activeSite is None
        True

        Running `setOffsetBySite` also changes the `activeSite` of the object.
        '''
        if site is not None:
            site.setElementOffset(self, value)
        else:
            if isinstance(value, int):
                value = float(value)
            self._naiveOffset = value

    def getOffsetInHierarchy(
        self,
        site: stream.Stream|None
    ) -> OffsetQL:
        '''
        For an element which may not be in site, but might be in a Stream in site (or further
        in streams), find the cumulative offset of the element in that site.

        >>> s = stream.Score(id='mainScore')
        >>> p = stream.Part()
        >>> m = stream.Measure()
        >>> n = note.Note()
        >>> m.insert(5.0, n)
        >>> p.insert(10.0, m)
        >>> s.insert(0.0, p)
        >>> n.getOffsetInHierarchy(s)
        15.0

        If no hierarchy beginning with site contains the element
        and the element is not derived from
        an element that does, then a SitesException is raised:

        >>> s2 = stream.Score(id='otherScore')
        >>> n.getOffsetInHierarchy(s2)
        Traceback (most recent call last):
        music21.sites.SitesException: Element <music21.note.Note C>
            is not in hierarchy of <music21.stream.Score otherScore>

        But if the element is derived from an element in
        a hierarchy then it can get the offset:

        >>> n2 = n.transpose('P5')
        >>> n2.derivation.origin is n
        True
        >>> n2.derivation.method
        'transpose'
        >>> n2.getOffsetInHierarchy(s)
        15.0

        There is no corresponding `.setOffsetInHierarchy()`
        since it's unclear what that would mean.

        See also :meth:`music21.stream.iterator.RecursiveIterator.currentHierarchyOffset`
        for a method that is about 10x faster when running through a recursed stream.

        * New in v3.

        OMIT_FROM_DOCS

        Timing: 113microseconds for a search vs 1 microsecond for getOffsetBySite
        vs 0.4 for elementOffset.  Hence the short-circuit for easy looking below.

        TODO: If timing permits, replace .flatten() w/ and w/o retainContainers with this routine.

        Currently not possible; for instance, if b = bwv66.6

        %timeit b = corpus.parse('bwv66.6') -- 24.8ms
        %timeit b = corpus.parse('bwv66.6'); b.flatten() -- 42.9ms
        %timeit b = corpus.parse('bwv66.6'); b.recurse().stream() -- 83.1ms
        '''
        try:
            return self.getOffsetBySite(site)
        except SitesException:
            pass

        # do not use priorityTarget, just slows things down because will need to search
        # all anyhow, since site is not in self.sites.yieldSites()
        for cs in self.contextSites():
            if cs.site is site:
                return cs.offset

        raise SitesException(f'Element {self} is not in hierarchy of {site}')

    def getSpannerSites(self,
                        spannerClassList: Iterable|None = None
                        ) -> list[spanner.Spanner]:
        '''
        Return a list of all :class:`~music21.spanner.Spanner` objects
        (or Spanner subclasses) that contain
        this element. This method provides a way for
        objects to be aware of what Spanners they
        reside in. Note that Spanners are not Streams
        but specialized Music21Objects that use a
        Stream subclass, SpannerStorage, internally to keep track
        of the elements that are spanned.

        >>> c = note.Note('C4')
        >>> d = note.Note('D4')
        >>> slur1 = spanner.Slur(c, d)
        >>> c.getSpannerSites() == [slur1]
        True

        Note that not all Spanners are in the spanner module. They
        tend to reside in modules closer to their musical function:

        >>> cresc = dynamics.Crescendo(d, c)

        The order that Spanners are returned is by sortTuple.  For spanners
        created the same way and in the same order, the order returned will
        be consistent:

        >>> d.getSpannerSites() == [slur1, cresc]
        True

        Optionally a class name or list of class names (as Classes or strings)
        can be specified and only Spanners of that class will be returned

        >>> dim = dynamics.Diminuendo(c, d)
        >>> d.getSpannerSites(dynamics.Diminuendo) == [dim]
        True

        A larger class name can be used to get all subclasses:

        >>> d.getSpannerSites(dynamics.DynamicWedge) == [cresc, dim]
        True
        >>> d.getSpannerSites(['Slur', 'Diminuendo']) == [slur1, dim]
        True

        Note that the order of spanners returned from this routine can vary, so
        changing to a set is useful for comparisons

        >>> set(d.getSpannerSites(['Slur', 'Diminuendo'])) == {dim, slur1}
        True


        Example: see which pairs of notes are in the same slur.

        >>> e = note.Note('E4')
        >>> slur2 = spanner.Slur(c, e)

        >>> for n in [c, d, e]:
        ...    nSlurs = n.getSpannerSites(spanner.Slur)
        ...    for nOther in [c, d, e]:
        ...        if n is nOther:
        ...            continue
        ...        nOtherSlurs = nOther.getSpannerSites(spanner.Slur)
        ...        for thisSlur in nSlurs:
        ...            if thisSlur in nOtherSlurs:
        ...               print(f'{n.name} shares a slur with {nOther.name}')
        C shares a slur with D
        C shares a slur with E
        D shares a slur with C
        E shares a slur with C
        '''
        found = self.sites.getSitesByClass('SpannerStorage')
        post: list[spanner.Spanner] = []
        if spannerClassList is not None:
            if not common.isIterable(spannerClassList):
                spannerClassList = [spannerClassList]

        for obj in found:
            if obj is None:  # pragma: no cover
                continue
            if spannerClassList is None:
                post.append(obj.client)
            else:
                for spannerClass in spannerClassList:
                    if spannerClass in obj.client.classSet:
                        post.append(obj.client)
                        break

        return sorted(post, key=lambda x: x.sortTuple())

    def purgeOrphans(self, excludeStorageStreams=True) -> None:
        '''
        A Music21Object may, due to deep copying or other reasons,
        have a site (with an offset) which
        no longer contains the Music21Object. These lingering sites
        are called orphans. This method gets rid of them.

        The `excludeStorageStreams` are SpannerStorage and VariantStorage.
        '''
        # environLocal.printDebug(['purging orphans'])
        orphans = []
        # TODO: how can this be optimized to not use getSites, to
        # not unwrap weakrefs?
        for s in self.sites.yieldSites(excludeNone=True):
            # of the site does not actually have this Music21Object in
            # its elements list, it is an orphan and should be removed
            # note: this permits non-site context Streams to continue
            if s.isStream and self not in s:
                if excludeStorageStreams:
                    # only get those that are not Storage Streams
                    if ('SpannerStorage' not in s.classes
                            and 'VariantStorage' not in s.classes):
                        # environLocal.printDebug(['removing orphan:', s])
                        orphans.append(id(s))
                else:  # get all
                    orphans.append(id(s))
        for i in orphans:
            self.sites.removeById(i)
            p = self._getActiveSite()  # this can be simplified.
            if p is not None and id(p) == i:
                # noinspection PyArgumentList
                self._setActiveSite(None)

    def purgeLocations(self, rescanIsDead=False) -> None:
        '''
        Remove references to all locations in objects that no longer exist.
        '''
        # NOTE: this method is overridden on Spanner
        # and Variant, so not an easy fix to remove
        self.sites.purgeLocations(rescanIsDead=rescanIsDead)

    # --------------------------------------------------------------------------------
    # contexts

    @overload
    def getContextByClass(
        self,
        className: type[_M21T],
        *,
        getElementMethod=ElementSearch.AT_OR_BEFORE,
        sortByCreationTime=False,
        followDerivation=True,
        priorityTargetOnly=False,
    ) -> _M21T|None:
        ...

    @overload
    def getContextByClass(
        self,
        className: str|None,
        *,
        getElementMethod=ElementSearch.AT_OR_BEFORE,
        sortByCreationTime=False,
        followDerivation=True,
        priorityTargetOnly=False,
    ) -> Music21Object|None:
        ...

    def getContextByClass(
        self,
        className: type[_M21T]|str|None,
        *,
        getElementMethod: ElementSearch = ElementSearch.AT_OR_BEFORE,
        sortByCreationTime=False,
        followDerivation=True,
        priorityTargetOnly=False,
    ) -> _M21T|Music21Object|None:
        # noinspection PyShadowingNames
        '''
        A very powerful method in music21 of fundamental importance: Returns
        the element matching the className that is closest to this element in
        its current hierarchy (or the hierarchy of the derivation origin unless
        `followDerivation` is False).  For instance, take this stream of changing time
        signatures:

        >>> p = converter.parse('tinynotation: 3/4 C4 D E 2/4 F G A B 1/4 c')
        >>> p
        <music21.stream.Part 0x104ce64e0>

        >>> p.show('t')
        {0.0} <music21.stream.Measure 1 offset=0.0>
            {0.0} <music21.clef.BassClef>
            {0.0} <music21.meter.TimeSignature 3/4>
            {0.0} <music21.note.Note C>
            {1.0} <music21.note.Note D>
            {2.0} <music21.note.Note E>
        {3.0} <music21.stream.Measure 2 offset=3.0>
            {0.0} <music21.meter.TimeSignature 2/4>
            {0.0} <music21.note.Note F>
            {1.0} <music21.note.Note G>
        {5.0} <music21.stream.Measure 3 offset=5.0>
            {0.0} <music21.note.Note A>
            {1.0} <music21.note.Note B>
        {7.0} <music21.stream.Measure 4 offset=7.0>
            {0.0} <music21.meter.TimeSignature 1/4>
            {0.0} <music21.note.Note C>
            {1.0} <music21.bar.Barline type=final>

        Let's get the last two notes of the piece, the B and high c:

        >>> m4 = p.measure(4)
        >>> c = m4.notes.first()
        >>> c
        <music21.note.Note C>

        >>> m3 = p.measure(3)
        >>> b = m3.notes.last()
        >>> b
        <music21.note.Note B>

        Now when we run `getContextByClass(meter.TimeSignature)` on c, we get a
        time signature of 1/4.

        >>> c.getContextByClass(meter.TimeSignature)
        <music21.meter.TimeSignature 1/4>

        Doing what we just did wouldn't be hard to do with other methods,
        though `getContextByClass` makes it easier.  But the time signature
        context for b would be much harder to get without this method, since in
        order to do it, it searches backwards within the measure, finds that
        there's nothing there.  It goes to the previous measure and searches
        inside that one from the end backwards until it gets the proper
        TimeSignature of 2/4:

        >>> b.getContextByClass(meter.TimeSignature)
        <music21.meter.TimeSignature 2/4>

        For backwards compatibility you can also pass in a string of the
        class name:

        >>> b.getContextByClass('TimeSignature')
        <music21.meter.TimeSignature 2/4>

        But if you use Python typing or a typing-aware IDE, then the first call
        (with class name) will signal that it is returning a TimeSignature object
        and allow for error detection, autocomplete, etc.  The latter call
        (with string) will only know that some Music21Object was returned.

        The method is smart enough to stop when it gets to the beginning of the
        part.  This is all you need to know for most uses.  The rest of the
        docs are for advanced uses:

        The method searches Sites and also associated objects to find a
        matching class. Returns `None` if no match is found.

        A reference to the caller is required to find the offset of the object
        of the caller.

        The caller may be a Sites reference from a lower-level object.  If so,
        we can access the location of that lower-level object. However, if we
        need a flat representation, the caller needs to be the source Stream,
        not its Sites reference.

        The `getElementMethod` is an enum value (new in v7) from
        :class:`~music21.common.enums.ElementSearch` that selects which
        Stream method is used to get elements for searching. (The historical form
        of supplying one of the following values as a string is also supported.)

        >>> from music21.common.enums import ElementSearch
        >>> [x for x in ElementSearch]
        [<ElementSearch.BEFORE>,
         <ElementSearch.AFTER>,
         <ElementSearch.AT_OR_BEFORE>,
         <ElementSearch.AT_OR_AFTER>,
         <ElementSearch.BEFORE_OFFSET>,
         <ElementSearch.AFTER_OFFSET>,
         <ElementSearch.AT_OR_BEFORE_OFFSET>,
         <ElementSearch.AT_OR_AFTER_OFFSET>,
         <ElementSearch.BEFORE_NOT_SELF>,
         <ElementSearch.AFTER_NOT_SELF>,
         <ElementSearch.ALL>]

        The "after" do forward contexts -- looking ahead.

        Demonstrations of these keywords:

        Because `b` is a `Note`, `.getContextByClass(note.Note)` will only find itself:

        >>> b.getContextByClass(note.Note) is b
        True

        To get the previous `Note`, use `getElementMethod=ElementSearch.BEFORE`:

        >>> a = b.getContextByClass(note.Note, getElementMethod=ElementSearch.BEFORE)
        >>> a
        <music21.note.Note A>

        This is similar to `.previous(note.Note)`, though that method is a bit more
        sophisticated:

        >>> b.previous(note.Note)
        <music21.note.Note A>

        To get the following `Note` use `getElementMethod=ElementSearch.AFTER`:

        >>> c = b.getContextByClass(note.Note, getElementMethod=ElementSearch.AFTER)
        >>> c
        <music21.note.Note C>

        This is similar to `.next(note.Note)`, though, again, that method is a bit more
        sophisticated:

        >>> b.next(note.Note)
        <music21.note.Note C>

        A Stream might contain several elements at the same offset, leading to
        potentially surprising results where searching by `ElementSearch.AT_OR_BEFORE`
        does not find an element that is technically the NEXT node but still at 0.0:

        >>> s = stream.Stream()
        >>> s.insert(0, clef.BassClef())
        >>> s.next()
        <music21.clef.BassClef>
        >>> s.getContextByClass(clef.Clef) is None
        True
        >>> s.getContextByClass(clef.Clef, getElementMethod=ElementSearch.AT_OR_AFTER)
        <music21.clef.BassClef>

        This can be remedied by explicitly searching by offsets:

        >>> s.getContextByClass(clef.Clef, getElementMethod=ElementSearch.AT_OR_BEFORE_OFFSET)
        <music21.clef.BassClef>

        Or by not limiting the search by temporal position at all:

        >>> s.getContextByClass(clef.Clef, getElementMethod=ElementSearch.ALL)
        <music21.clef.BassClef>

        Notice that if searching for a `Stream` context, the element is not
        guaranteed to be in that Stream.  This is obviously true in this case:

        >>> p2 = stream.Part()
        >>> m = stream.Measure(number=1)
        >>> p2.insert(0, m)
        >>> n = note.Note('D')
        >>> m.insert(2.0, n)
        >>> try:
        ...     n.getContextByClass(stream.Part).elementOffset(n)
        ... except Music21Exception:
        ...     print('not there')
        not there

        But it is less clear with something like this:

        >>> import copy
        >>> n2 = copy.deepcopy(n)
        >>> try:
        ...     n2.getContextByClass(stream.Measure).elementOffset(n2)
        ... except Music21Exception:
        ...     print('not there')
        not there

        A measure context is being found, but only through the derivation chain.

        >>> n2.getContextByClass(stream.Measure)
        <music21.stream.Measure 1 offset=0.0>

        To prevent this error, use the `followDerivation=False` setting

        >>> print(n2.getContextByClass(stream.Measure, followDerivation=False))
        None

        Or if you want the offset of the element following the derivation chain,
        call `getOffsetBySite()` on the object:

        >>> n2.getOffsetBySite(n2.getContextByClass(stream.Measure))
        2.0


        Raises `ValueError` if `getElementMethod` is not a value in `ElementSearch`.

        >>> n2.getContextByClass(expressions.TextExpression, getElementMethod='invalid')
        Traceback (most recent call last):
        ValueError: Invalid getElementMethod: invalid

        Raises `ValueError` for incompatible values `followDerivation=True`
        and `priorityTargetOnly=True`.

        * Changed in v5.7: added followDerivation=False and made
          everything but the class keyword only
        * New in v6: added priorityTargetOnly -- see contextSites for description.
        * New in v7: added getElementMethod `all` and `ElementSearch` enum.
        * Changed in v8: class-based calls return properly typed items.  Putting
          multiple types into className (never documented) is no longer allowed.

        OMIT_FROM_DOCS

        Testing that this works:

        >>> import gc
        >>> _ = gc.collect()
        >>> for site, positionStart, searchType in b.contextSites(
        ...                                 returnSortTuples=True,
        ...                                 sortByCreationTime=False,
        ...                                 followDerivation=True
        ...                                 ):
        ...     print(site, positionStart, searchType)
        <music21.stream.Measure 3 offset=5.0> SortTuple(atEnd=0, offset=1.0, ...) elementsFirst
        <music21.stream.Part 0x1118cadd8> SortTuple(atEnd=0, offset=6.0, ...) flatten
        '''
        OFFSET_METHODS = [
            ElementSearch.BEFORE_OFFSET,
            ElementSearch.AFTER_OFFSET,
            ElementSearch.AT_OR_BEFORE_OFFSET,
            ElementSearch.AT_OR_AFTER_OFFSET,
        ]
        BEFORE_METHODS = [
            ElementSearch.BEFORE,
            ElementSearch.BEFORE_OFFSET,
            ElementSearch.AT_OR_BEFORE,
            ElementSearch.AT_OR_BEFORE_OFFSET,
            ElementSearch.BEFORE_NOT_SELF,
        ]
        AFTER_METHODS = [
            ElementSearch.AFTER,
            ElementSearch.AFTER_OFFSET,
            ElementSearch.AT_OR_AFTER,
            ElementSearch.AT_OR_AFTER,
            ElementSearch.AT_OR_AFTER_OFFSET,
            ElementSearch.AFTER_NOT_SELF,
        ]
        AT_METHODS = [
            ElementSearch.AT_OR_BEFORE,
            ElementSearch.AT_OR_AFTER,
            ElementSearch.AT_OR_BEFORE_OFFSET,
            ElementSearch.AT_OR_AFTER_OFFSET,
        ]
        NOT_SELF_METHODS = [
            ElementSearch.BEFORE_NOT_SELF,
            ElementSearch.AFTER_NOT_SELF,
        ]
        # ALL is just a no-op
        def payloadExtractor(checkSite, flatten, innerPositionStart):
            '''
            change the site (stream) to a Tree (using caches if possible),
            then find the node before (or after) the positionStart and
            return the element there or None.

            flatten can be True, 'semiFlat', or False.
            '''
            classList = None if not className else (className,)
            siteTree = checkSite.asTree(flatten=flatten, classList=classList)
            if getElementMethod in OFFSET_METHODS:
                # these methods match only by offset.  Used in .getBeat among other places
                if getElementMethod in (ElementSearch.BEFORE_OFFSET,
                                        ElementSearch.AT_OR_AFTER_OFFSET):
                    innerPositionStart = ZeroSortTupleLow.modify(offset=innerPositionStart.offset)
                else:
                    innerPositionStart = ZeroSortTupleHigh.modify(offset=innerPositionStart.offset)

            if getElementMethod in BEFORE_METHODS:
                contextNode = siteTree.getNodeBefore(innerPositionStart)
            else:
                contextNode = siteTree.getNodeAfter(innerPositionStart)

            if contextNode is not None:
                payload = contextNode.payload
                return payload
            else:
                return None

        def wellFormed(checkContextEl, checkSite) -> bool:
            '''
            Long explanation for a short method.

            It is possible for a contextEl to be returned that contradicts the
            'Before' or 'After' criterion due to the following:

            (I'll take the example of Before; After is much harder
            to construct, but possible).

            Assume that s is a Score, and tb2 = s.flatten()[1] and tb1 is the previous element
            (would be s.flatten()[0]) -- both are at offset 0 in s and are of the same class
            (so same sort order and priority) and are thus ordered entirely by insert
            order.

            in s we have the following.

            s.sortTuple   = 0.0 <0.-20.0>  # not inserted
            tb1.sortTuple = 0.0 <0.-31.1>
            tb2.sortTuple = 0.0 <0.-31.2>

            in s.flatten() we have:

            s.flatten().sortTuple = 0.0 <0.-20.0>  # not inserted
            tb1.sortTuple         = 0.0 <0.-31.3>
            tb2.sortTuple         = 0.0 <0.-31.4>

            Now tb2 is declared through s.flatten()[1], so its activeSite
            is s.flatten().  Calling .previous() finds tb1 in s.flatten().  This is normal.

            tb1 calls .previous().  Search of first site finds nothing before tb1,
            so .getContextByClass() is ready to return None.  But other sites need to be checked

            Search returns to s.  .getContextByClass() asks is there anything before tb1's
            sort tuple of 0.0 <0.-31.3> (.3 is the insertIndex) in s?  Yes, it's tb2 at
            0.0 <0.-31.2> (because s was created before s.flatten(), the insert indices of objects
            in s are lower than the insert indices of objects in s.flatten() (perhaps insert indices
            should be eventually made global within the context of a stream, but not global
            overall? but that wasn't the solution here).  So we go back to tb2 in s. Then in
            theory we should go to tb1 in s, then s, then None.  This would have certain
            elements appear twice in a .previous() search, which is not optimal, but wouldn't be
            such a huge bug to make this method necessary.

            That'd be the only bug that would occur if we did: sf = s.flatten(), tb2 = sf[1]. But
            consider the exact phrasing above:  tb2 = s.flatten()[1].
            s.flatten() is created for an instant,
            it is assigned to tb2's ._activeSite via weakRef, and then tb2's sortTuple is set
            via this temporary stream.

            Suppose tb2 is from that temp s.flatten()[1].  Then tb1 = tb2.previous() which is found
            in s.flatten().  Suppose then that for some reason s._cache['flat'] gets cleaned up
            (It was a bug that s._cache was being cleaned by the positioning of notes during
            s_flat's setOffset,
            but _cache cleanups are allowed to happen at any time,
            so it's not a bug that it's being cleaned; assuming that it wouldn't be cleaned
            would be the bug) and garbage collection runs.

            Now we get tb1.previous() would get tb2 in s. Okay, it's redundant but not a huge deal,
            and tb2.previous() gets tb1.  tb1's ._activeSite is still a weakref to s.flatten().
            When tb1's getContextByClass() is called, it needs its .sortTuple().  This looks
            first at .activeSite.  That is None, so it gets it from .offset which is the .offset
            of the last .activeSite (even if it is dead.  A lot of code depends on .offset
            still being available if .activeSite dies, so changing that is not an option for now).
            So its sortTuple is 0.0 <0.-31.3>. which has a .previous() of tb2 in s, which can
            call previous can get tb1, etc. So with terrible timing of cache cleanups and
            garbage collecting, it's possible to get an infinite loop.

            There may be ways to set activeSite on .getContextByClass() call such that this routine
            is not necessary, but I could not find one that was not disruptive for normal
            usages.

            There are some possible issues that one could raise about "wellFormed".
            Suppose for instance, that in one stream (b) we have [tb1, tb2] and
            then in another stream context (a), created earlier,
            we have [tb0, tb1, tb2].  tb1 is set up with (b) as an activeSite. Finding nothing
            previous, it goes to (a) and finds tb2; it then discovers that in (a), tb2 is after
            tb1, so it returns None for this context.  One might say, "wait a second, why
            isn't tb0 returned? It's going to be skipped." To this, I would answer, the original
            context in which .previous() or .getContextByClass() was called was (b). There is
            no absolute obligation to find what was previous in a different site context. It is
            absolutely fair game to say, "there's nothing prior to tb1".  Then why even
            search other streams/sites? Because it's quite common to create a new site
            for say a single measure or .getElementsByOffset(), etc., so that when leaving
            this extracted section, one wants to see how that fits into a larger stream hierarchy.
            '''
            try:
                selfSortTuple = self.sortTuple(checkSite, raiseExceptionOnMiss=True)
                contextSortTuple = checkContextEl.sortTuple(checkSite, raiseExceptionOnMiss=True)
            except SitesException:
                # might be raised by selfSortTuple; should not be by contextSortTuple.
                # It just means that selfSortTuple isn't in the same stream
                # as contextSortTuple, such as
                # when crossing measure borders.  Thus, it's well-formed.
                return True

            if getElementMethod in BEFORE_METHODS and selfSortTuple < contextSortTuple:
                # print(getElementMethod, selfSortTuple.shortRepr(),
                #       contextSortTuple.shortRepr(), self, contextEl)
                return False
            elif getElementMethod in AFTER_METHODS and selfSortTuple > contextSortTuple:
                # print(getElementMethod, selfSortTuple.shortRepr(),
                #       contextSortTuple.shortRepr(), self, contextEl)
                return False
            else:
                return True

        if getElementMethod not in ElementSearch:
            raise ValueError(f'Invalid getElementMethod: {getElementMethod}')

        if priorityTargetOnly and followDerivation:
            raise ValueError('priorityTargetOnly and followDerivation cannot both be True')

        if getElementMethod in AT_METHODS and className in self.classSet:
            return self

        for site, positionStart, searchType in self.contextSites(
            returnSortTuples=True,
            sortByCreationTime=sortByCreationTime,
            followDerivation=followDerivation,
            priorityTargetOnly=priorityTargetOnly,
        ):
            if searchType in ('elementsOnly', 'elementsFirst'):
                contextEl = payloadExtractor(site,
                                             flatten=False,
                                             innerPositionStart=positionStart)

                if contextEl is not None and wellFormed(contextEl, site):
                    try:
                        site.coreSelfActiveSite(contextEl)
                    except SitesException:
                        pass
                    return contextEl
                # otherwise, continue to check for flattening

            if searchType != 'elementsOnly':  # flatten or elementsFirst
                if (getElementMethod in AFTER_METHODS
                        and (not className
                             or className in site.classSet)):
                    if getElementMethod in NOT_SELF_METHODS and self is site:
                        pass
                    elif getElementMethod not in NOT_SELF_METHODS:  # for 'After' we can't do the
                        # containing site because that comes before.
                        return site  # if the site itself is the context, return it

                contextEl = payloadExtractor(site,
                                             flatten='semiFlat',
                                             innerPositionStart=positionStart)
                if contextEl is not None and wellFormed(contextEl, site):
                    try:
                        site.coreSelfActiveSite(contextEl)
                    except SitesException:
                        pass
                    return contextEl

                if (getElementMethod in BEFORE_METHODS
                        and (not className
                             or className in site.classSet)):
                    if getElementMethod in NOT_SELF_METHODS and self is site:
                        pass
                    else:
                        return site  # if the site itself is the context, return it

                # otherwise, continue to check in next contextSite.

        # nothing found
        return None


    @overload
    def contextSites(
        self,
        *,
        returnSortTuples: t.Literal[True],
        callerFirst=None,
        memo=None,
        offsetAppend: OffsetQL = 0.0,
        sortByCreationTime: t.Literal['reverse']|bool = False,
        priorityTarget=None,
        followDerivation=True,
        priorityTargetOnly=False,
    ) -> Generator[ContextSortTuple, None, None]:
        ...

    @overload
    def contextSites(
        self,
        *,
        callerFirst=None,
        memo=None,
        offsetAppend: OffsetQL = 0.0,
        sortByCreationTime: t.Literal['reverse']|bool = False,
        priorityTarget=None,
        returnSortTuples: t.Literal[False] = False,
        followDerivation=True,
        priorityTargetOnly=False,
    ) -> Generator[ContextTuple, None, None]:
        ...

    def contextSites(
        self,
        *,
        callerFirst=None,
        memo=None,
        offsetAppend: OffsetQL = 0.0,
        sortByCreationTime: t.Literal['reverse']|bool = False,
        priorityTarget=None,
        returnSortTuples: bool = False,
        followDerivation=True,
        priorityTargetOnly=False,
    ) -> Generator[ContextTuple|ContextSortTuple, None, None]:
        '''
        A generator that returns a list of namedtuples of sites to search for a context.

        Each tuple contains three elements:

        .site --  Stream object
        .offset -- the offset or position (sortTuple) of this element in that Stream
        .recurseType -- the way of searching that should be applied to search for a context.

        The recurseType values are all music21.stream.enums.RecurseType:

            * FLATTEN -- flatten the stream and then look from this offset backwards.

            * ELEMENTS_ONLY -- only search the stream's personal
               elements from this offset backwards

            * ELEMENTS_FIRST -- search this stream backwards,
               and then flatten and search backwards

        >>> c = corpus.parse('bwv66.6')
        >>> c.id = 'bach'
        >>> n = c[2][4][2]
        >>> n
        <music21.note.Note G#>

        Returning sortTuples are important for distinguishing the order of multiple sites
        at the same offset.

        >>> for csTuple in n.contextSites(returnSortTuples=True):
        ...      yClearer = (csTuple.site, csTuple.offset.shortRepr(), csTuple.recurseType)
        ...      print(yClearer)
        (<music21.stream.Measure 3 offset=9.0>, '0.5 <0.20...>', <RecursionType.ELEMENTS_FIRST>)
        (<music21.stream.Part Alto>, '9.5 <0.20...>', <RecursionType.FLATTEN>)
        (<music21.stream.Score bach>, '9.5 <0.20...>', <RecursionType.ELEMENTS_ONLY>)

        Streams have themselves as the first element in their context sites, at position
        zero and classSortOrder negative infinity.

        This example shows the context sites for Measure 3 of the
        Alto part. We will get the measure object using direct access to
        indices to ensure that no other temporary
        streams are created; normally, we would do `c.parts['#Alto'].measure(3)`.

        >>> m = c.parts['#Alto'].getElementsByClass(stream.Measure)[3]
        >>> m
        <music21.stream.Measure 3 offset=9.0>

        If returnSortTuples is true then ContextSortTuples are returned, where the
        second element is a SortTuple:

        >>> for csTuple in m.contextSites(returnSortTuples=True):
        ...     print(csTuple)
        ContextSortTuple(site=<music21.stream.Measure 3 offset=9.0>,
                         offset=SortTuple(atEnd=0, offset=0.0, priority=-inf, ...),
                         recurseType=<RecursionType.ELEMENTS_FIRST>)
        ContextSortTuple(...)
        ContextSortTuple(...)

        Because SortTuples are so detailed, we'll use their `shortRepr()` to see the
        values, removing the insertIndex because it changes from run to run:

        >>> for csTuple in m.contextSites(returnSortTuples=True):
        ...      yClearer = (csTuple.site, csTuple.offset.shortRepr(), csTuple.recurseType)
        ...      print(yClearer)
        (<music21.stream.Measure 3 offset=9.0>, '0.0 <-inf.-20...>', <RecursionType.ELEMENTS_FIRST>)
        (<music21.stream.Part Alto>, '9.0 <0.-20...>', <RecursionType.FLATTEN>)
        (<music21.stream.Score bach>, '9.0 <0.-20...>', <RecursionType.ELEMENTS_ONLY>)

        Here we make a copy of the earlier measure, and we see that its contextSites
        follow the derivationChain from the original measure and still find the Part
        and Score of the original Measure 3 (and also the original Measure 3)
        even though mCopy is not in any of these objects.

        >>> import copy
        >>> mCopy = copy.deepcopy(m)
        >>> mCopy.number = 3333
        >>> for csTuple in mCopy.contextSites():
        ...      print(csTuple, mCopy in csTuple.site)
        ContextTuple(site=<music21.stream.Measure 3333 offset=0.0>,
                     offset=0.0,
                     recurseType=<RecursionType.ELEMENTS_FIRST>) False
        ContextTuple(site=<music21.stream.Measure 3 offset=9.0>,
                     offset=0.0,
                     recurseType=<RecursionType.ELEMENTS_FIRST>) False
        ContextTuple(site=<music21.stream.Part Alto>,
                     offset=9.0,
                     recurseType=<RecursionType.FLATTEN>) False
        ContextTuple(site=<music21.stream.Score bach>,
                     offset=9.0,
                     recurseType=<RecursionType.ELEMENTS_ONLY>) False

        If followDerivation were False, then the Part and Score would not be found.

        >>> for csTuple in mCopy.contextSites(followDerivation=False):
        ...     print(csTuple)
        ContextTuple(site=<music21.stream.Measure 3333 offset=0.0>,
                     offset=0.0,
                     recurseType=<RecursionType.ELEMENTS_FIRST>)

        >>> partIterator = c.parts
        >>> m3 = partIterator[1].measure(3)
        >>> for csTuple in m3.contextSites():
        ...      print(csTuple)
        ContextTuple(site=<music21.stream.Measure 3 offset=9.0>,
                     offset=0.0,
                     recurseType=<RecursionType.ELEMENTS_FIRST>)
        ContextTuple(site=<music21.stream.Part Alto>,
                     offset=9.0,
                     recurseType=<RecursionType.FLATTEN>)
        ContextTuple(site=<music21.stream.Score bach>,
                     offset=9.0,
                     recurseType=<RecursionType.ELEMENTS_ONLY>)

        Sorting order:

        >>> p1 = stream.Part()
        >>> p1.id = 'p1'
        >>> m1 = stream.Measure()
        >>> m1.number = 1
        >>> n = note.Note()
        >>> m1.append(n)
        >>> p1.append(m1)
        >>> for csTuple in n.contextSites():
        ...     print(csTuple.site)
        <music21.stream.Measure 1 offset=0.0>
        <music21.stream.Part p1>

        >>> p2 = stream.Part()
        >>> p2.id = 'p2'
        >>> m2 = stream.Measure()
        >>> m2.number = 2
        >>> m2.append(n)
        >>> p2.append(m2)

        The keys could have appeared in any order, but by default
        we set priorityTarget to activeSite.  So this is the same as omitting.

        >>> for y in n.contextSites(priorityTarget=n.activeSite):
        ...     print(y[0])
        <music21.stream.Measure 2 offset=0.0>
        <music21.stream.Part p2>
        <music21.stream.Measure 1 offset=0.0>
        <music21.stream.Part p1>

        We can sort sites by creationTime:

        >>> for csTuple in n.contextSites(sortByCreationTime=True):
        ...     print(csTuple.site)
        <music21.stream.Measure 2 offset=0.0>
        <music21.stream.Part p2>
        <music21.stream.Measure 1 offset=0.0>
        <music21.stream.Part p1>

        Use `reverse` for oldest first:

        >>> for csTuple in n.contextSites(sortByCreationTime='reverse'):
        ...     print(csTuple.site)
        <music21.stream.Measure 1 offset=0.0>
        <music21.stream.Part p1>
        <music21.stream.Measure 2 offset=0.0>
        <music21.stream.Part p2>

        Note that by default we search all sites, but you might want to only search
        one, for instance:

        >>> c = note.Note('C')
        >>> m1 = stream.Measure()
        >>> m1.append(c)

        >>> d = note.Note('D')
        >>> m2 = stream.Measure()
        >>> m2.append([c, d])

        >>> c.activeSite = m1
        >>> c.next('Note')  # uses contextSites
        <music21.note.Note D>

        There is a particular site in which there is a Note after c,
        but we want to know if there is one in m1 or its hierarchy, so
        we can pass in activeSiteOnly to `.next()` which sets
        `priorityTargetOnly=True` for contextSites

        >>> print(c.next('Note', activeSiteOnly=True))
        None


        *  Removed in v3: priorityTarget cannot be set, in order
           to use `.sites.yieldSites()`
        *  Changed in v5.5: all arguments are keyword only.
        *  Changed in v6: added `priorityTargetOnly=False` to only search in the
           context of the priorityTarget.
        *  Changed in v8: `returnSortTuple=True` returns a new ContextSortTuple
        '''
        from music21 import stream

        if memo is None:
            memo = set()

        if callerFirst is None:
            callerFirst = self
            if self.isStream and self not in memo:
                streamSelf = t.cast('music21.stream.Stream', self)
                recursionType = streamSelf.recursionType  # pylint: disable=no-member
                environLocal.printDebug(
                    f'Caller first is {callerFirst} with offsetAppend {offsetAppend}')
                if returnSortTuples:
                    selfSortTuple = streamSelf.sortTuple().modify(
                        offset=0.0,
                        priority=float('-inf')
                    )
                    yield ContextSortTuple(streamSelf, selfSortTuple, recursionType)
                else:
                    yield ContextTuple(streamSelf, 0.0, recursionType)
                memo.add(streamSelf)

        if priorityTarget is None and sortByCreationTime is False:
            priorityTarget = self.activeSite
        else:
            environLocal.printDebug(f'sortByCreationTime {sortByCreationTime}')

        topLevel = self
        for siteObj in self.sites.yieldSites(sortByCreationTime=sortByCreationTime,
                                             priorityTarget=priorityTarget,
                                             excludeNone=True):
            if siteObj in memo:
                continue
            if isinstance(siteObj, stream.SpannerStorage):
                continue

            try:
                st = self.sortTuple(siteObj)
                if followDerivation:
                    # do not change this to ElementOffset because getOffsetBySite can
                    # follow derivation chains.
                    offsetInStream = self.getOffsetBySite(siteObj)
                else:
                    offsetInStream = siteObj.elementOffset(self)

                newOffset = opFrac(offsetInStream + offsetAppend)

                positionInStream = st.modify(offset=newOffset)
            except SitesException:
                continue  # not a valid site anymore.  Could be caught in derivationChain

            recursionType = siteObj.recursionType
            if returnSortTuples:
                yield ContextSortTuple(siteObj, positionInStream, recursionType)
            else:
                yield ContextTuple(siteObj, positionInStream.offset, recursionType)

            memo.add(siteObj)
            environLocal.printDebug(
                f'looking in contextSites for {siteObj}'
                + f' with position {positionInStream.shortRepr()}')
            for topLevel, inStreamPos, recurType in siteObj.contextSites(
                callerFirst=callerFirst,
                memo=memo,
                offsetAppend=positionInStream.offset,
                returnSortTuples=True,  # ALWAYS
                sortByCreationTime=sortByCreationTime
            ):
                if priorityTargetOnly and topLevel is not priorityTarget:
                    break
                # get activeSite unless sortByCreationTime
                inStreamOffset = inStreamPos.offset
                # now take that offset and use it to modify the positionInStream
                # to get where Exactly the object would be if it WERE in this stream
                hypotheticalPosition = positionInStream.modify(offset=inStreamOffset)

                if topLevel not in memo:
                    # environLocal.printDebug('Yielding {}, {}, {} from contextSites'.format(
                    #                                                topLevel,
                    #                                                inStreamPos.shortRepr(),
                    #                                                recurType))
                    if returnSortTuples:
                        yield ContextSortTuple(topLevel, hypotheticalPosition, recurType)
                    else:
                        yield ContextTuple(topLevel, inStreamOffset, recurType)
                    memo.add(topLevel)
            if priorityTargetOnly:
                break

        if followDerivation:
            for derivedObject in topLevel.derivation.chain():
                environLocal.printDebug(
                    'looking now in derivedObject, '
                    + f'{derivedObject} with offsetAppend {offsetAppend}')
                for derivedCsTuple in derivedObject.contextSites(
                        callerFirst=None,
                        memo=memo,
                        offsetAppend=0.0,
                        returnSortTuples=True,
                        sortByCreationTime=sortByCreationTime):
                    # get activeSite unless sortByCreationTime
                    if derivedCsTuple.site in memo:
                        continue

                    environLocal.printDebug(
                        f'Yielding {derivedCsTuple} from derivedObject contextSites'
                    )
                    offsetAdjustedCsTuple = ContextSortTuple(
                        derivedCsTuple.site,
                        derivedCsTuple.offset.modify(offset=derivedCsTuple[1].offset
                                                            + offsetAppend),
                        derivedCsTuple.recurseType)
                    if returnSortTuples:
                        yield offsetAdjustedCsTuple
                    else:
                        yield ContextTuple(offsetAdjustedCsTuple.site,
                                           offsetAdjustedCsTuple.offset.offset,
                                           offsetAdjustedCsTuple.recurseType)
                    memo.add(derivedCsTuple.site)

        environLocal.printDebug('--returning from derivedObject search')

    def getAllContextsByClass(self, className):
        '''
        Returns a generator that yields elements found by `.getContextByClass` and
        then finds the previous contexts for that element.

        >>> s = stream.Stream()
        >>> s.append(meter.TimeSignature('2/4'))
        >>> s.append(note.Note('C'))
        >>> s.append(meter.TimeSignature('3/4'))
        >>> n = note.Note('D')
        >>> s.append(n)


        >>> for ts in n.getAllContextsByClass(meter.TimeSignature):
        ...     print(ts, ts.offset)
        <music21.meter.TimeSignature 3/4> 1.0
        <music21.meter.TimeSignature 2/4> 0.0

        TODO: make it so that it does not skip over multiple matching classes
        at the same offset. with sortTuple

        '''
        el = self.getContextByClass(className)
        while el is not None:
            yield el
            el = el.getContextByClass(className, getElementMethod=ElementSearch.BEFORE_OFFSET)

    # -------------------------------------------------------------------------

    def next(self,
             className: type[Music21Object]|str|None = None,
             *,
             activeSiteOnly=False):
        '''
        Get the next element found in the activeSite (or other Sites)
        of this Music21Object.

        The `className` can be used to specify one or more classes to match.

        >>> s = corpus.parse('bwv66.6')
        >>> m3 = s.parts[0].measure(3)
        >>> m4 = s.parts[0].measure(4)
        >>> m3
        <music21.stream.Measure 3 offset=9.0>
        >>> m3.show('t')
        {0.0} <music21.layout.SystemLayout>
        {0.0} <music21.note.Note A>
        {0.5} <music21.note.Note B>
        {1.0} <music21.note.Note G#>
        {2.0} <music21.note.Note F#>
        {3.0} <music21.note.Note A>
        >>> m3.next()
        <music21.layout.SystemLayout>
        >>> nextM3 = m3.next('Measure')
        >>> nextM3 is m4
        True

        Note that calling next() repeatedly gives the same object.  You'll want to
        call next on that object.

        >>> m3.next('Measure') is s.parts[0].measure(4)
        True
        >>> m3.next('Measure') is s.parts[0].measure(4)
        True

        So do this instead:

        >>> o = m3
        >>> for i in range(5):
        ...     print(o)
        ...     o = o.next('Measure')
        <music21.stream.Measure 3 offset=9.0>
        <music21.stream.Measure 4 offset=13.0>
        <music21.stream.Measure 5 offset=17.0>
        <music21.stream.Measure 6 offset=21.0>
        <music21.stream.Measure 7 offset=25.0>

        We can find the next element given a certain class with the `className`:

        >>> n = m3.next('Note')
        >>> n
        <music21.note.Note A>
        >>> n.measureNumber
        3
        >>> n is m3.notes.first()
        True
        >>> n.next()
        <music21.note.Note B>

        Notice though that when we get to the end of the set of measures, something
        interesting happens (maybe it shouldn't? don't count on this.): we descend
        into the last measure and give its elements instead.

        We'll leave `o` where it is (m8 now) to demonstrate what happens, and also
        print its Part for more information:

        >>> while o is not None:
        ...     print(o, o.getContextByClass(stream.Part))
        ...     o = o.next()
        <music21.stream.Measure 8 offset=29.0> <music21.stream.Part Soprano>
        <music21.note.Note F#> <music21.stream.Part Soprano>
        <music21.note.Note F#> <music21.stream.Part Soprano>
        <music21.note.Note F#> <music21.stream.Part Soprano>
        <music21.stream.Measure 9 offset=33.0> <music21.stream.Part Soprano>
        <music21.note.Note F#> <music21.stream.Part Soprano>
        <music21.note.Note F#> <music21.stream.Part Soprano>
        <music21.note.Note E#> <music21.stream.Part Soprano>
        <music21.note.Note F#> <music21.stream.Part Soprano>
        <music21.bar.Barline type=final> <music21.stream.Part Soprano>

        * Changed in v6: added activeSiteOnly -- see description in `.contextSites()`
        '''
        allSiteContexts = list(self.contextSites(
            returnSortTuples=True,
            priorityTargetOnly=activeSiteOnly,
        ))
        maxRecurse = 20

        thisElForNext = self
        while maxRecurse:
            nextEl = thisElForNext.getContextByClass(
                className=className,
                getElementMethod=ElementSearch.AFTER_NOT_SELF,
                followDerivation=not activeSiteOnly,
                priorityTargetOnly=activeSiteOnly,
            )

            callContinue = False
            for singleSiteContext, unused_positionInContext, unused_recurseType in allSiteContexts:
                if nextEl is singleSiteContext:
                    nextEl = t.cast('music21.stream.Stream', nextEl)
                    if nextEl and nextEl[0] is not self:  # has elements
                        return nextEl[0]

                    thisElForNext = nextEl
                    callContinue = True
                    break

            if callContinue:
                maxRecurse -= 1
                continue

            if nextEl is not self:
                return nextEl
            maxRecurse -= 1

        if maxRecurse == 0:
            raise Music21Exception('Maximum recursion!')

    def previous(self,
                 className: type[Music21Object]|str|None = None,
                 *,
                 activeSiteOnly=False):
        '''
        Get the previous element found in the activeSite or other .sites of this
        Music21Object.

        The `className` can be used to specify one or more classes to match.

        >>> s = corpus.parse('bwv66.6')
        >>> m2 = s.parts[0].getElementsByClass(stream.Measure)[2]  # pickup measure
        >>> m3 = s.parts[0].getElementsByClass(stream.Measure)[3]
        >>> m3
        <music21.stream.Measure 3 offset=9.0>
        >>> m3prev = m3.previous()
        >>> m3prev
        <music21.note.Note C#>
        >>> m3prev is m2.notes[-1]
        True
        >>> m3.previous('Measure') is m2
        True

        We'll iterate backwards from the first note of the second measure of the Alto part.

        >>> o = s.parts[1].getElementsByClass(stream.Measure)[2][0]
        >>> while o:
        ...    print(o)
        ...    o = o.previous()
        <music21.note.Note E>
        <music21.stream.Measure 2 offset=5.0>
        <music21.note.Note E>
        <music21.note.Note E>
        <music21.note.Note E>
        <music21.note.Note F#>
        <music21.stream.Measure 1 offset=1.0>
        <music21.note.Note E>
        <music21.meter.TimeSignature 4/4>
        f# minor
        <music21.tempo.MetronomeMark Quarter=96 (playback only)>
        <music21.clef.TrebleClef>
        <music21.stream.Measure 0 offset=0.0>
        P2: Alto: Instrument 2
        <music21.stream.Part Alto>
        <music21.stream.Part Soprano>
        <music21.metadata.Metadata object at 0x11116d080>
        <music21.stream.Score bach/bwv66.6.mxl>

        * Changed in v6: added activeSiteOnly -- see description in `.contextSites()`
        '''
        # allSiteContexts = list(self.contextSites(returnSortTuples=True))
        # maxRecurse = 20

        prevEl = self.getContextByClass(className=className,
                                        getElementMethod=ElementSearch.BEFORE_NOT_SELF,
                                        followDerivation=not activeSiteOnly,
                                        priorityTargetOnly=activeSiteOnly,
                                        )

        # for singleSiteContext, unused_positionInContext, unused_recurseType in allSiteContexts:
        #     if prevEl is singleSiteContext:
        #         prevElPrev = prevEl.getContextByClass(
        #                          prevEl.__class__,
        #                          getElementMethod=ElementSearch.BEFORE_NOT_SELF)
        #         if prevElPrev and prevElPrev is not self:
        #             return prevElPrev
        isInPart = False
        if self.isStream and prevEl is not None:
            # if self is a Part, ensure that the previous element is not in self
            for cs, unused1, unused2 in prevEl.contextSites():
                if cs is self:
                    isInPart = True
                    break

        if prevEl and prevEl is not self and not isInPart:
            return prevEl
        else:
            # okay, go up to next level
            activeS = self.activeSite  # might be None
            if activeS is None:
                return None
            asTree = activeS.asTree(classList=[className], flatten=False)
            prevNode = asTree.getNodeBefore(self.sortTuple())
            if prevNode is None:
                if className is None or className in activeS.classSet:
                    return activeS
                else:
                    return None
            else:
                return prevNode.payload

    # end contexts
    # --------------------------------------------------------------------------------

    # -------------------------------------------------------------------------
    # properties

    def _getActiveSite(self):
        # can be None
        if WEAKREF_ACTIVE:
            if self._activeSite is None:  # leave None
                return None
            else:  # even if current activeSite is not a weakref, this will work
                # environLocal.printDebug(['_getActiveSite() called:',
                #                          'self._activeSite', self._activeSite])
                return common.unwrapWeakref(self._activeSite)
        else:  # pragma: no cover
            return self._activeSite

    def _setActiveSite(self, site: stream.Stream|None):
        # environLocal.printDebug(['_setActiveSite() called:', 'self', self, 'site', site])

        # NOTE: this is a performance intensive call
        if site is not None:
            try:
                storedOffset = site.elementOffset(self)
            except SitesException as se:
                raise SitesException(
                    'activeSite cannot be set for '
                    + f'object {self} not in the Stream {site}'
                ) from se

            self._activeSiteStoredOffset = storedOffset
            # siteId = id(site)
            # if not self.sites.hasSiteId(siteId):  # This should raise a warning, should not happen
            #    # environLocal.warn('Adding a siteDict entry for a ' +
            #    #                        'site that should already be there!')
            #    self.sites.add(site, idKey=siteId)
        else:
            self._activeSiteStoredOffset = None

        if WEAKREF_ACTIVE:
            if site is None:  # leave None alone
                self._activeSite = None
            else:
                self._activeSite = common.wrapWeakref(site)
        else:  # pragma: no cover
            self._activeSite = site

    activeSite = property(_getActiveSite,
                          _setActiveSite,
                          doc='''
        A reference to the most-recent object used to
        contain this object. In most cases, this will be a
        Stream or Stream sub-class. In most cases, an object's
        activeSite attribute is automatically set when the
        object is attached to a Stream.


        >>> n = note.Note('C#4')
        >>> p = stream.Part()
        >>> p.insert(20.0, n)
        >>> n.activeSite is p
        True
        >>> n.offset
        20.0

        >>> m = stream.Measure()
        >>> m.insert(10.0, n)
        >>> n.activeSite is m
        True
        >>> n.offset
        10.0
        >>> n.activeSite = p
        >>> n.offset
        20.0
        ''')

    @property
    def offset(self) -> OffsetQL:
        '''
        The offset property sets or returns the position of this object
        as a float or fractions.Fraction value
        (generally in `quarterLengths`), depending on what is representable.

        Offsets are measured from the start of the object's `activeSite`,
        that is, the most recently referenced `Stream` or `Stream` subclass such
        as `Part`, `Measure`, or `Voice`.  It is a simpler
        way of calling `o.getOffsetBySite(o.activeSite, returnType='rational')`.

        If we put a `Note` into a `Stream`, we will see the activeSite changes.

        >>> import fractions
        >>> n1 = note.Note('D#3')
        >>> n1.activeSite is None
        True

        >>> m1 = stream.Measure()
        >>> m1.number = 4
        >>> m1.insert(10.0, n1)
        >>> n1.offset
        10.0
        >>> n1.activeSite
        <music21.stream.Measure 4 offset=0.0>

        >>> n1.activeSite is m1
        True

        The most recently referenced `Stream` becomes an object's `activeSite` and
        thus the place where `.offset` looks to find its number.

        >>> m2 = stream.Measure()
        >>> m2.insert(3/5, n1)
        >>> m2.number = 5
        >>> n1.offset
        Fraction(3, 5)
        >>> n1.activeSite is m2
        True

        Notice though that `.offset` depends on the `.activeSite` which is the most
        recently accessed/referenced Stream.

        Here we will iterate over the `elements` in `m1` and we
        will see that the `.offset` of `n1` now is its offset in
        `m1` even though we haven't done anything directly to `n1`.
        Simply iterating over a site is enough to change the `.activeSite`
        of its elements:

        >>> for element in m1:
        ...     pass
        >>> n1.offset
        10.0

        The property can also set the offset for the object if no
        container has been set:

        >>> n1 = note.Note()
        >>> n1.id = 'hi'
        >>> n1.offset = 20/3
        >>> n1.offset
        Fraction(20, 3)
        >>> float(n1.offset)
        6.666...

        >>> s1 = stream.Stream()
        >>> s1.append(n1)
        >>> n1.offset
        0.0
        >>> s2 = stream.Stream()
        >>> s2.insert(30.5, n1)
        >>> n1.offset
        30.5

        After calling `getElementById` on `s1`, the
        returned element's `offset` will be its offset in `s1`.

        >>> n2 = s1.getElementById('hi')
        >>> n2 is n1
        True
        >>> n2.offset
        0.0

        Iterating over the elements in a Stream will
        make its `offset` be the offset in iterated
        Stream.

        >>> for thisElement in s2:
        ...     thisElement.offset
        30.5

        When in doubt, use `.getOffsetBySite(streamObj)`
        which is safer or streamObj.elementOffset(self) which is 3x faster.

        * Changed in v8: using a Duration object as an offset is not allowed.
        '''
        # There is a branch that does slow searches.
        # See test/testSerialization to have it active.

        # there is a problem if a new activeSite is being set and no offsets have
        # been provided for that activeSite; when self.offset is called,
        # the first case here would match
        # environLocal.printDebug(['Music21Object._getOffset', 'self.id',
        #                           self.id, 'id(self)', id(self), self.__class__])
        activeSiteWeakRef = self._activeSite
        if activeSiteWeakRef is not None:
            activeSite = self.activeSite
            if activeSite is None:
                # it has died since last visit, as is the case with short-lived streams like
                # .getElementsByClass, so we will return the most recent position
                return self._activeSiteStoredOffset or 0.0

            try:
                o = activeSite.elementOffset(self)
            except SitesException:
                environLocal.printDebug(
                    'Not in Stream: changing activeSite to None and returning _naiveOffset')
                self.activeSite = None
                o = self._naiveOffset
        else:
            o = self._naiveOffset

        return o

    @offset.setter
    def offset(self, value: OffsetQLIn):
        # assume that most times this is a number; in that case, the fastest
        # thing to do is simply try to set the offset w/ float(value)
        try:
            offset = opFrac(value)
        except TypeError:
            offset = value

        if self.activeSite is not None:
            self.activeSite.setElementOffset(self, offset)
        else:
            self._naiveOffset = offset

    def sortTuple(self,
                  useSite: t.Literal[False]|stream.Stream|None = False,
                  raiseExceptionOnMiss: bool = False
                  ) -> SortTuple:
        '''
        Returns a collections.namedtuple called SortTuple(atEnd, offset, priority, classSortOrder,
        isNotGrace, insertIndex)
        which contains the six elements necessary to determine the sort order of any set of
        objects in a Stream.

        1) atEnd = {0, 1}; Elements specified to always stay at
        the end of a stream (``stream.storeAtEnd``)
        sort after normal elements.

        2) offset = float; Offset (with respect to the active site) is the next and most
        important parameter in determining the order of elements in a stream (the note on beat 1
        has offset 0.0, while the note on beat 2 might have offset 1.0).

        3) priority = int; Priority is a
        user-specified property (default 0) that can set the order of
        elements which have the same
        offset (for instance, two Parts both at offset 0.0).

        4) classSortOrder = int or float; ClassSortOrder
        is the third level of comparison that gives an ordering to elements with different classes,
        ensuring, for instance that Clefs (classSortOrder = 0) sort before Notes
        (classSortOrder = 20).

        5) isNotGrace = {0, 1}; 0 = grace, 1 = normal. Grace notes sort before normal notes

        6) The last tie-breaker is the creation time (insertIndex) of the site object
        represented by the activeSite.

        By default, the site used will be the activeSite:

        >>> n = note.Note()
        >>> n.offset = 4.0
        >>> n.priority = -3
        >>> n.sortTuple()
        SortTuple(atEnd=0, offset=4.0, priority=-3, classSortOrder=20,
                    isNotGrace=1, insertIndex=0)

        >>> st = n.sortTuple()

        Check that all these values are the same as above:

        >>> st.offset == n.offset
        True
        >>> st.priority == n.priority
        True

        An object's classSortOrder comes from the Class object itself:

        >>> st.classSortOrder == note.Note.classSortOrder
        True

        SortTuples have a few methods that are documented in :class:`~music21.sorting.SortTuple`.
        The most useful one for documenting is `.shortRepr()`.

        >>> st.shortRepr()
        '4.0 <-3.20.0>'

        Inserting the note into the Stream will set the insertIndex.  Most implementations of
        music21 will use a global counter rather than an actual timer.  Note that this is a
        last resort, but useful for things such as multiple Parts inserted in order.  It changes
        with each run, so we can't display it here.

        >>> s = stream.Stream()
        >>> s.insert(n)
        >>> n.sortTuple()
        SortTuple(atEnd=0, offset=4.0, priority=-3, classSortOrder=20,
                     isNotGrace=1, insertIndex=...)

        >>> nInsertIndex = n.sortTuple().insertIndex

        If we create another nearly identical note, the insertIndex will be different:

        >>> n2 = note.Note()
        >>> n2.offset = 4.0
        >>> n2.priority = -3
        >>> s.insert(n2)
        >>> n2InsertIndex = n2.sortTuple().insertIndex
        >>> n2InsertIndex > nInsertIndex
        True

        >>> rb = bar.Barline()
        >>> s.storeAtEnd(rb)
        >>> rb.sortTuple()
        SortTuple(atEnd=1, offset=0.0, priority=0, classSortOrder=-5,
                    isNotGrace=1, insertIndex=...)


        Normally if there's a site specified and the element is not in the site,
        the offset of None will be used, but if raiseExceptionOnMiss is set to True
        then a SitesException will be raised:

        >>> aloneNote = note.Note()
        >>> aloneNote.offset = 30
        >>> aloneStream = stream.Stream(id='aloneStream')  # no insert
        >>> aloneNote.sortTuple(aloneStream)
        SortTuple(atEnd=0, offset=30.0, priority=0, classSortOrder=20, isNotGrace=1, insertIndex=0)

        >>> aloneNote.sortTuple(aloneStream, raiseExceptionOnMiss=True)
        Traceback (most recent call last):
        music21.sites.SitesException: an entry for this object 0x... is not stored in
            stream <music21.stream.Stream aloneStream>
        '''
        useSiteNoFalse: stream.Stream|None
        if useSite is False:  # False or a Site; since None is a valid site, default is False
            useSiteNoFalse = self.activeSite
        else:
            useSiteNoFalse = useSite

        foundOffset: OffsetQL|OffsetSpecial
        if useSiteNoFalse is None:
            foundOffset = self.offset
        else:
            try:
                foundOffset = useSiteNoFalse.elementOffset(self, returnSpecial=True)
            except SitesException:
                if raiseExceptionOnMiss:
                    raise
                # environLocal.warn(r)
                    # activeSite may have vanished! or does not have the element
                foundOffset = self._naiveOffset

        offset: OffsetQL
        if foundOffset == OffsetSpecial.AT_END:
            offset = 0.0
            atEnd = 1
        else:  # no other OffsetSpecials currently exist.
            offset = t.cast(OffsetQL, foundOffset)
            atEnd = 0

        # avoids expensive duration computation for streams, which can never be grace notes
        isNotGrace = 1 if self.isStream or not self.duration.isGrace else 0

        if self.sites.hasSiteId(id(useSite)):
            insertIndex = self.sites.siteDict[id(useSite)].globalSiteIndex
        elif self.activeSite is not None:
            insertIndex = self.sites.siteDict[id(self.activeSite)].globalSiteIndex
        else:  # for None, use this instead of default of -2.
            insertIndex = 0

        return SortTuple(atEnd, offset, self.priority,
                          self.classSortOrder, isNotGrace, insertIndex)

    # -----------------------------------------------------------------
    @property
    def duration(self) -> Duration:
        '''
        Get and set the duration of this object as a Duration object.
        '''
        # lazy duration creation
        if self._duration is None:
            self._duration = Duration(0)

        d_out = self._duration
        if t.TYPE_CHECKING:
            assert d_out is not None

        return d_out

    @duration.setter
    def duration(self, durationObj: Duration):
        durationObjAlreadyExists = False
        if self._duration is not None:
            self._duration.client = None
            durationObjAlreadyExists = True

        try:
            ql = durationObj.quarterLength
            self._duration = durationObj
            durationObj.client = self
            if durationObjAlreadyExists:
                self.informSites({'changedElement': 'duration', 'quarterLength': ql})

        except AttributeError as ae:
            # need to permit Duration object assignment here
            raise TypeError(
                f'this must be a Duration object, not {durationObj}'
            ) from ae

    def informSites(self, changedInformation=None):
        '''
        trigger called whenever sites need to be informed of a change
        in the parameters of this object.

        `changedInformation` is not used now, but it can be a dictionary
        of what has changed.

        subclass this to do very interesting things.
        '''
        for s in self.sites.get():
            if hasattr(s, 'coreElementsChanged'):
                # noinspection PyCallingNonCallable
                s.coreElementsChanged(updateIsFlat=False, keepIndex=True)

    def _getPriority(self):
        return self._priority

    def _setPriority(self, value):
        '''
        value is an int.

        Informs all sites of the change.
        '''
        if not isinstance(value, int):
            raise ElementException('priority values must be integers.')
        if self._priority != value:
            self._priority = value
            self.informSites({'changedElement': 'priority', 'priority': value})

    priority = property(_getPriority,
                        _setPriority,
                        doc='''
        Get and set the priority integer value.

        Priority specifies the order of processing from left (lowest number)
        to right (highest number) of objects at the same offset.  For
        instance, if you want a key change and a clef change to happen at
        the same time but the key change to appear first, then set:
        keySigElement.priority = 1; clefElement.priority = 2 this might be
        a slightly counterintuitive numbering of priority, but it does
        mean, for instance, if you had two elements at the same offset,
        an allegro tempo change and an andante tempo change, then the
        tempo change with the higher priority number would apply to the
        following notes (by being processed second).

        Default priority is 0; thus negative priorities are encouraged
        to have Elements that appear before non-priority set elements.

        In case of tie, there are defined class sort orders defined in
        `music21.base.classSortOrder`.  For instance, a key signature
        change appears before a time signature change before a
        note at the same offset.  This produces the familiar order of
        materials at the start of a musical score.

        >>> import music21
        >>> a = music21.Music21Object()
        >>> a.priority = 3
        >>> a.priority = 'high'
        Traceback (most recent call last):
        music21.base.ElementException: priority values must be integers.
        ''')

    # -------------------------------------------------------------------------
    # display and writing

    def write(
        self,
        fmt: str|None = None,
        fp: str|pathlib.Path|IOBase|None = None,
        **keywords
    ) -> pathlib.Path:  # pragma: no cover
        '''
        Write out a file of music notation (or an image, etc.) in a given format.  If
        fp is specified as a file path then the file will be placed there.  If it is not
        given then a temporary file will be created.

        If fmt is not given then the default of your Environment's 'writeFormat' will
        be used.  For most people that is musicxml.

        Returns the full path to the file.

        Some formats, including .musicxml, create a copy of the stream, pack it into a well-formed
        score if necessary, and run :meth:`~music21.stream.Score.makeNotation`. To
        avoid this when writing .musicxml, use `makeNotation=False`, an advanced option
        that prioritizes speed but may not guarantee satisfactory notation.
        '''
        if fmt is None:  # get setting in environment
            fmt = environLocal['writeFormat']
        elif fmt.startswith('.'):
            fmt = fmt[1:]

        if fmt == 'mxl':
            keywords['compress'] = True

        regularizedConverterFormat, unused_ext = common.findFormat(fmt)
        if regularizedConverterFormat is None:
            raise Music21ObjectException(f'cannot support output in this format yet: {fmt}')

        formatSubs = fmt.split('.')
        fmt = formatSubs[0]
        subformats = formatSubs[1:]

        scClass = common.findSubConverterForFormat(regularizedConverterFormat)
        if scClass is None:  # pragma: no cover
            raise Music21ObjectException(f'cannot support output in this format yet: {fmt}')
        formatWriter = scClass()
        return formatWriter.write(self,
                                  fmt=regularizedConverterFormat,
                                  fp=fp,
                                  subformats=subformats,
                                  **keywords)


    def _reprText(self, **keywords):
        '''
        Return a text representation possible with line
        breaks. This method can be overridden by subclasses
        to provide alternative text representations.
        '''
        return repr(self)

    def _reprTextLine(self):
        '''
        Return a text representation without line breaks. This
        method can be overridden by subclasses to provide
        alternative text representations.
        '''
        return repr(self)

    def show(self, fmt=None, app=None, **keywords):  # pragma: no cover
        '''
        Displays an object in a format provided by the
        fmt argument or, if not provided, the format set in the user's Environment

        Valid formats include (but are not limited to)::

            musicxml
            text
            midi
            lily (or lilypond)
            lily.png
            lily.pdf
            lily.svg
            braille
            vexflow
            musicxml.png

        N.B. score.write('lily') returns a bare lilypond file,
        score.show('lily') runs it through lilypond and displays it as a png.

        Some formats, including .musicxml, create a copy of the stream, pack it into a well-formed
        score if necessary, and run :meth:`~music21.stream.Score.makeNotation`. To
        avoid this when showing .musicxml, use `makeNotation=False`, an advanced option
        that prioritizes speed but may not guarantee satisfactory notation.
        '''
        # note that all formats here must be defined in
        # common.VALID_SHOW_FORMATS
        if fmt is None:  # get setting in environment
            if common.runningInNotebook():
                try:
                    fmt = environLocal['ipythonShowFormat']
                except (environment.EnvironmentException, KeyError):
                    fmt = 'ipython.musicxml.png'
            else:
                fmt = environLocal['showFormat']
        elif fmt.startswith('.'):
            fmt = fmt[1:]
        elif common.runningInNotebook() and fmt.startswith('midi'):
            fmt = 'ipython.' + fmt

        regularizedConverterFormat, unused_ext = common.findFormat(fmt)
        if regularizedConverterFormat is None:
            raise Music21ObjectException(f'cannot support showing in this format yet:{fmt}')

        formatSubs = fmt.split('.')
        fmt = formatSubs[0]
        subformats = formatSubs[1:]

        scClass = common.findSubConverterForFormat(regularizedConverterFormat)
        formatWriter = scClass()
        return formatWriter.show(self,
                                 regularizedConverterFormat,
                                 app=app,
                                 subformats=subformats,
                                 **keywords)

    # -------------------------------------------------------------------------
    # duration manipulation, processing, and splitting

    def containerHierarchy(
        self,
        *,
        followDerivation=True,
        includeNonStreamDerivations=False
    ):
        '''
        Return a list of Stream subclasses that this object
        is contained within or (if followDerivation is set) is derived from.

        This method gives access to the hierarchy that contained or
        created this object.

        >>> s = corpus.parse('bach/bwv66.6')
        >>> noteE = s[1][2][3]
        >>> noteE
        <music21.note.Note E>
        >>> [e for e in noteE.containerHierarchy()]
        [<music21.stream.Measure 1 offset=1.0>,
         <music21.stream.Part Soprano>,
         <music21.stream.Score bach/bwv66.6.mxl>]


        Note that derived objects also can follow the container hierarchy:

        >>> import copy
        >>> n2 = copy.deepcopy(noteE)
        >>> [e for e in n2.containerHierarchy()]
        [<music21.stream.Measure 1 offset=1.0>,
         <music21.stream.Part Soprano>,
         <music21.stream.Score bach/bwv66.6.mxl>]

        Unless followDerivation is False:

        >>> [e for e in n2.containerHierarchy(followDerivation=False)]
        []

        if includeNonStreamDerivations is True then n2's containerHierarchy will include
        n even though it's not a container.  It gives a good idea of how the hierarchy is being
        constructed.

        >>> [e for e in n2.containerHierarchy(includeNonStreamDerivations=True)]
        [<music21.note.Note E>,
         <music21.stream.Measure 1 offset=1.0>,
         <music21.stream.Part Soprano>,
         <music21.stream.Score bach/bwv66.6.mxl>]


        The method follows activeSites, so set the activeSite as necessary.

        >>> p = stream.Part(id='newPart')
        >>> m = stream.Measure(number=20)
        >>> p.insert(0, m)
        >>> m.insert(0, noteE)
        >>> noteE.activeSite
        <music21.stream.Measure 20 offset=0.0>
        >>> noteE.containerHierarchy()
        [<music21.stream.Measure 20 offset=0.0>,
         <music21.stream.Part newPart>]

        * Changed in v5.7: `followDerivation` and
          `includeNonStreamDerivations` are now keyword only
        '''
        post = []
        focus = self
        endMe = 200
        while endMe > 0:
            endMe = endMe - 1  # do not go forever
            # collect activeSite unless activeSite is None;
            # if so, try to get rootDerivation
            candidate = focus.activeSite
            # environLocal.printDebug(['containerHierarchy(): activeSite found:', candidate])
            if candidate is None:  # nothing more to derive
                # if this is a Stream, we might find a root derivation
                if followDerivation is True and hasattr(focus, 'derivation'):
                    # environLocal.printDebug(['containerHierarchy():
                    # found rootDerivation:', focus.rootDerivation])
                    alt = focus.derivation.rootDerivation
                    if alt is None:
                        return post
                    else:
                        candidate = alt
                else:
                    return post
            if includeNonStreamDerivations is True or candidate.isStream:
                post.append(candidate)
            focus = candidate
        return post

    def splitAtQuarterLength(
        self,
        quarterLength,
        *,
        retainOrigin=True,
        addTies=True,
        displayTiedAccidentals=False
    ) -> _SplitTuple:
        # noinspection PyShadowingNames
        '''
        Split an Element into two Elements at a provided
        `quarterLength` (offset) into the Element.

        Returns a specialized tuple (_SplitTuple) that also has
        a .spannerList element which is a list of spanners
        that were created during the split, such as by splitting a trill
        note into more than one trill.

        TODO: unite into a "split" function -- document obscure uses.

        >>> a = note.Note('C#5')
        >>> a.duration.type = 'whole'
        >>> a.articulations = [articulations.Staccato()]
        >>> a.lyric = 'hi'
        >>> a.expressions = [expressions.Mordent(), expressions.Trill(), expressions.Fermata()]
        >>> st = a.splitAtQuarterLength(3)
        >>> b, c = st
        >>> b.duration.type
        'half'
        >>> b.duration.dots
        1
        >>> b.duration.quarterLength
        3.0
        >>> b.articulations
        []
        >>> b.lyric
        'hi'
        >>> b.expressions
        [<music21.expressions.Mordent>, <music21.expressions.Trill>]
        >>> c.duration.type
        'quarter'
        >>> c.duration.dots
        0
        >>> c.duration.quarterLength
        1.0
        >>> c.articulations
        [<music21.articulations.Staccato>]
        >>> c.lyric
        >>> c.expressions
        [<music21.expressions.Fermata>]
        >>> c.getSpannerSites()
        [<music21.expressions.TrillExtension <music21.note.Note C#><music21.note.Note C#>>]

        st is a _SplitTuple which can get the spanners from it for inserting into a Stream.

        >>> st.spannerList
        [<music21.expressions.TrillExtension <music21.note.Note C#><music21.note.Note C#>>]


        Make sure that ties and accidentals remain as they should be:

        >>> d = note.Note('D#4')
        >>> d.duration.quarterLength = 3.0
        >>> d.tie = tie.Tie('start')
        >>> e, f = d.splitAtQuarterLength(2.0)
        >>> e.tie, f.tie
        (<music21.tie.Tie start>, <music21.tie.Tie continue>)
        >>> e.pitch.accidental.displayStatus is None
        True
        >>> f.pitch.accidental.displayStatus
        False

        Should be the same for chords:

        >>> g = chord.Chord(['C4', 'E4', 'G#4'])
        >>> g.duration.quarterLength = 3.0
        >>> g[1].tie = tie.Tie('start')
        >>> h, i = g.splitAtQuarterLength(2.0)
        >>> for j in range(3):
        ...   (h[j].tie, i[j].tie)
        (<music21.tie.Tie start>, <music21.tie.Tie stop>)
        (<music21.tie.Tie start>, <music21.tie.Tie continue>)
        (<music21.tie.Tie start>, <music21.tie.Tie stop>)

        >>> h[2].pitch.accidental.displayStatus, i[2].pitch.accidental.displayStatus
        (None, False)


        If quarterLength == self.quarterLength then the second element will be None.

        >>> n = note.Note()
        >>> n.quarterLength = 0.5
        >>> firstPart, secondPart = n.splitAtQuarterLength(0.5)
        >>> secondPart is None
        True
        >>> firstPart is n
        True

        (same with retainOrigin off)

        >>> n = note.Note()
        >>> n.quarterLength = 0.5
        >>> firstPart, secondPart = n.splitAtQuarterLength(0.5, retainOrigin=False)
        >>> firstPart is n
        False


        If quarterLength > self.quarterLength then a DurationException will be raised:

        >>> n = note.Note()
        >>> n.quarterLength = 0.5
        >>> first, second = n.splitAtQuarterLength(0.7)
        Traceback (most recent call last):
        music21.duration.DurationException: cannot split a duration (0.5)
            at this quarterLength (7/10)

        * Changed in v7: all but quarterLength are keyword only
        '''
        from music21 import chord
        from music21 import note

        st: _SplitTuple

        quarterLength = opFrac(quarterLength)

        if quarterLength > self.duration.quarterLength:
            raise DurationException(
                f'cannot split a duration ({self.duration.quarterLength}) '
                + f'at this quarterLength ({quarterLength})'
            )

        if retainOrigin is True:
            e = self
        else:
            e = copy.deepcopy(self)
        eRemain = copy.deepcopy(self)

        # clear lyrics from remaining parts
        if isinstance(eRemain, note.GeneralNote):
            emptyLyrics: list[note.Lyric] = []
            # not sure why isinstance check is not picking this up.
            eRemain.lyrics = emptyLyrics  # pylint: disable=attribute-defined-outside-init

        spannerList = []
        for listType in ('expressions', 'articulations'):
            if hasattr(e, listType):
                temp = getattr(e, listType)
                setattr(e, listType, [])
                setattr(eRemain, listType, [])
                for thisExpression in temp:  # using thisExpression as a shortcut for expr or art.
                    if hasattr(thisExpression, 'splitClient'):  # special method (see Trill)
                        spanners = thisExpression.splitClient([e, eRemain])
                        for s in spanners:
                            spannerList.append(s)
                    elif hasattr(thisExpression, 'tieAttach'):
                        if thisExpression.tieAttach == 'first':
                            eList = getattr(e, listType)
                            eList.append(thisExpression)
                        elif thisExpression.tieAttach == 'last':
                            eRemainList = getattr(eRemain, listType)
                            eRemainList.append(thisExpression)
                        else:  # default = 'all'
                            eList = getattr(e, listType)
                            eList.append(thisExpression)
                            eRemainList = getattr(eRemain, listType)
                            eRemainList.append(thisExpression)
                    else:  # default = 'all'
                        eList = getattr(e, listType)
                        eList.append(thisExpression)
                        eRemainList = getattr(eRemain, listType)
                        eRemainList.append(thisExpression)

        if abs(quarterLength - self.duration.quarterLength) < 0:
            quarterLength = self.duration.quarterLength

        lenEnd = self.duration.quarterLength - quarterLength
        lenStart = self.duration.quarterLength - lenEnd

        d1 = Duration()
        d1.quarterLength = lenStart

        d2 = Duration()
        d2.quarterLength = lenEnd

        e.duration = d1
        eRemain.duration = d2

        # some higher-level classes need this functionality
        # set ties
        if addTies and isinstance(e, (note.Note, note.Unpitched)):
            forceEndTieType = 'stop'
            if e.tie is not None:
                # the last tie of what was formally a start should
                # continue
                if e.tie.type == 'start':
                    # keep start  if already set
                    forceEndTieType = 'continue'
                # a stop was ending a previous tie; we know that
                # the first is now a "continue" type
                elif e.tie.type == 'stop':
                    forceEndTieType = 'stop'
                    e.tie.type = 'continue'
                elif e.tie.type == 'continue':
                    forceEndTieType = 'continue'
                    # keep continue if already set
            else:
                # not sure why this is not being picked up by isinstance check
                e.tie = tie.Tie('start')  # pylint: disable=attribute-defined-outside-init

            if isinstance(eRemain, (note.Note, note.Unpitched)):
                # not sure why this is not being picked up by isinstance check
                newTie = tie.Tie(forceEndTieType)
                eRemain.tie = newTie  # pylint: disable=attribute-defined-outside-init

        elif addTies and isinstance(e, chord.Chord) and isinstance(eRemain, chord.Chord):
            # the last isinstance is redundant, but MyPy needs it.
            for component, remainComponent in zip(e.notes, eRemain.notes):
                forceEndTieType = 'stop'
                if component.tie is not None:
                    # the last tie of what was formally a start should
                    # continue
                    if component.tie.type == 'start':
                        # keep start  if already set
                        forceEndTieType = 'continue'
                    # a stop was ending a previous tie; we know that
                    # the first is now a "continue" type
                    elif component.tie.type == 'stop':
                        forceEndTieType = 'stop'
                        component.tie.type = 'continue'
                    elif component.tie.type == 'continue':
                        forceEndTieType = 'continue'
                        # keep continue if already set
                else:
                    component.tie = tie.Tie('start')  # need a tie object
                remainComponent.tie = tie.Tie(forceEndTieType)

        # hide accidentals on tied notes where previous note
        # had an accidental that was shown
        if addTies and isinstance(e, note.NotRest) and isinstance(eRemain, note.NotRest):
            # again -- second isinstance check is redundant
            for i, p in enumerate(e.pitches):
                remainP = eRemain.pitches[i]
                if p.accidental is not None and remainP.accidental is not None:
                    # again -- second remainP.accidental is not None check is redundant
                    if not displayTiedAccidentals:  # if False
                        if p.accidental.displayType != 'even-tied':
                            remainP.accidental.displayStatus = False
                    else:  # display tied accidentals
                        remainP.accidental.displayType = 'even-tied'
                        remainP.accidental.displayStatus = True

        if eRemain.duration.quarterLength > 0.0:
            st = _SplitTuple([e, eRemain])
        else:
            st = _SplitTuple([e, None])

        if spannerList:
            st.spannerList = spannerList

        return st

    def splitByQuarterLengths(
        self,
        quarterLengthList: list[int|float|fractions.Fraction],
        addTies=True,
        displayTiedAccidentals=False
    ) -> _SplitTuple:
        '''
        Given a list of quarter lengths, return a "SplitTuple" of
        Music21Object objects, copied from this Music21Object,
        that are partitioned and tied with the specified quarter
        length list durations.

        THe SplitTuple will also have a .spannerList which
        contains a list of spanner created during the split, such as by splitting a trill
        note into more than one trill.

        TODO: unite into a "split" function -- document obscure uses.

        >>> n = note.Note()
        >>> n.quarterLength = 3
        >>> post = n.splitByQuarterLengths([1, 1, 1])
        >>> [n.quarterLength for n in post]
        [1.0, 1.0, 1.0]
        '''
        if opFrac(sum(quarterLengthList)) != self.duration.quarterLength:
            raise Music21ObjectException(
                'cannot split by quarter length list whose sum is not '
                + 'equal to the quarterLength duration of the source: '
                + f'{quarterLengthList}, {self.duration.quarterLength}'
            )

        # if nothing to do
        if len(quarterLengthList) == 1:
            # return a copy of self in a list
            return _SplitTuple([copy.deepcopy(self)])
        elif not quarterLengthList:
            raise Music21ObjectException(
                f'cannot split by this quarter length list: {quarterLengthList}.')

        eList: list[Music21Object] = []
        spannerList = []  # this does not fully work with trills over multiple splits yet.
        eRemain = copy.deepcopy(self)

        st: _SplitTuple
        for qlSplit in quarterLengthList[:-1]:
            st = eRemain.splitAtQuarterLength(qlSplit,
                                              addTies=addTies,
                                              displayTiedAccidentals=displayTiedAccidentals)
            newEl, eRemain = st
            eList.append(newEl)
            spannerList.extend(st.spannerList)

        if eRemain is not None:
            eList.append(eRemain)

        stOut = _SplitTuple(eList)
        stOut.spannerList = spannerList
        return stOut

    def splitAtDurations(self) -> _SplitTuple:
        '''
        Takes a Music21Object (e.g., a note.Note) and returns a list of similar
        objects with only a single duration.DurationTuple in each.
        Ties are added if the object supports ties.

        Articulations only appear on the first note.  Same with lyrics.

        Fermatas should be on last note, but not done yet.

        >>> a = note.Note()
        >>> a.duration.clear()  # remove defaults
        >>> a.duration.addDurationTuple(duration.durationTupleFromTypeDots('half', 0))
        >>> a.duration.quarterLength
        2.0
        >>> a.duration.addDurationTuple(duration.durationTupleFromTypeDots('whole', 0))
        >>> a.duration.quarterLength
        6.0
        >>> b = a.splitAtDurations()
        >>> b
        (<music21.note.Note C>, <music21.note.Note C>)
        >>> b[0].pitch == b[1].pitch
        True
        >>> b[0].duration
        <music21.duration.Duration 2.0>
        >>> b[0].duration.type
        'half'
        >>> b[1].duration.type
        'whole'
        >>> b[0].quarterLength, b[1].quarterLength
        (2.0, 4.0)

        >>> c = note.Note()
        >>> c.quarterLength = 2.5
        >>> d, e = c.splitAtDurations()
        >>> d.duration.type
        'half'
        >>> e.duration.type
        'eighth'
        >>> d.tie.type
        'start'
        >>> print(e.tie)
        <music21.tie.Tie stop>

        Assume c is tied to the next note.  Then the last split note should also be tied

        >>> c.tie = tie.Tie('start')
        >>> d, e = c.splitAtDurations()
        >>> d.tie.type
        'start'
        >>> e.tie.type
        'continue'

        Rests have no ties:

        >>> f = note.Rest()
        >>> f.quarterLength = 2.5
        >>> g, h = f.splitAtDurations()
        >>> (g.duration.type, h.duration.type)
        ('half', 'eighth')
        >>> f.tie is None
        True
        >>> g.tie is None
        True


        It should work for complex notes with tuplets.

        (this duration occurs in Modena A, Le greygnour bien, from the ars subtilior, c. 1380;
        hence how I discovered this bug)

        >>> n = note.Note()
        >>> n.duration.quarterLength = 0.5 + 0.0625  # eighth + 64th
        >>> tup = duration.Tuplet(4, 3)
        >>> n.duration.appendTuplet(tup)
        >>> first, last = n.splitAtDurations()
        >>> (first.duration, last.duration)
        (<music21.duration.Duration 0.375>, <music21.duration.Duration 0.046875>)

        Notice that this duration could have been done w/o tuplets, so no tuplets in output:

        >>> (first.duration.type, first.duration.dots, first.duration.tuplets)
        ('16th', 1, ())
        >>> (last.duration.type, last.duration.dots, last.duration.tuplets)
        ('128th', 1, ())

        Test of one with tuplets that cannot be split:

        >>> n = note.Note()
        >>> n.duration.quarterLength = 0.5 + 0.0625  # eighth + 64th
        >>> tup = duration.Tuplet(3, 2, 'eighth')
        >>> n.duration.appendTuplet(tup)
        >>> (n.duration.type, n.duration.dots, n.duration.tuplets)
        ('complex', 0, (<music21.duration.Tuplet 3/2/eighth>,))

        >>> first, last = n.splitAtDurations()
        >>> (first.duration, last.duration)
        (<music21.duration.Duration 1/3>, <music21.duration.Duration 1/24>)

        >>> (first.duration.type, first.duration.dots, first.duration.tuplets)
        ('eighth', 0, (<music21.duration.Tuplet 3/2/eighth>,))
        >>> (last.duration.type, last.duration.dots, last.duration.tuplets)
        ('64th', 0, (<music21.duration.Tuplet 3/2/64th>,))


        TODO: unite this and other functions into a "split" function -- document obscure uses.

        '''
        atm = self.duration.aggregateTupletMultiplier()
        quarterLengthList = [opFrac(c.quarterLength * atm) for c in self.duration.components]
        splitList = self.splitByQuarterLengths(quarterLengthList)
        return splitList
    # -------------------------------------------------------------------------
    # temporal and beat based positioning

    @property
    def measureNumber(self) -> int|None:
        # noinspection PyShadowingNames
        '''
        Return the measure number of a :class:`~music21.stream.Measure` that contains this
        object if the object is in a measure.

        Returns None if the object is not in a measure.  Also note that by
        default Measure objects
        have measure number 0.

        If an object belongs to multiple measures (not in the same hierarchy)
        then it returns the
        measure number of the :meth:`~music21.base.Music21Object.activeSite` if that is a
        :class:`~music21.stream.Measure` object.  Otherwise, it will use
        :meth:`~music21.base.Music21Object.getContextByClass`
        to find the number of the measure it was most recently added to.

        >>> m = stream.Measure()
        >>> m.number = 12
        >>> n = note.Note()
        >>> m.append(n)
        >>> n.measureNumber
        12

        >>> n2 = note.Note()
        >>> n2.measureNumber is None
        True
        >>> m2 = stream.Measure()
        >>> m2.append(n2)
        >>> n2.measureNumber
        0

        The property updates if the object's surrounding measure's number changes:

        >>> m2.number = 11
        >>> n2.measureNumber
        11


        The most recent measure added to is used unless activeSite is a measure:

        >>> m.append(n2)
        >>> n2.measureNumber
        12
        >>> n2.activeSite = m2
        >>> n2.measureNumber
        11

        Copies can retain measure numbers until set themselves:

        >>> import copy
        >>> nCopy = copy.deepcopy(n2)
        >>> nCopy.measureNumber
        12
        >>> m3 = stream.Measure()
        >>> m3.number = 4
        >>> m3.append(nCopy)
        >>> nCopy.measureNumber
        4
        '''
        mNumber = None  # default for not defined
        if self.activeSite is not None and self.activeSite.isMeasure:
            mNumber = self.activeSite.number
        else:
            # testing sortByCreationTime == true; this may be necessary
            # as we often want the most recent measure
            for cs in self.contextSites():
                m = cs[0]
                if m.isMeasure:
                    # mypy does not know that isMeasure is a typeGuard.
                    mNumber = m.number  # type: ignore
        return mNumber

    def _getMeasureOffset(self, includeMeasurePadding=True) -> float|fractions.Fraction:
        # noinspection PyShadowingNames
        '''
        Try to obtain the nearest Measure that contains this object,
        and return the offset of this object within that Measure.

        If a Measure is found, and that Measure has padding
        defined as `paddingLeft` (for pickup measures, etc.), padding will be added to the
        native offset gathered from the object.

        >>> n = note.Note()
        >>> n.quarterLength = 2
        >>> m = stream.Measure()
        >>> n._getMeasureOffset()  # returns zero when not assigned
        0.0
        >>> n.quarterLength = 0.5

        >>> m = stream.Measure()
        >>> m.repeatAppend(n, 4)
        >>> [n._getMeasureOffset() for n in m.notes]
        [0.0, 0.5, 1.0, 1.5]

        >>> m.paddingLeft = 2.0
        >>> [n._getMeasureOffset() for n in m.notes]
        [2.0, 2.5, 3.0, 3.5]
        >>> [n._getMeasureOffset(includeMeasurePadding=False) for n in m.notes]
        [0.0, 0.5, 1.0, 1.5]
        '''
        from music21 import stream

        # TODO: v8 -- expose as public.
        activeS = self.activeSite
        if activeS is not None and activeS.isMeasure:
            # environLocal.printDebug(['found activeSite as Measure, using for offset'])
            offsetLocal = activeS.elementOffset(self)
            if includeMeasurePadding:
                offsetLocal += activeS.paddingLeft
        else:
            # environLocal.printDebug(['did not find activeSite as Measure,
            #    doing context search', 'self.activeSite', self.activeSite])
            # testing sortByCreationTime == true; this may be necessary
            # as we often want the most recent measure
            m = self.getContextByClass(stream.Measure, sortByCreationTime=True)
            if m is not None:
                # environLocal.printDebug(['using found Measure for offset access'])
                try:
                    offsetLocal = m.elementOffset(self)
                    if includeMeasurePadding:
                        offsetLocal += m.paddingLeft
                except SitesException:
                    offsetLocal = self.offset

            else:  # hope that we get the right one
                # environLocal.printDebug(
                #  ['_getMeasureOffset(): cannot find a Measure; using standard offset access'])
                offsetLocal = self.offset

        # environLocal.printDebug(
        #     ['_getMeasureOffset(): found local offset as:', offsetLocal, self])
        return offsetLocal

    def _getTimeSignatureForBeat(self) -> meter.TimeSignature:
        '''
        used by all the _getBeat, _getBeatDuration, _getBeatStrength functions.

        extracted to make sure that all three of the routines use the same one.
        '''
        from music21 import meter
        ts: meter.TimeSignature|None = self.getContextByClass(
            meter.TimeSignature,
            getElementMethod=ElementSearch.AT_OR_BEFORE_OFFSET
        )
        if ts is None:
            raise Music21ObjectException('this object does not have a TimeSignature in Sites')
        return ts

    @property
    def beat(self) -> fractions.Fraction|float:
        # noinspection PyShadowingNames
        '''
        Return the beat of this object as found in the most
        recently positioned Measure. Beat values count from 1 and
        contain a floating-point designation between 0 and 1 to
        show proportional progress through the beat.

        >>> n = note.Note()
        >>> n.quarterLength = 0.5
        >>> m = stream.Measure()
        >>> m.timeSignature = meter.TimeSignature('3/4')
        >>> m.repeatAppend(n, 6)
        >>> [n.beat for n in m.notes]
        [1.0, 1.5, 2.0, 2.5, 3.0, 3.5]


        Fractions are returned for positions that cannot be represented perfectly using floats:

        >>> m.timeSignature = meter.TimeSignature('6/8')
        >>> [n.beat for n in m.notes]
        [1.0, Fraction(4, 3), Fraction(5, 3), 2.0, Fraction(7, 3), Fraction(8, 3)]

        >>> s = stream.Stream()
        >>> s.insert(0, meter.TimeSignature('3/4'))
        >>> s.repeatAppend(note.Note(), 8)
        >>> [n.beat for n in s.notes]
        [1.0, 2.0, 3.0, 1.0, 2.0, 3.0, 1.0, 2.0]


        Notes inside flat streams can still find the original beat placement from outer
        streams:

        >>> p = stream.Part()
        >>> ts = meter.TimeSignature('2/4')
        >>> p.insert(0, ts)

        >>> n = note.Note('C4', type='eighth')
        >>> m1 = stream.Measure(number=1)
        >>> m1.repeatAppend(n, 4)

        >>> m2 = stream.Measure(number=2)
        >>> m2.repeatAppend(n, 4)

        >>> p.append([m1, m2])
        >>> [n.beat for n in p.flatten().notes]
        [1.0, 1.5, 2.0, 2.5, 1.0, 1.5, 2.0, 2.5]


        Fractions print out as improper fraction strings

        >>> m = stream.Measure()
        >>> m.timeSignature = meter.TimeSignature('4/4')
        >>> n = note.Note()
        >>> n.quarterLength = 1/3
        >>> m.repeatAppend(n, 12)
        >>> for n in m.notes[:5]:
        ...    print(n.beat)
        1.0
        4/3
        5/3
        2.0
        7/3

        If there is no TimeSignature object in sites then returns the special float
        `nan` meaning "Not a Number":

        >>> isolatedNote = note.Note('E4')
        >>> isolatedNote.beat
        nan

        Not-a-number objects do not compare equal to themselves:

        >>> isolatedNote.beat == isolatedNote.beat
        False

        Instead, to test for `nan`, import the math module and use `isnan()`:

        >>> import math
        >>> math.isnan(isolatedNote.beat)
        True

        * Changed in v6.3: returns `nan` if
          there is no TimeSignature in sites.
          Previously raised an exception.
        '''
        try:
            ts = self._getTimeSignatureForBeat()
            return ts.getBeatProportion(ts.getMeasureOffsetOrMeterModulusOffset(self))
        except Music21ObjectException:
            return float('nan')

    @property
    def beatStr(self) -> str:
        '''
        Return a string representation of the beat of
        this object as found in the most recently positioned
        Measure. Beat values count from 1 and contain a
        fractional designation to show progress through the beat.


        >>> n = note.Note(type='eighth')
        >>> m = stream.Measure()
        >>> m.timeSignature = meter.TimeSignature('3/4')
        >>> m.repeatAppend(n, 6)

        >>> [n.beatStr for n in m.notes]
        ['1', '1 1/2', '2', '2 1/2', '3', '3 1/2']

        >>> m.timeSignature = meter.TimeSignature('6/8')
        >>> [n.beatStr for n in m.notes]
        ['1', '1 1/3', '1 2/3', '2', '2 1/3', '2 2/3']

        >>> s = stream.Stream()
        >>> s.insert(0, meter.TimeSignature('3/4'))
        >>> s.repeatAppend(note.Note(type='quarter'), 8)
        >>> [n.beatStr for n in s.notes]
        ['1', '2', '3', '1', '2', '3', '1', '2']

        If there is no TimeSignature object in sites then returns 'nan' for not a number.

        >>> isolatedNote = note.Note('E4')
        >>> isolatedNote.beatStr
        'nan'

        * Changed in v6.3: returns 'nan' if
          there is no TimeSignature in sites.
          Previously raised an exception.
        '''
        try:
            ts = self._getTimeSignatureForBeat()
            return ts.getBeatProportionStr(ts.getMeasureOffsetOrMeterModulusOffset(self))
        except Music21ObjectException:
            return 'nan'

    @property
    def beatDuration(self) -> Duration:
        '''
        Return a :class:`~music21.duration.Duration` of the beat
        active for this object as found in the most recently
        positioned Measure.

        If extending beyond the Measure, or in a Stream with a TimeSignature,
        the meter modulus value will be returned.

        >>> n = note.Note('C4', type='eighth')
        >>> n.duration
        <music21.duration.Duration 0.5>

        >>> m = stream.Measure()
        >>> m.timeSignature = meter.TimeSignature('3/4')
        >>> m.repeatAppend(n, 6)
        >>> n0 = m.notes.first()
        >>> n0.beatDuration
        <music21.duration.Duration 1.0>

        Notice that the beat duration is the same for all these notes
        and has nothing to do with the duration of the element itself

        >>> [n.beatDuration.quarterLength for n in m.notes]
        [1.0, 1.0, 1.0, 1.0, 1.0, 1.0]

        Changing the time signature changes the beat duration:

        >>> m.timeSignature = meter.TimeSignature('6/8')
        >>> [n.beatDuration.quarterLength for n in m.notes]
        [1.5, 1.5, 1.5, 1.5, 1.5, 1.5]

        Complex time signatures will give different note lengths:

        >>> s = stream.Stream()
        >>> s.insert(0, meter.TimeSignature('2/4+3/4'))
        >>> s.repeatAppend(note.Note(type='quarter'), 8)
        >>> [n.beatDuration.quarterLength for n in s.notes]
        [2.0, 2.0, 3.0, 3.0, 3.0, 2.0, 2.0, 3.0]

        If there is no TimeSignature object in sites then returns a duration object
        of Zero length.

        >>> isolatedNote = note.Note('E4')
        >>> isolatedNote.beatDuration
        <music21.duration.Duration 0.0>

        * Changed in v6.3: returns a duration.Duration object of length 0 if
          there is no TimeSignature in sites.  Previously raised an exception.
        '''
        try:
            ts = self._getTimeSignatureForBeat()
            return ts.getBeatDuration(ts.getMeasureOffsetOrMeterModulusOffset(self))
        except Music21ObjectException:
            return Duration(0)

    @property
    def beatStrength(self) -> float:
        '''
        Return the metrical accent of this object
        in the most recently positioned Measure. Accent values
        are between zero and one, and are derived from the local
        TimeSignature's accent MeterSequence weights. If the offset
        of this object does not match a defined accent weight, a
        minimum accent weight will be returned.


        >>> n = note.Note(type='eighth')
        >>> m = stream.Measure()
        >>> m.timeSignature = meter.TimeSignature('3/4')
        >>> m.repeatAppend(n, 6)

        The first note of a measure is (generally?) always beat strength 1.0:

        >>> m.notes.first().beatStrength
        1.0

        Notes on weaker beats have lower strength:

        >>> [n.beatStrength for n in m.notes]
        [1.0, 0.25, 0.5, 0.25, 0.5, 0.25]

        >>> m.timeSignature = meter.TimeSignature('6/8')
        >>> [n.beatStrength for n in m.notes]
        [1.0, 0.25, 0.25, 0.5, 0.25, 0.25]


        Importantly, the actual numbers here have no particular meaning.  You cannot
        "add" two beatStrengths of 0.25 and say that they have the same beat strength
        as one note of 0.5.  Only the ordinal relations really matter.  Even taking
        an average of beat strengths is a tiny bit methodologically suspect (though
        it is common in research for lack of a better method).

        We can also get the beatStrength for elements not in
        a measure, if the enclosing stream has a :class:`~music21.meter.TimeSignature`.
        We just assume that the time signature carries through to
        hypothetical following measures:

        >>> n = note.Note('E-3', type='quarter')
        >>> s = stream.Stream()
        >>> s.insert(0.0, meter.TimeSignature('2/2'))
        >>> s.repeatAppend(n, 12)
        >>> [n.beatStrength for n in s.notes]
        [1.0, 0.25, 0.5, 0.25, 1.0, 0.25, 0.5, 0.25, 1.0, 0.25, 0.5, 0.25]


        Changing the meter changes the output, of course, as can be seen from the
        fourth quarter note onward:

        >>> s.insert(4.0, meter.TimeSignature('3/4'))
        >>> [n.beatStrength for n in s.notes]
        [1.0, 0.25, 0.5, 0.25, 1.0, 0.5, 0.5, 1.0, 0.5, 0.5, 1.0, 0.5]


        The method returns correct numbers for the prevailing time signature
        even if no measures have been made:

        >>> n = note.Note('E--3', type='half')
        >>> s = stream.Stream()
        >>> s.isMeasure
        False

        >>> s.insert(0, meter.TimeSignature('2/2'))
        >>> s.repeatAppend(n, 16)
        >>> s.notes[0].beatStrength
        1.0
        >>> s.notes[1].beatStrength
        0.5
        >>> s.notes[4].beatStrength
        1.0
        >>> s.notes[5].beatStrength
        0.5

        Getting the beatStrength of an object without a time signature in its context
        returns the not-a-number special object 'nan':

        >>> n2 = note.Note(type='whole')
        >>> n2.beatStrength
        nan
        >>> from math import isnan
        >>> isnan(n2.beatStrength)
        True

        * Changed in v6.3: return 'nan' instead of raising an exception.
        '''
        try:
            ts = self._getTimeSignatureForBeat()
            meterModulus = ts.getMeasureOffsetOrMeterModulusOffset(self)

            return ts.getAccentWeight(meterModulus,
                                      forcePositionMatch=True,
                                      permitMeterModulus=False)
        except Music21ObjectException:
            return float('nan')

    def _getSeconds(self) -> float:
        from music21 import tempo
        # do not search of duration is zero
        if self.duration.quarterLength == 0.0:
            return 0.0

        ti = self.getContextByClass(tempo.TempoIndication)
        if ti is None:
            return float('nan')
        mm = ti.getSoundingMetronomeMark()
        # once we have mm, simply pass in this duration
        return mm.durationToSeconds(self.duration)

    def _setSeconds(self, value: int|float) -> None:
        from music21 import tempo
        ti = self.getContextByClass(tempo.TempoIndication)
        if ti is None:
            raise Music21ObjectException('this object does not have a TempoIndication in Sites')
        mm = ti.getSoundingMetronomeMark()
        self.duration = mm.secondsToDuration(value)
        for s in self.sites.get(excludeNone=True):
            if self in s.elements:
                s.coreElementsChanged()  # highest time is changed.

    seconds = property(_getSeconds, _setSeconds, doc='''
        Get or set the duration of this object in seconds, assuming
        that this object has a :class:`~music21.tempo.MetronomeMark`
        or :class:`~music21.tempo.MetricModulation`
        (or any :class:`~music21.tempo.TempoIndication`) in its past context.

        >>> s = stream.Stream()
        >>> for i in range(3):
        ...    s.append(note.Note(type='quarter'))
        ...    s.append(note.Note(type='quarter', dots=1))
        >>> s.insert(0, tempo.MetronomeMark(number=60))
        >>> s.insert(2, tempo.MetronomeMark(number=120))
        >>> s.insert(4, tempo.MetronomeMark(number=30))
        >>> [n.seconds for n in s.notes]
        [1.0, 1.5, 0.5, 0.75, 2.0, 3.0]

        Setting the number of seconds on a music21 object changes its duration:

        >>> lastNote = s.notes[-1]
        >>> lastNote.duration.fullName
        'Dotted Quarter'
        >>> lastNote.seconds = 4.0
        >>> lastNote.duration.fullName
        'Half'

        Any object of length 0 has zero-second length:

        >>> tc = clef.TrebleClef()
        >>> tc.seconds
        0.0

        If an object has positive duration but no tempo indication in its context,
        then the special number 'nan' for "not-a-number" is returned:

        >>> r = note.Rest(type='whole')
        >>> r.seconds
        nan

        Check for 'nan' with the `math.isnan()` routine:

        >>> import math
        >>> math.isnan(r.seconds)
        True

        Setting seconds for an element without a tempo-indication in its sites raises
        a Music21ObjectException:

        >>> r.seconds = 2.0
        Traceback (most recent call last):
        music21.base.Music21ObjectException: this object does not have a TempoIndication in Sites

        Note that if an object is in multiple Sites with multiple Metronome marks,
        the activeSite (or the hierarchy of the activeSite)
        determines its seconds for getting or setting:

        >>> r = note.Rest(type='whole')
        >>> m1 = stream.Measure()
        >>> m1.insert(0, tempo.MetronomeMark(number=60))
        >>> m1.append(r)
        >>> r.seconds
        4.0

        >>> m2 = stream.Measure()
        >>> m2.insert(0, tempo.MetronomeMark(number=120))
        >>> m2.append(r)
        >>> r.seconds
        2.0
        >>> r.activeSite = m1
        >>> r.seconds
        4.0
        >>> r.seconds = 1.0
        >>> r.duration.type
        'quarter'
        >>> r.activeSite = m2
        >>> r.seconds = 1.0
        >>> r.duration.type
        'half'

        * Changed in v6.3: return `nan` instead of raising an exception.
        ''')


# ------------------------------------------------------------------------------
_m21ObjDefaultDefinedKeys: tuple[str, ...] = tuple(dir(Music21Object()))

class ElementWrapper(Music21Object):
    '''
    An ElementWrapper is a way of containing any object that is not a
    :class:`~music21.base.Music21Object`, so that that object can be positioned
    within a :class:`~music21.stream.Stream`.

    The object stored within ElementWrapper is available from the
    :attr:`~music21.base.ElementWrapper.obj` attribute.  All the attributes of
    the stored object (except .id and anything else that conflicts with a
    Music21Object attribute) are gettable and settable by querying the
    ElementWrapper.  This feature makes it possible easily to mix
    Music21Objects and non-Music21Objects with similarly named attributes in
    the same Stream.

    This example inserts 10 random wave files into a music21 Stream and then
    reports their filename and number of audio channels (in this example, it's
    always 2) if they fall on a strong beat in fast 6/8

    >>> import music21
    >>> #_DOCS_SHOW import wave
    >>> import random
    >>> class Wave_read: #_DOCS_HIDE
    ...    def getnchannels(self): return 2 #_DOCS_HIDE

    >>> s = stream.Stream()
    >>> s.id = 'mainStream'
    >>> s.append(meter.TimeSignature('fast 6/8'))
    >>> for i in range(10):
    ...    #_DOCS_SHOW fileName = 'thisSound_' + str(random.randint(1, 20)) + '.wav'
    ...    fileName = 'thisSound_' + str(1 + ((i * 100) % 19)) + '.wav' #_DOCS_HIDE
    ...    soundFile = Wave_read() #_DOCS_HIDE # #make a more predictable "random" set.
    ...    #_DOCS_SHOW soundFile = wave.open(fileName)
    ...    soundFile.fileName = fileName
    ...    el = music21.ElementWrapper(soundFile)
    ...    s.insert(i, el)

    >>> for j in s.getElementsByClass(base.ElementWrapper):
    ...    if j.beatStrength > 0.4:
    ...        (j.offset, j.beatStrength, j.getnchannels(), j.fileName)
    (0.0, 1.0, 2, 'thisSound_1.wav')
    (3.0, 1.0, 2, 'thisSound_16.wav')
    (6.0, 1.0, 2, 'thisSound_12.wav')
    (9.0, 1.0, 2, 'thisSound_8.wav')
    >>> for j in s.getElementsByClass(base.ElementWrapper):
    ...    if j.beatStrength > 0.4:
    ...        (j.offset, j.beatStrength, j.getnchannels() + 1, j.fileName)
    (0.0, 1.0, 3, 'thisSound_1.wav')
    (3.0, 1.0, 3, 'thisSound_16.wav')
    (6.0, 1.0, 3, 'thisSound_12.wav')
    (9.0, 1.0, 3, 'thisSound_8.wav')

    Test representation of an ElementWrapper

    >>> for i, j in enumerate(s.getElementsByClass(base.ElementWrapper)):
    ...     if i == 2:
    ...         j.id = None
    ...     else:
    ...         j.id = str(i) + '_wrapper'
    ...     if i <=2:
    ...         print(j)
    <music21.base.ElementWrapper id=0_wrapper offset=0.0 obj='<...Wave_read object...'>
    <music21.base.ElementWrapper id=1_wrapper offset=1.0 obj='<...Wave_read object...'>
    <music21.base.ElementWrapper offset=2.0 obj='<...Wave_read object...>'>

    Equality
    --------
    Two ElementWrappers are equal if they would be equal as Music21Objects and they
    wrap objects that are equal.

    >>> list1 = ['a', 'b', 'c']
    >>> a = base.ElementWrapper(list1)
    >>> a.offset = 3.0

    >>> list2 = ['a', 'b', 'c']
    >>> b = base.ElementWrapper(list2)
    >>> b.offset = 3.0
    >>> a == b
    True
    >>> a is not b
    True

    Offset does not need to be equal for equality:

    >>> b.offset = 4.0
    >>> a == b
    True

    But elements must compare equal

    >>> list2.append('d')
    >>> a == b
    False

    * Changed in v9: completely different approach to equality, unified w/
      the rest of music21.
    '''
    equalityAttributes = ('obj',)

    _DOC_ORDER = ['obj']
    _DOC_ATTR: dict[str, str] = {
        'obj': '''
        The object this wrapper wraps. It should not be a Music21Object, since
        if so, you might as well put that directly into the Stream itself.''',
    }

    def __init__(self, obj: t.Any = None, **keywords):
        # note that because of how __setattr__ is overridden and needs
        # to have a self.obj, we set this here.
        self.obj: t.Any = obj  # object stored here
        super().__init__(**keywords)

    # -------------------------------------------------------------------------

    def _reprInternal(self):
        shortObj = (str(self.obj))[0:30]
        if len(str(self.obj)) > 30:
            shortObj += '...'
            if shortObj[0] == '<':
                shortObj += '>'

        if self._id is not None:
            return f'id={self.id} offset={self.offset} obj={shortObj!r}'
        else:
            return f'offset={self.offset} obj={shortObj!r}'

    def __setattr__(self, name: str, value: t.Any) -> None:
        if name == 'obj':
            object.__setattr__(self, 'obj', value)
            return
        # environLocal.printDebug(['calling __setattr__ of ElementWrapper', name, value])

        # if in the ElementWrapper already, set that first
        if name in self.__dict__:
            object.__setattr__(self, name, value)

        # if not, change the attribute in the stored object
        storedObj = object.__getattribute__(self, 'obj')
        if (name not in _m21ObjDefaultDefinedKeys
                and storedObj is not None
                and hasattr(storedObj, name)):
            setattr(storedObj, name, value)
        else:
            # unless neither has the attribute, in which case add it to the ElementWrapper
            object.__setattr__(self, name, value)

    def __getattr__(self, name: str) -> t.Any:
        '''
        This method is only called when __getattribute__() fails.
        Using this also avoids the potential recursion problems of subclassing
        __getattribute__()_

        see: https://stackoverflow.com/questions/371753/python-using-getattribute-method
        for examples
        '''
        storedObj = Music21Object.__getattribute__(self, 'obj')
        if storedObj is None:
            raise AttributeError(f'Could not get attribute {name!r} in an object-less element')
        return object.__getattribute__(storedObj, name)


class Test(unittest.TestCase):
    '''
    All other tests moved to test/test_base.py
    '''
    def testCopyAndDeepcopy(self):
        from music21.test.commonTest import testCopyAll
        testCopyAll(self, globals())


# ------------------------------------------------------------------------------
# define presented order in documentation
_DOC_ORDER = [Music21Object, ElementWrapper]


# -----------------------------------------------------------------------------
if __name__ == '__main__':
    import music21
    music21.mainTest()  # , runTest='testPreviousB')<|MERGE_RESOLUTION|>--- conflicted
+++ resolved
@@ -27,11 +27,7 @@
 <class 'music21.base.Music21Object'>
 
 >>> music21.VERSION_STR
-<<<<<<< HEAD
 '9.7.2'
-=======
-'9.7.1'
->>>>>>> 0ea1e005
 
 Alternatively, after doing a complete import, these classes are available
 under the module "base":
