--- conflicted
+++ resolved
@@ -27,11 +27,7 @@
 <class 'music21.base.Music21Object'>
 
 >>> music21.VERSION_STR
-<<<<<<< HEAD
-'9.6.0b6'
-=======
-'9.6.0b8'
->>>>>>> ee3f6862
+'9.6.0b9'
 
 Alternatively, after doing a complete import, these classes are available
 under the module "base":
